name: pull

on:
  pull_request:
    branches-ignore:
      - nightly
  push:
    branches:
      - main
      - release/*
      - landchecks/*
  workflow_dispatch:
  schedule:
    - cron: 29 8 * * *  # about 1:29am PDT

concurrency:
  group: ${{ github.workflow }}-${{ github.event.pull_request.number || github.sha }}-${{ github.event_name == 'workflow_dispatch' }}-${{ github.event_name == 'schedule' }}
  cancel-in-progress: true

permissions: read-all

jobs:
  llm-td:
    name: before-test
    uses: ./.github/workflows/llm_td_retrieval.yml
    permissions:
      id-token: write
      contents: read

  target-determination:
    name: before-test
    uses: ./.github/workflows/target_determination.yml
    needs: llm-td
    permissions:
      id-token: write
      contents: read

  linux-jammy-py3_8-gcc11-build:
    name: linux-jammy-py3.8-gcc11
    uses: ./.github/workflows/_linux-build-label.yml
    with:
      build-environment: linux-jammy-py3.8-gcc11
      docker-image-name: pytorch-linux-jammy-py3.8-gcc11
      test-matrix: |
        { include: [
          { config: "default", shard: 1, num_shards: 3, runner: "linux.2xlarge" },
          { config: "default", shard: 2, num_shards: 3, runner: "linux.2xlarge" },
          { config: "default", shard: 3, num_shards: 3, runner: "linux.2xlarge" },
          { config: "docs_test", shard: 1, num_shards: 1,  runner: "linux.2xlarge" },
          { config: "jit_legacy", shard: 1, num_shards: 1, runner: "linux.2xlarge" },
          { config: "backwards_compat", shard: 1, num_shards: 1, runner: "linux.2xlarge" },
          { config: "distributed", shard: 1, num_shards: 2, runner: "linux.2xlarge" },
          { config: "distributed", shard: 2, num_shards: 2, runner: "linux.2xlarge" },
        ]}

  linux-jammy-py3_8-gcc11-test:
    name: linux-jammy-py3.8-gcc11
    uses: ./.github/workflows/_linux-test.yml
    needs:
      - linux-jammy-py3_8-gcc11-build
      - target-determination
    with:
      build-environment: linux-jammy-py3.8-gcc11
      docker-image: ${{ needs.linux-jammy-py3_8-gcc11-build.outputs.docker-image }}
      test-matrix: ${{ needs.linux-jammy-py3_8-gcc11-build.outputs.test-matrix }}

  linux-docs:
    name: linux-docs
    uses: ./.github/workflows/_docs.yml
    needs: linux-jammy-py3_8-gcc11-build
    with:
      build-environment: linux-jammy-py3.8-gcc11
      docker-image: ${{ needs.linux-jammy-py3_8-gcc11-build.outputs.docker-image }}

  linux-jammy-py3_8-gcc11-no-ops:
    name: linux-jammy-py3.8-gcc11-no-ops
    uses: ./.github/workflows/_linux-build-label.yml
    with:
      build-environment: linux-jammy-py3.8-gcc11-no-ops
      docker-image-name: pytorch-linux-jammy-py3.8-gcc11
      test-matrix: |
        { include: [
          { config: "default", shard: 1, num_shards: 1 },
        ]}

  linux-jammy-py3_8-gcc11-pch:
    name: linux-jammy-py3.8-gcc11-pch
    uses: ./.github/workflows/_linux-build-label.yml
    with:
      build-environment: linux-jammy-py3.8-gcc11-pch
      docker-image-name: pytorch-linux-jammy-py3.8-gcc11
      test-matrix: |
        { include: [
          { config: "default", shard: 1, num_shards: 1 },
        ]}


  linux-jammy-py3_10-clang15-asan-build:
    name: linux-jammy-py3.10-clang15-asan
    uses: ./.github/workflows/_linux-build-label.yml
    with:
      build-environment: linux-jammy-py3.10-clang15-asan
      docker-image-name: pytorch-linux-jammy-py3-clang15-asan
      test-matrix: |
        { include: [
          { config: "default", shard: 1, num_shards: 6, runner: "linux.4xlarge" },
          { config: "default", shard: 2, num_shards: 6, runner: "linux.4xlarge" },
          { config: "default", shard: 3, num_shards: 6, runner: "linux.4xlarge" },
          { config: "default", shard: 4, num_shards: 6, runner: "linux.4xlarge" },
          { config: "default", shard: 5, num_shards: 6, runner: "linux.4xlarge" },
          { config: "default", shard: 6, num_shards: 6, runner: "linux.4xlarge" },
        ]}
      sync-tag: asan-build


  linux-jammy-py3_10-clang15-asan-test:
    name: linux-jammy-py3.10-clang15-asan
    uses: ./.github/workflows/_linux-test.yml
    needs:
      - linux-jammy-py3_10-clang15-asan-build
      - target-determination
    with:
      build-environment: linux-jammy-py3.10-clang15-asan
      docker-image: ${{ needs.linux-jammy-py3_10-clang15-asan-build.outputs.docker-image }}
      test-matrix: ${{ needs.linux-jammy-py3_10-clang15-asan-build.outputs.test-matrix }}
      sync-tag: asan-test

  linux-focal-py3_8-clang10-onnx-build:
    name: linux-focal-py3.8-clang10-onnx
    uses: ./.github/workflows/_linux-build-label.yml
    with:
      build-environment: linux-focal-py3.8-clang10-onnx
      docker-image-name: pytorch-linux-focal-py3-clang10-onnx
      test-matrix: |
        { include: [
          { config: "default", shard: 1, num_shards: 2, runner: "linux.2xlarge" },
          { config: "default", shard: 2, num_shards: 2, runner: "linux.2xlarge" },
        ]}

  linux-focal-py3_8-clang10-onnx-test:
    name: linux-focal-py3.8-clang10-onnx
    uses: ./.github/workflows/_linux-test.yml
    needs:
      - linux-focal-py3_8-clang10-onnx-build
      - target-determination
    with:
      build-environment: linux-focal-py3.8-clang10-onnx
      docker-image: ${{ needs.linux-focal-py3_8-clang10-onnx-build.outputs.docker-image }}
      test-matrix: ${{ needs.linux-focal-py3_8-clang10-onnx-build.outputs.test-matrix }}

  linux-focal-py3_8-clang10-build:
    name: linux-focal-py3.8-clang10
    uses: ./.github/workflows/_linux-build-label.yml
    with:
      build-environment: linux-focal-py3.8-clang10
      docker-image-name: pytorch-linux-focal-py3.8-clang10
      test-matrix: |
        { include: [
          { config: "default", shard: 1, num_shards: 3, runner: "linux.2xlarge" },
          { config: "default", shard: 2, num_shards: 3, runner: "linux.2xlarge" },
          { config: "default", shard: 3, num_shards: 3, runner: "linux.2xlarge" },
          { config: "crossref", shard: 1, num_shards: 2, runner: "linux.2xlarge" },
          { config: "crossref", shard: 2, num_shards: 2, runner: "linux.2xlarge" },
          { config: "dynamo", shard: 1, num_shards: 3, runner: "linux.2xlarge" },
          { config: "dynamo", shard: 2, num_shards: 3, runner: "linux.2xlarge" },
          { config: "dynamo", shard: 3, num_shards: 3, runner: "linux.2xlarge" },
        ]}
  linux-focal-py3_8-clang10-test:
    name: linux-focal-py3.8-clang10
    uses: ./.github/workflows/_linux-test.yml
    needs:
      - linux-focal-py3_8-clang10-build
      - target-determination
    with:
      build-environment: linux-focal-py3.8-clang10
      docker-image: ${{ needs.linux-focal-py3_8-clang10-build.outputs.docker-image }}
      test-matrix: ${{ needs.linux-focal-py3_8-clang10-build.outputs.test-matrix }}

  linux-focal-py3_11-clang10-build:
    name: linux-focal-py3.11-clang10
    uses: ./.github/workflows/_linux-build-label.yml
    with:
      build-environment: linux-focal-py3.11-clang10
      docker-image-name: pytorch-linux-focal-py3.11-clang10
      test-matrix: |
        { include: [
          { config: "default", shard: 1, num_shards: 3, runner: "linux.2xlarge" },
          { config: "default", shard: 2, num_shards: 3, runner: "linux.2xlarge" },
          { config: "default", shard: 3, num_shards: 3, runner: "linux.2xlarge" },
          { config: "crossref", shard: 1, num_shards: 2, runner: "linux.2xlarge" },
          { config: "crossref", shard: 2, num_shards: 2, runner: "linux.2xlarge" },
          { config: "dynamo", shard: 1, num_shards: 3, runner: "linux.2xlarge" },
          { config: "dynamo", shard: 2, num_shards: 3, runner: "linux.2xlarge" },
          { config: "dynamo", shard: 3, num_shards: 3, runner: "linux.2xlarge" },
        ]}


  linux-focal-py3_11-clang10-test:
    name: linux-focal-py3.11-clang10
    uses: ./.github/workflows/_linux-test.yml
    needs:
      - linux-focal-py3_11-clang10-build
      - target-determination
    with:
      build-environment: linux-focal-py3.11-clang10
      docker-image: ${{ needs.linux-focal-py3_11-clang10-build.outputs.docker-image }}
      test-matrix: ${{ needs.linux-focal-py3_11-clang10-build.outputs.test-matrix }}

  linux-focal-py3_12-clang10-build:
    name: linux-focal-py3.12-clang10
    uses: ./.github/workflows/_linux-build-label.yml
    with:
      build-environment: linux-focal-py3.12-clang10
      docker-image-name: pytorch-linux-focal-py3.12-clang10
      test-matrix: |
        { include: [
          { config: "default", shard: 1, num_shards: 3, runner: "linux.2xlarge" },
          { config: "default", shard: 2, num_shards: 3, runner: "linux.2xlarge" },
          { config: "default", shard: 3, num_shards: 3, runner: "linux.2xlarge" },
          { config: "dynamo", shard: 1, num_shards: 3, runner: "linux.2xlarge" },
          { config: "dynamo", shard: 2, num_shards: 3, runner: "linux.2xlarge" },
          { config: "dynamo", shard: 3, num_shards: 3, runner: "linux.2xlarge" },
        ]}

  linux-focal-py3_12-clang10-test:
    name: linux-focal-py3.12-clang10
    uses: ./.github/workflows/_linux-test.yml
    needs: linux-focal-py3_12-clang10-build
    with:
      build-environment: linux-focal-py3.12-clang10
      docker-image: ${{ needs.linux-focal-py3_12-clang10-build.outputs.docker-image }}
      test-matrix: ${{ needs.linux-focal-py3_12-clang10-build.outputs.test-matrix }}
      timeout-minutes: 600

  linux-focal-cuda11_8-py3_10-gcc9-build:
    name: linux-focal-cuda11.8-py3.10-gcc9
    uses: ./.github/workflows/_linux-build-label.yml
    with:
      build-environment: linux-focal-cuda11.8-py3.10-gcc9
      docker-image-name: pytorch-linux-focal-cuda11.8-cudnn9-py3-gcc9
      test-matrix: |
        { include: [
          { config: "distributed", shard: 1, num_shards: 3, runner: "linux.8xlarge.nvidia.gpu" },
          { config: "distributed", shard: 2, num_shards: 3, runner: "linux.8xlarge.nvidia.gpu" },
          { config: "distributed", shard: 3, num_shards: 3, runner: "linux.8xlarge.nvidia.gpu" },
        ]}

  linux-focal-cuda11_8-py3_10-gcc9-test:
    name: linux-focal-cuda11.8-py3.10-gcc9
    uses: ./.github/workflows/_linux-test.yml
    needs:
      - linux-focal-cuda11_8-py3_10-gcc9-build
      - target-determination
    with:
      timeout-minutes: 360
      build-environment: linux-focal-cuda11.8-py3.10-gcc9
      docker-image: ${{ needs.linux-focal-cuda11_8-py3_10-gcc9-build.outputs.docker-image }}
      test-matrix: ${{ needs.linux-focal-cuda11_8-py3_10-gcc9-build.outputs.test-matrix }}

  linux-focal-cuda12_1-py3_10-gcc9-build:
    name: linux-focal-cuda12.1-py3.10-gcc9
    uses: ./.github/workflows/_linux-build-label.yml
    with:
      build-environment: linux-focal-cuda12.1-py3.10-gcc9
      docker-image-name: pytorch-linux-focal-cuda12.1-cudnn9-py3-gcc9
      test-matrix: |
        { include: [
          { config: "default", shard: 1, num_shards: 5, runner: "linux.4xlarge.nvidia.gpu" },
          { config: "default", shard: 2, num_shards: 5, runner: "linux.4xlarge.nvidia.gpu" },
          { config: "default", shard: 3, num_shards: 5, runner: "linux.4xlarge.nvidia.gpu" },
          { config: "default", shard: 4, num_shards: 5, runner: "linux.4xlarge.nvidia.gpu" },
          { config: "default", shard: 5, num_shards: 5, runner: "linux.4xlarge.nvidia.gpu" },
          { config: "deploy", shard: 1, num_shards: 1, runner: "linux.4xlarge.nvidia.gpu" },
        ]}

  linux-focal-cuda12_1-py3_10-gcc9-test:
    name: linux-focal-cuda12.1-py3.10-gcc9
    uses: ./.github/workflows/_linux-test.yml
    needs:
      - linux-focal-cuda12_1-py3_10-gcc9-build
      - target-determination
    with:
      timeout-minutes: 360
      build-environment: linux-focal-cuda12.1-py3.10-gcc9
      docker-image: ${{ needs.linux-focal-cuda12_1-py3_10-gcc9-build.outputs.docker-image }}
      test-matrix: ${{ needs.linux-focal-cuda12_1-py3_10-gcc9-build.outputs.test-matrix }}

  linux-jammy-py3-clang12-mobile-build:
    name: linux-jammy-py3-clang12-mobile-build
    uses: ./.github/workflows/_linux-build-label.yml
    with:
      build-environment: linux-jammy-py3-clang12-mobile-build
      docker-image-name: pytorch-linux-jammy-py3-clang15-asan
      build-generates-artifacts: false
      test-matrix: |
        { include: [
          { config: "default", shard: 1, num_shards: 1 },
        ]}

  linux-jammy-cuda-11_8-cudnn9-py3_8-clang12-build:
    name: linux-jammy-cuda11.8-cudnn9-py3.8-clang12
    uses: ./.github/workflows/_linux-build-label.yml
    with:
      build-environment: linux-jammy-cuda11.8-cudnn9-py3.8-clang12
      docker-image-name: pytorch-linux-jammy-cuda11.8-cudnn9-py3.8-clang12
      test-matrix: |
        { include: [
          { config: "default", shard: 1, num_shards: 1 },
        ]}

  linux-focal-py3-clang9-mobile-custom-build-static:
    name: linux-focal-py3-clang9-mobile-custom-build-static
    uses: ./.github/workflows/_linux-build-label.yml
    with:
      build-environment: linux-focal-py3-clang9-mobile-custom-build-static
      docker-image-name: pytorch-linux-focal-py3-clang9-android-ndk-r21e
      build-generates-artifacts: false
      test-matrix: |
        { include: [
          { config: "default", shard: 1, num_shards: 1 },
        ]}

  linux-focal-py3_8-clang9-xla-build:
    name: linux-focal-py3_8-clang9-xla
    uses: ./.github/workflows/_linux-build-label.yml
    with:
      build-environment: linux-focal-py3.8-clang9-xla
      docker-image-name: 308535385114.dkr.ecr.us-east-1.amazonaws.com/pytorch/xla_base:v1.1-lite
      test-matrix: |
        { include: [
          { config: "xla", shard: 1, num_shards: 1, runner: "linux.12xlarge" },
        ]}

  linux-focal-py3_8-clang9-xla-test:
    name: linux-focal-py3_8-clang9-xla
    uses: ./.github/workflows/_linux-test.yml
    needs: linux-focal-py3_8-clang9-xla-build
    with:
      build-environment: linux-focal-py3.8-clang9-xla
      docker-image: ${{ needs.linux-focal-py3_8-clang9-xla-build.outputs.docker-image }}
      test-matrix: ${{ needs.linux-focal-py3_8-clang9-xla-build.outputs.test-matrix }}

  win-vs2019-cpu-py3-build:
    # don't run build twice on main
    if: github.event_name == 'pull_request'
    name: win-vs2019-cpu-py3
    uses: ./.github/workflows/_win-build.yml
    with:
      build-environment: win-vs2019-cpu-py3
      cuda-version: cpu
      sync-tag: win-cpu-build
      test-matrix: |
        { include: [
          { config: "default", shard: 1, num_shards: 3, runner: "windows.4xlarge.nonephemeral" },
          { config: "default", shard: 2, num_shards: 3, runner: "windows.4xlarge.nonephemeral" },
          { config: "default", shard: 3, num_shards: 3, runner: "windows.4xlarge.nonephemeral" },
        ]}

  linux-focal-cpu-py3_10-gcc9-bazel-test:
    name: linux-focal-cpu-py3.10-gcc9-bazel-test
    uses: ./.github/workflows/_bazel-build-test.yml
    with:
      build-environment: linux-focal-cuda12.1-py3.10-gcc9-bazel-test
      docker-image-name: pytorch-linux-focal-cuda12.1-cudnn9-py3-gcc9
      cuda-version: cpu
      test-matrix: |
        { include: [
          { config: "default", shard: 1, num_shards: 1, runner: "linux.4xlarge" },
        ]}

  linux-focal-cuda12_1-py3_10-gcc9-bazel-test:
    name: linux-focal-cuda12.1-py3.10-gcc9-bazel-test
    uses: ./.github/workflows/_bazel-build-test.yml
    with:
      build-environment: linux-focal-cuda12.1-py3.10-gcc9-bazel-test
      docker-image-name: pytorch-linux-focal-cuda12.1-cudnn9-py3-gcc9
      cuda-version: "12.1"
      test-matrix: |
        { include: [
          { config: "default", shard: 1, num_shards: 1, runner: "linux.4xlarge.nvidia.gpu" },
        ]}

<<<<<<< HEAD
=======
  linux-focal-cuda12_4-py3_10-gcc9-bazel-test:
    name: linux-focal-cuda12.4-py3.10-gcc9-bazel-test
    uses: ./.github/workflows/_bazel-build-test.yml
    with:
      build-environment: linux-focal-cuda12.4-py3.10-gcc9-bazel-test
      docker-image-name: pytorch-linux-focal-cuda12.4-cudnn9-py3-gcc9
      cuda-version: "12.4"
      test-matrix: |
        { include: [
          { config: "default", shard: 1, num_shards: 1, runner: "linux.4xlarge.nvidia.gpu" },
        ]}

>>>>>>> f2d7f235
  linux-focal-py3-clang9-android-ndk-r21e-gradle-custom-build-single:
    name: linux-focal-py3-clang9-android-ndk-r21e-gradle-custom-build-single
    uses: ./.github/workflows/_android-build-test.yml
    with:
      build-environment: linux-focal-py3-clang9-android-ndk-r21e-gradle-custom-build-single
      docker-image-name: pytorch-linux-focal-py3-clang9-android-ndk-r21e
      test-matrix: |
        { include: [
          { config: "default", shard: 1, num_shards: 1, runner: "linux.2xlarge" },
        ]}

  linux-focal-py3-clang9-android-ndk-r21e-gradle-custom-build-single-full-jit:
    name: linux-focal-py3-clang9-android-ndk-r21e-gradle-custom-build-single-full-jit
    uses: ./.github/workflows/_android-build-test.yml
    with:
      build-environment: linux-focal-py3-clang9-android-ndk-r21e-gradle-custom-build-single-full-jit
      docker-image-name: pytorch-linux-focal-py3-clang9-android-ndk-r21e
      test-matrix: |
        { include: [
          { config: "default", shard: 1, num_shards: 1, runner: "linux.2xlarge" },
        ]}

  linux-jammy-py3_8-gcc11-mobile-lightweight-dispatch-build:
    name: linux-jammy-py3.8-gcc11-mobile-lightweight-dispatch-build
    uses: ./.github/workflows/_linux-build-label.yml
    with:
      build-environment: linux-jammy-py3.8-gcc111-mobile-lightweight-dispatch-build
      docker-image-name: pytorch-linux-jammy-py3.8-gcc11
      build-generates-artifacts: false
      test-matrix: |
        { include: [
          { config: "default", shard: 1, num_shards: 1 },
        ]}

  linux-focal-rocm6_1-py3_8-build:
    # don't run build twice on main
    if: github.event_name == 'pull_request'
    name: linux-focal-rocm6.1-py3.8
    uses: ./.github/workflows/_linux-build-label.yml
    with:
      build-environment: linux-focal-rocm6.1-py3.8
      docker-image-name: pytorch-linux-focal-rocm-n-py3
      sync-tag: rocm-build
      test-matrix: |
        { include: [
          { config: "default", shard: 1, num_shards: 3, runner: "linux.rocm.gpu" },
          { config: "default", shard: 2, num_shards: 3, runner: "linux.rocm.gpu" },
          { config: "default", shard: 3, num_shards: 3, runner: "linux.rocm.gpu" },
        ]}

  linux-focal-cuda12_1-py3_10-gcc9-sm86-build:
    name: linux-focal-cuda12.1-py3.10-gcc9-sm86
    uses: ./.github/workflows/_linux-build-label.yml
    with:
      build-environment: linux-focal-cuda12.1-py3.10-gcc9-sm86
      docker-image-name: pytorch-linux-focal-cuda12.1-cudnn9-py3-gcc9
      cuda-arch-list: 8.6
      test-matrix: |
        { include: [
          { config: "default", shard: 1, num_shards: 5, runner: "linux.g5.4xlarge.nvidia.gpu" },
          { config: "default", shard: 2, num_shards: 5, runner: "linux.g5.4xlarge.nvidia.gpu" },
          { config: "default", shard: 3, num_shards: 5, runner: "linux.g5.4xlarge.nvidia.gpu" },
          { config: "default", shard: 4, num_shards: 5, runner: "linux.g5.4xlarge.nvidia.gpu" },
          { config: "default", shard: 5, num_shards: 5, runner: "linux.g5.4xlarge.nvidia.gpu" },
        ]}

  linux-focal-cuda12_1-py3_10-gcc9-sm86-test:
    name: linux-focal-cuda12.1-py3.10-gcc9-sm86
    uses: ./.github/workflows/_linux-test.yml
    needs:
      - linux-focal-cuda12_1-py3_10-gcc9-sm86-build
      - target-determination
    with:
      build-environment: linux-focal-cuda12.1-py3.10-gcc9-sm86
      docker-image: ${{ needs.linux-focal-cuda12_1-py3_10-gcc9-sm86-build.outputs.docker-image }}
      test-matrix: ${{ needs.linux-focal-cuda12_1-py3_10-gcc9-sm86-build.outputs.test-matrix }}

  linux-jammy-py3-clang12-executorch-build:
    name: linux-jammy-py3-clang12-executorch
    uses: ./.github/workflows/_linux-build-label.yml
    with:
      build-environment: linux-jammy-py3-clang12-executorch
      docker-image-name: pytorch-linux-jammy-py3-clang12-executorch
      test-matrix: |
        { include: [
          { config: "executorch", shard: 1, num_shards: 1, runner: "linux.2xlarge" },
        ]}

  linux-jammy-py3-clang12-executorch-test:
    name: linux-jammy-py3-clang12-executorch
    uses: ./.github/workflows/_linux-test.yml
    needs: linux-jammy-py3-clang12-executorch-build
    with:
      build-environment: linux-jammy-py3-clang12-executorch
      docker-image: ${{ needs.linux-jammy-py3-clang12-executorch-build.outputs.docker-image }}
      test-matrix: ${{ needs.linux-jammy-py3-clang12-executorch-build.outputs.test-matrix }}<|MERGE_RESOLUTION|>--- conflicted
+++ resolved
@@ -380,8 +380,6 @@
           { config: "default", shard: 1, num_shards: 1, runner: "linux.4xlarge.nvidia.gpu" },
         ]}
 
-<<<<<<< HEAD
-=======
   linux-focal-cuda12_4-py3_10-gcc9-bazel-test:
     name: linux-focal-cuda12.4-py3.10-gcc9-bazel-test
     uses: ./.github/workflows/_bazel-build-test.yml
@@ -394,7 +392,6 @@
           { config: "default", shard: 1, num_shards: 1, runner: "linux.4xlarge.nvidia.gpu" },
         ]}
 
->>>>>>> f2d7f235
   linux-focal-py3-clang9-android-ndk-r21e-gradle-custom-build-single:
     name: linux-focal-py3-clang9-android-ndk-r21e-gradle-custom-build-single
     uses: ./.github/workflows/_android-build-test.yml
