#!/usr/bin/env python3

"""Updates the default value of opset_version.

The current policy is that the default should be set to the
latest released version as of 18 months ago.

Usage:
Run with no arguments.
"""

import argparse
import datetime
import os
import re
import subprocess
import sys
from pathlib import Path
from subprocess import DEVNULL
from typing import Any


def read_sub_write(path: str, prefix_pat: str, new_default: int) -> None:
    with open(path, encoding="utf-8") as f:
        content_str = f.read()
    content_str = re.sub(prefix_pat, rf"\g<1>{new_default}", content_str)
    with open(path, "w", encoding="utf-8") as f:
        f.write(content_str)
    print("modified", path)


def main(args: Any) -> None:
<<<<<<< HEAD
    pytorch_dir = Path(__file__).parents[2].resolve()
=======
    pytorch_dir = Path(__file__).parent.parent.parent.resolve()
>>>>>>> 600bf978
    onnx_dir = pytorch_dir / "third_party" / "onnx"
    os.chdir(onnx_dir)

    date = datetime.datetime.now() - datetime.timedelta(days=18 * 30)
    onnx_commit = subprocess.check_output(
        ("git", "log", f"--until={date}", "--max-count=1", "--format=%H"),
        encoding="utf-8",
    ).strip()
    onnx_tags = subprocess.check_output(
        ("git", "tag", "--list", f"--contains={onnx_commit}"), encoding="utf-8"
    )
    tag_tups = []
    semver_pat = re.compile(r"v(\d+)\.(\d+)\.(\d+)")
    for tag in onnx_tags.splitlines():
        match = semver_pat.match(tag)
        if match:
            tag_tups.append(tuple(int(x) for x in match.groups()))

    # Take the release 18 months ago
    version_str = "{}.{}.{}".format(*min(tag_tups))

    print("Using ONNX release", version_str)

    head_commit = subprocess.check_output(
        ("git", "log", "--max-count=1", "--format=%H", "HEAD"), encoding="utf-8"
    ).strip()

    new_default = None

    subprocess.check_call(
        ("git", "checkout", f"v{version_str}"), stdout=DEVNULL, stderr=DEVNULL
    )
    try:
        from onnx import helper  # type: ignore[import]

        for version in helper.VERSION_TABLE:
            if version[0] == version_str:
                new_default = version[2]
                print("found new default opset_version", new_default)
                break
        if not new_default:
            sys.exit(
                f"failed to find version {version_str} in onnx.helper.VERSION_TABLE at commit {onnx_commit}"
            )
    finally:
        subprocess.check_call(
            ("git", "checkout", head_commit), stdout=DEVNULL, stderr=DEVNULL
        )

    os.chdir(pytorch_dir)

    read_sub_write(
        os.path.join("torch", "onnx", "_constants.py"),
        r"(ONNX_DEFAULT_OPSET = )\d+",
        new_default,
    )
    read_sub_write(
        os.path.join("torch", "onnx", "utils.py"),
        r"(opset_version \(int, default )\d+",
        new_default,
    )

    if not args.skip_build:
        print("Building PyTorch...")
        subprocess.check_call(
            ("python", "setup.py", "develop"),
        )
    print("Updating operator .expect files")
    subprocess.check_call(
        ("python", os.path.join("test", "onnx", "test_operators.py"), "--accept"),
    )


if __name__ == "__main__":
    parser = argparse.ArgumentParser()
    parser.add_argument(
        "--skip-build",
        "--skip_build",
        action="store_true",
        help="Skip building pytorch",
    )
    main(parser.parse_args())<|MERGE_RESOLUTION|>--- conflicted
+++ resolved
@@ -30,11 +30,7 @@
 
 
 def main(args: Any) -> None:
-<<<<<<< HEAD
-    pytorch_dir = Path(__file__).parents[2].resolve()
-=======
     pytorch_dir = Path(__file__).parent.parent.parent.resolve()
->>>>>>> 600bf978
     onnx_dir = pytorch_dir / "third_party" / "onnx"
     os.chdir(onnx_dir)
 
