#!/usr/bin/env python3

from __future__ import annotations

import argparse
import fnmatch
import subprocess
import textwrap
from pathlib import Path
<<<<<<< HEAD
from typing import Any
=======
from typing import Any, Dict, List
>>>>>>> 999eec8d

import yaml


<<<<<<< HEAD
REPO_ROOT = Path(__file__).absolute().parents[2]
=======
REPO_ROOT = Path(__file__).parents[2]
>>>>>>> 999eec8d
CONFIG_YML = REPO_ROOT / ".circleci" / "config.yml"
WORKFLOWS_DIR = REPO_ROOT / ".github" / "workflows"


WORKFLOWS_TO_CHECK = [
    "binary_builds",
    "build",
    "master_build",
    # These are formatted slightly differently, skip them
    # "scheduled-ci",
    # "debuggable-scheduled-ci",
    # "slow-gradcheck-scheduled-ci",
    # "promote",
]


def add_job(
    workflows: dict[str, Any],
    workflow_name: str,
    type: str,
    job: dict[str, Any],
    past_jobs: dict[str, Any],
) -> None:
    """
    Add job 'job' under 'type' and 'workflow_name' to 'workflow' in place. Also
    add any dependencies (they must already be in 'past_jobs')
    """
    if workflow_name not in workflows:
        workflows[workflow_name] = {"when": "always", "jobs": []}

    requires = job.get("requires", None)
    if requires is not None:
        for requirement in requires:
            dependency = past_jobs[requirement]
            add_job(
                workflows,
                dependency["workflow_name"],
                dependency["type"],
                dependency["job"],
                past_jobs,
            )

    workflows[workflow_name]["jobs"].append({type: job})


def get_filtered_circleci_config(
    workflows: dict[str, Any], relevant_jobs: list[str]
) -> dict[str, Any]:
    """
    Given an existing CircleCI config, remove every job that's not listed in
    'relevant_jobs'
    """
    new_workflows: dict[str, Any] = {}
    past_jobs: dict[str, Any] = {}
    for workflow_name, workflow in workflows.items():
        if workflow_name not in WORKFLOWS_TO_CHECK:
            # Don't care about this workflow, skip it entirely
            continue

        for job_dict in workflow["jobs"]:
            for type, job in job_dict.items():
                if "name" not in job:
                    # Job doesn't have a name so it can't be handled
                    print("Skipping", type)
                else:
                    if job["name"] in relevant_jobs:
                        # Found a job that was specified at the CLI, add it to
                        # the new result
                        add_job(new_workflows, workflow_name, type, job, past_jobs)

                    # Record the job in case it's needed as a dependency later
                    past_jobs[job["name"]] = {
                        "workflow_name": workflow_name,
                        "type": type,
                        "job": job,
                    }

    return new_workflows


def commit_ci(files: list[str], message: str) -> None:
    # Check that there are no other modified files than the ones edited by this
    # tool
    stdout = subprocess.run(
        ["git", "status", "--porcelain"], stdout=subprocess.PIPE
    ).stdout.decode()
    for line in stdout.split("\n"):
        if line == "":
            continue
        if line[0] != " ":
            raise RuntimeError(
                f"Refusing to commit while other changes are already staged: {line}"
            )

    # Make the commit
    subprocess.run(["git", "add"] + files)
    subprocess.run(["git", "commit", "-m", message])


if __name__ == "__main__":
    parser = argparse.ArgumentParser(
        description="make .circleci/config.yml only have a specific set of jobs and delete GitHub actions"
    )
    parser.add_argument("--job", action="append", help="job name", default=[])
    parser.add_argument(
        "--filter-gha", help="keep only these github actions (glob match)", default=""
    )
    parser.add_argument(
        "--make-commit",
        action="store_true",
        help="add change to git with to a do-not-merge commit",
    )
    args = parser.parse_args()

    touched_files = [CONFIG_YML]
    with open(CONFIG_YML) as f:
        config_yml = yaml.safe_load(f.read())

    config_yml["workflows"] = get_filtered_circleci_config(
        config_yml["workflows"], args.job
    )

    with open(CONFIG_YML, "w") as f:
        yaml.dump(config_yml, f)

    if args.filter_gha:
        for relative_file in WORKFLOWS_DIR.iterdir():
            path = REPO_ROOT.joinpath(relative_file)
            if not fnmatch.fnmatch(path.name, args.filter_gha):
                touched_files.append(path)
                path.resolve().unlink()

    if args.make_commit:
        jobs_str = "\n".join([f" * {job}" for job in args.job])
        message = textwrap.dedent(
            f"""
        [skip ci][do not merge] Edit config.yml to filter specific jobs

        Filter CircleCI to only run:
        {jobs_str}

        See [Run Specific CI Jobs](https://github.com/pytorch/pytorch/blob/master/CONTRIBUTING.md#run-specific-ci-jobs) for details.
        """
        ).strip()
        commit_ci([str(f.relative_to(REPO_ROOT)) for f in touched_files], message)<|MERGE_RESOLUTION|>--- conflicted
+++ resolved
@@ -7,20 +7,12 @@
 import subprocess
 import textwrap
 from pathlib import Path
-<<<<<<< HEAD
 from typing import Any
-=======
-from typing import Any, Dict, List
->>>>>>> 999eec8d
 
 import yaml
 
 
-<<<<<<< HEAD
-REPO_ROOT = Path(__file__).absolute().parents[2]
-=======
 REPO_ROOT = Path(__file__).parents[2]
->>>>>>> 999eec8d
 CONFIG_YML = REPO_ROOT / ".circleci" / "config.yml"
 WORKFLOWS_DIR = REPO_ROOT / ".github" / "workflows"
 
