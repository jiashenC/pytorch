from __future__ import annotations

import modulefinder
import os
import pathlib
import sys
import warnings
<<<<<<< HEAD
from pathlib import Path
from typing import Any
=======
from typing import Any, Dict, List, Set
>>>>>>> ba2171bb

REPO_ROOT = pathlib.Path(__file__).resolve().parent.parent.parent

# These tests are slow enough that it's worth calculating whether the patch
# touched any related files first. This list was manually generated, but for every
# run with --determine-from, we use another generated list based on this one and the
# previous test stats.
TARGET_DET_LIST = [
    # test_autograd.py is not slow, so it does not belong here. But
    # note that if you try to add it back it will run into
    # https://bugs.python.org/issue40350 because it imports files
    # under test/autograd/.
    "test_binary_ufuncs",
    "test_cpp_extensions_aot_ninja",
    "test_cpp_extensions_aot_no_ninja",
    "test_cpp_extensions_jit",
    "test_cpp_extensions_open_device_registration",
    "test_cpp_extensions_stream_and_event",
    "test_cpp_extensions_mtia_backend",
    "test_cuda",
    "test_cuda_primary_ctx",
    "test_dataloader",
    "test_determination",
    "test_futures",
    "test_jit",
    "test_jit_legacy",
    "test_jit_profiling",
    "test_linalg",
    "test_multiprocessing",
    "test_nn",
    "test_numpy_interop",
    "test_optim",
    "test_overrides",
    "test_pruning_op",
    "test_quantization",
    "test_reductions",
    "test_serialization",
    "test_shape_ops",
    "test_sort_and_select",
    "test_tensorboard",
    "test_testing",
    "test_torch",
    "test_utils",
    "test_view_ops",
]


_DEP_MODULES_CACHE: dict[str, set[str]] = {}


def should_run_test(
    target_det_list: list[str], test: str, touched_files: list[str], options: Any
) -> bool:
    test = parse_test_module(test)
    # Some tests are faster to execute than to determine.
    if test not in target_det_list:
        if options.verbose:
            print_to_stderr(f"Running {test} without determination")
        return True
    # HACK: "no_ninja" is not a real module
    if test.endswith("_no_ninja"):
        test = test[: (-1 * len("_no_ninja"))]
    if test.endswith("_ninja"):
        test = test[: (-1 * len("_ninja"))]

    dep_modules = get_dep_modules(test)

    for touched_file in touched_files:
        file_type = test_impact_of_file(touched_file)
        if file_type == "NONE":
            continue
        elif file_type == "CI":
            # Force all tests to run if any change is made to the CI
            # configurations.
            log_test_reason(file_type, touched_file, test, options)
            return True
        elif file_type == "UNKNOWN":
            # Assume uncategorized source files can affect every test.
            log_test_reason(file_type, touched_file, test, options)
            return True
        elif file_type in ["TORCH", "CAFFE2", "TEST"]:
            parts = os.path.splitext(touched_file)[0].split(os.sep)
            touched_module = ".".join(parts)
            # test/ path does not have a "test." namespace
            if touched_module.startswith("test."):
                touched_module = touched_module.split("test.")[1]
            if touched_module in dep_modules or touched_module == test.replace(
                "/", "."
            ):
                log_test_reason(file_type, touched_file, test, options)
                return True

    # If nothing has determined the test has run, don't run the test.
    if options.verbose:
        print_to_stderr(f"Determination is skipping {test}")

    return False


def test_impact_of_file(filename: str) -> str:
    """Determine what class of impact this file has on test runs.

    Possible values:
        TORCH - torch python code
        CAFFE2 - caffe2 python code
        TEST - torch test code
        UNKNOWN - may affect all tests
        NONE - known to have no effect on test outcome
        CI - CI configuration files
    """
    parts = filename.split(os.sep)
    if parts[0] in [".jenkins", ".circleci", ".ci"]:
        return "CI"
    if parts[0] in ["docs", "scripts", "CODEOWNERS", "README.md"]:
        return "NONE"
    elif parts[0] == "torch":
        if parts[-1].endswith(".py") or parts[-1].endswith(".pyi"):
            return "TORCH"
    elif parts[0] == "caffe2":
        if parts[-1].endswith(".py") or parts[-1].endswith(".pyi"):
            return "CAFFE2"
    elif parts[0] == "test":
        if parts[-1].endswith(".py") or parts[-1].endswith(".pyi"):
            return "TEST"

    return "UNKNOWN"


def log_test_reason(file_type: str, filename: str, test: str, options: Any) -> None:
    if options.verbose:
        print_to_stderr(
            f"Determination found {file_type} file {filename} -- running {test}"
        )


def get_dep_modules(test: str) -> set[str]:
    # Cache results in case of repetition
    if test in _DEP_MODULES_CACHE:
        return _DEP_MODULES_CACHE[test]

    test_location = REPO_ROOT / "test" / f"{test}.py"

    # HACK: some platforms default to ascii, so we can't just run_script :(
    finder = modulefinder.ModuleFinder(
        # Ideally exclude all third party modules, to speed up calculation.
        excludes=[
            "scipy",
            "numpy",
            "numba",
            "multiprocessing",
            "sklearn",
            "setuptools",
            "hypothesis",
            "llvmlite",
            "joblib",
            "email",
            "importlib",
            "unittest",
            "urllib",
            "json",
            "collections",
            # Modules below are excluded because they are hitting https://bugs.python.org/issue40350
            # Trigger AttributeError: 'NoneType' object has no attribute 'is_package'
            "mpl_toolkits",
            "google",
            "onnx",
            # Triggers RecursionError
            "mypy",
        ],
    )

    with warnings.catch_warnings():
        warnings.simplefilter("ignore")
        finder.run_script(str(test_location))
    dep_modules = set(finder.modules.keys())
    _DEP_MODULES_CACHE[test] = dep_modules
    return dep_modules


def parse_test_module(test: str) -> str:
    return test.split(".")[0]


def print_to_stderr(message: str) -> None:
    print(message, file=sys.stderr)<|MERGE_RESOLUTION|>--- conflicted
+++ resolved
@@ -5,12 +5,7 @@
 import pathlib
 import sys
 import warnings
-<<<<<<< HEAD
-from pathlib import Path
 from typing import Any
-=======
-from typing import Any, Dict, List, Set
->>>>>>> ba2171bb
 
 REPO_ROOT = pathlib.Path(__file__).resolve().parent.parent.parent
 
