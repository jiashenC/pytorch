--- conflicted
+++ resolved
@@ -36,11 +36,18 @@
 #include <ATen/native/transformers/cuda/flash_attn/flash_api.h>
 #endif
 #ifdef USE_MEM_EFF_ATTENTION
-// MemoryEfficient Attention Specific Imports
+#ifndef USE_ROCM
+// MemoryEfficient Attention Specific Imports for CUDA
 #include <ATen/native/transformers/cuda/mem_eff_attention/kernel_backward.h>
 #include <ATen/native/transformers/cuda/mem_eff_attention/kernels/cutlassB.h>
 #include <ATen/native/transformers/cuda/mem_eff_attention/gemm_kernel_utils.h>
 #include <ATen/native/transformers/cuda/mem_eff_attention/pytorch_utils.h>
+#else
+// MemoryEfficient Attention Specific Imports for ROCM
+#include <ATen/native/transformers/hip/aotriton_adapter.h>
+#include <aotriton/flash.h>
+#include <aotriton/runtime.h>
+#endif
 #endif
 
 #ifdef __HIP_PLATFORM_AMD__
@@ -164,26 +171,33 @@
     const Tensor& value,
     const Tensor& out,
     const Tensor& logsumexp,
-    const Tensor& cumulative_sequence_length_q,
-    const Tensor& cumulative_sequence_length_k,
-    const int64_t max_seqlen_batch_q,
-    const int64_t max_seqlen_batch_k,
+    const Tensor& philox_seed,
+    const Tensor& philox_offset,
+//    const Tensor& cumulative_sequence_length_q,
+//    const Tensor& cumulative_sequence_length_k,
+//    const int64_t max_seqlen_batch_q,
+//    const int64_t max_seqlen_batch_k,
     double dropout_p,
     bool is_causal,
-    const Tensor& philox_seed,
-    const Tensor& philox_offset,
-    std::optional<double> scale) {
+    c10::optional<double> scale) {
+
+
+    auto& ctx = at::globalContext();
+    if (ctx.deterministicAlgorithms()) {
+      if (ctx.deterministicAlgorithmsWarnOnly()) {
+        TORCH_WARN_ONCE(
+            "cuDNN Attention defaults to a non-deterministic algorithm. ",
+            "To explicitly enable determinism call torch.use_deterministic_algorithms(True, warn_only=False).");
+      }
+    }
+
+
     const int64_t batch_size = query.size(0);
     const int64_t num_heads = query.size(1);
-<<<<<<< HEAD
-    const int64_t head_dim = query.size(3);
-
-=======
     const int64_t head_dim_qk = query.size(3);
     const int64_t head_dim_v = value.size(3);
     const int64_t max_seqlen_batch_q = query.size(1);
     const int64_t max_seqlen_batch_k = key.size(1);
->>>>>>> 04037f3d
     const auto softmax_scale = sdp::calculate_scale(query, scale).as_float_unchecked();
     auto dq = at::empty_like(query);
     auto dk = at::empty_like(key);
@@ -237,7 +251,8 @@
     const bool bias_requires_grad,
     const std::optional<double> scale,
     std::optional <int64_t> num_splits_key,
-    const std::optional<int64_t> window_size) {
+    const std::optional<int64_t> window_size,
+    const bool shared_storage_dqdkdv) {
   #if defined(USE_MEM_EFF_ATTENTION)
   if (!grad_out_.defined()) {
     return std::make_tuple(Tensor{}, Tensor{}, Tensor{}, Tensor{});
@@ -317,9 +332,33 @@
   int64_t Kv = value.size(3);
 
   at::Tensor grad_q, grad_k, grad_v, grad_bias;
-  grad_q = at::empty(query.sizes(), query.options());
-  grad_k = at::empty(key.sizes(), key.options());
-  grad_v = at::empty(value.sizes(), value.options());
+  if (shared_storage_dqdkdv) {
+    // Create one big contiguous chunk
+    // This is because q, k and v usually come from a single
+    // output of a linear layer that is chunked.
+    // Creating the gradients with the right layout saves us
+    // a `torch.cat` call in the backward pass
+    TORCH_CHECK(
+      query.size(1) == key.size(1),
+      "`shared_storage_dqdkdv` is only supported when Q/K/V "
+      "have the same sequence length: got ", query.size(1),
+      " query tokens and ", key.size(1), " key/value tokens"
+    );
+    TORCH_CHECK(
+      query.size(3) == key.size(3),
+      "`shared_storage_dqdkdv` is only supported when Q/K/V "
+      "have the same embed dim: got ", query.size(3),
+      " for Q, and ", key.size(3), " for K"
+    );
+    at::Tensor chunk = at::empty({B, M, 3, nH, K}, query.options());
+    grad_q = chunk.select(2, 0);
+    grad_k = chunk.select(2, 1);
+    grad_v = chunk.select(2, 2);
+  } else {
+    grad_q = at::empty(query.sizes(), query.options());
+    grad_k = at::empty(key.sizes(), key.options());
+    grad_v = at::empty(value.sizes(), value.options());
+  }
 
   if (bias_requires_grad) {
     // force alignment for the last dim
@@ -330,7 +369,6 @@
     grad_bias = at::empty(sz, bias->options())
                     .slice(/*dim=*/-1, /*start=*/0, /*end=*/lastDim);
   }
-  at::Tensor workspace;
 
   const bool use_dropout = std::fpclassify(dropout_p) != FP_ZERO;
 
@@ -350,6 +388,62 @@
     }
   }
 
+#ifdef USE_ROCM
+  // ROCM Implementation
+  TORCH_CHECK(!num_splits_key.has_value(),
+              "ROCM does not support num_split_keys in _efficient_attention_forward");
+  TORCH_CHECK(!window_size.has_value(),
+              "ROCM does not support window_size in _efficient_attention_forward");
+  auto ret = aotriton::v2::flash::check_gpu(stream);
+  if (hipSuccess != ret) {
+    TORCH_CHECK(false,
+                "[AOTriton] Accelerated SDPA only supports MI200/MI300X GPUs (gfx90a:sramecc+:xnack- or gfx942:sramecc+:xnack-)")
+  }
+  const auto softmax_scale = sdp::calculate_scale(query, scale).as_float_unchecked();
+  bool is_causal;
+  if (static_cast<int64_t>(sdp::CustomMaskType::CausalFromTopLeft) == custom_mask_type) {
+    is_causal = true;
+  } else if (static_cast<int64_t>(sdp::CustomMaskType::NoCustomMask) == custom_mask_type) {
+    is_causal = false;
+  } else {
+    TORCH_CHECK(false, "[_efficient_attention_backward] Unsupported mask type in AOTriton, for now");
+  }
+  at::Tensor q_t = query.permute({0,2,1,3});
+  at::Tensor k_t = key.permute({0,2,1,3});
+  at::Tensor v_t = value.permute({0,2,1,3});
+  at::Tensor out_t = out.permute({0,2,1,3});
+  at::Tensor dq_t = grad_q.permute({0,2,1,3});
+  at::Tensor dk_t = grad_k.permute({0,2,1,3});
+  at::Tensor dv_t = grad_v.permute({0,2,1,3});
+  at::Tensor dout_t = grad_out.permute({0,2,1,3});
+  at::Tensor softmax_lse = logsumexp.view({B * nH, max_seqlen_q});
+  at::Tensor delta = at::empty_like(softmax_lse).contiguous();
+
+  hipError_t err;
+  using aotriton::v2::flash::attn_bwd;
+  using sdp::aotriton_adapter::mk_aotensor;
+  using sdp::aotriton_adapter::cast_dtype;
+  aotriton::TensorView<4> empty_t4(0, {0, 0, 0, 0}, {0, 0, 0, 0}, cast_dtype(query.dtype()));
+  err = attn_bwd(mk_aotensor(q_t, "q"),
+                 mk_aotensor(k_t, "k"),
+                 mk_aotensor(v_t, "v"),
+                 bias.has_value() ? mk_aotensor(bias.value(), "bias") : empty_t4,
+                 softmax_scale,
+                 mk_aotensor(out_t, "out"),
+                 mk_aotensor(dout_t, "dout"),
+                 mk_aotensor(dq_t, "dq"),
+                 mk_aotensor(dk_t, "dk"),
+                 mk_aotensor(dv_t, "dv"),
+                 bias_requires_grad ? mk_aotensor(grad_bias, "db") : empty_t4,
+                 mk_aotensor<2>(softmax_lse, "L"),
+                 mk_aotensor<2>(delta, "delta"),
+                 float(dropout_p),
+                 rng_engine_inputs.seed_.val,
+                 rng_engine_inputs.offset_.val,
+                 is_causal,
+                 stream);
+#else
+  at::Tensor workspace;
   cudaDeviceProp* p = at::cuda::getDeviceProperties(query.device().index());
   const int computeCapability = p->major * 10 + p->minor;
 
@@ -446,8 +540,7 @@
     ASSIGN_CHECK_OVERFLOW(p.gQ_strideH, grad_q.stride(2));
     ASSIGN_CHECK_OVERFLOW(p.gK_strideH, grad_k.stride(2));
     ASSIGN_CHECK_OVERFLOW(p.gV_strideH, grad_v.stride(2));
-    // We removed the chunk/cat optimization and the multiplier is always 1
-    p.gQKV_strideM_multiplier = 1;
+    p.gQKV_strideM_multiplier = shared_storage_dqdkdv ? 3 : 1;
     TORCH_INTERNAL_ASSERT(p.gQ_strideM() == grad_q.stride(1));
     TORCH_INTERNAL_ASSERT(p.gK_strideM() == grad_k.stride(1));
     TORCH_INTERNAL_ASSERT(p.gV_strideM() == grad_v.stride(1));
@@ -510,8 +603,12 @@
     auto parallelism_without_split_key =
         p.getBlocksGrid().x * p.getBlocksGrid().y * p.getBlocksGrid().z;
     p.num_splits_key = cutlass::ceil_div(p.num_keys, Kernel::kBlockSizeJ);
-    if (num_splits_key.has_value()) { // Skip heuristic, if user provided an explicit value
-      p.num_splits_key = std::max<int64_t>(p.num_splits_key, num_splits_key.value());
+    if (num_splits_key.has_value()) {
+      p.num_splits_key =
+          std::min<int64_t>(p.num_splits_key, num_splits_key.value());
+    } else {
+      // Keys splitting heuristic
+
       // If we already have enough parallelism, split-keys can help
       // better use L2 cache.
       // This is negligible when the seqlen is too small tho
@@ -551,6 +648,15 @@
       if (p.should_zero_workspace()) {
         workspace.zero_();
       }
+    }
+
+    // Handle the edge-cases where some tensors are empty
+    if (p.num_queries == 0 || p.num_keys == 0 || p.num_batches == 0 ||
+        p.num_heads == 0) {
+      grad_k.zero_();
+      grad_v.zero_();
+      grad_q.zero_();
+      return;
     }
     Kernel::check_supported(p);
 
@@ -594,8 +700,9 @@
                  }));
   TORCH_CHECK(kernel_launched, "cutlassB: no kernel found to launch!");
   AT_CUDA_CHECK(cudaGetLastError());
+#endif // USE_ROCM
   return std::make_tuple(std::move(grad_q), std::move(grad_k), std::move(grad_v), std::move(grad_bias));
-  #endif
+  #endif // defined(USE_MEM_EFF_ATTENTION)
   TORCH_CHECK(false, "USE_MEM_EFF_ATTENTION was not enabled for build.")
   return std::make_tuple(Tensor{}, Tensor{}, Tensor{}, Tensor{});
 }
