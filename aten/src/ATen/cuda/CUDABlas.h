#pragma once
/*
  Provides a subset of CUDA BLAS functions as templates:

    gemm<Dtype>(transa, transb, m, n, k, alpha, a, lda, b, ldb, beta, c,
  ldc)

    gemv<Dtype>(transa, m, n, alpha, a, lda, x, incx, beta, y, incy)

    dot<Dtype>(n, x, incx, y, incy, result)

  where Dtype is double, float, at::Half or at::BFloat16 (ROCm, NOT for dot).
  The functions are available in at::cuda::blas namespace.
 */

#include <ATen/cuda/CUDAContext.h>
#include <ATen/OpMathType.h>

namespace at::cuda::blas {

// RAII guard that sets the CuBLAS pointer mode and restores it to
// its previous value when the guard is destroyed
class PointerModeGuard {
public:
  PointerModeGuard(cublasHandle_t handle, cublasPointerMode_t mode) :
      handle(handle) {
    TORCH_CUDABLAS_CHECK(cublasGetPointerMode(handle, &previous_mode));
    TORCH_CUDABLAS_CHECK(cublasSetPointerMode(handle, mode));
  }

  ~PointerModeGuard() {
    cublasSetPointerMode(handle, previous_mode);
  }

private:
  cublasHandle_t handle;
  cublasPointerMode_t previous_mode;
};

/* LEVEL 3 BLAS FUNCTIONS */

#define CUDABLAS_GEMM_ARGTYPES(Dtype)                                                       \
  char transa, char transb, int64_t m, int64_t n, int64_t k, at::opmath_type<Dtype> alpha,  \
      const Dtype *a, int64_t lda, const Dtype *b, int64_t ldb, at::opmath_type<Dtype> beta,\
      Dtype *c, int64_t ldc

#define CUDABLAS_GEMM_ARGS(Dtype) transa, transb, m, n, k, alpha, a, lda, b, ldb, beta, c, ldc

template <typename Dtype>
inline void gemm(CUDABLAS_GEMM_ARGTYPES(Dtype)) {
  AT_ERROR("at::cuda::blas::gemm: not implemented for ", typeid(Dtype).name());
}

template <>
void gemm<double>(CUDABLAS_GEMM_ARGTYPES(double));
template <>
void gemm<float>(CUDABLAS_GEMM_ARGTYPES(float));
template <>
void gemm<c10::complex<double>>(CUDABLAS_GEMM_ARGTYPES(c10::complex<double>));
template <>
void gemm<c10::complex<float>>(CUDABLAS_GEMM_ARGTYPES(c10::complex<float>));
template <>
void gemm<at::Half>(CUDABLAS_GEMM_ARGTYPES(at::Half));
template <>
void gemm<at::BFloat16>(CUDABLAS_GEMM_ARGTYPES(at::BFloat16));

template <typename Dtype>
inline void gemm_internal(CUDABLAS_GEMM_ARGTYPES(Dtype)) {
  AT_ERROR("at::cuda::blas::gemm_internal: not implemented for ", typeid(Dtype).name());
}

template <>
void gemm_internal<double>(CUDABLAS_GEMM_ARGTYPES(double));
template <>
void gemm_internal<float>(CUDABLAS_GEMM_ARGTYPES(float));
template <>
void gemm_internal<c10::complex<double>>(CUDABLAS_GEMM_ARGTYPES(c10::complex<double>));
template <>
void gemm_internal<c10::complex<float>>(CUDABLAS_GEMM_ARGTYPES(c10::complex<float>));
template <>
void gemm_internal<at::Half>(CUDABLAS_GEMM_ARGTYPES(at::Half));
template <>
void gemm_internal<at::BFloat16>(CUDABLAS_GEMM_ARGTYPES(at::BFloat16));

<<<<<<< HEAD
#if !defined(USE_ROCM) || (defined(USE_ROCM) && ROCM_VERSION >= 50700)
=======
>>>>>>> ed327876
enum GEMMAndBiasActivationEpilogue {
  None,
  RELU,
  GELU,
};

// NOTE: GELU activation is not supported prior to CUDA 11.4 and will
// do nothing if passed in that case.
template <typename Dtype>
void gemm_and_bias(
    bool transpose_mat1,
    bool transpose_mat2,
    int64_t m,
    int64_t n,
    int64_t k,
    at::opmath_type<Dtype> alpha_val,
    const Dtype* mat1_ptr,
    int64_t mat1_ld,
    const Dtype* mat2_ptr,
    int64_t mat2_ld,
    const Dtype* bias,
    Dtype* result_ptr,
    int64_t result_ld,
    GEMMAndBiasActivationEpilogue activation = GEMMAndBiasActivationEpilogue::None);

void int8_gemm(
    bool transpose_mat1,
    bool transpose_mat2,
    int64_t m,
    int64_t n,
    int64_t k,
    const int8_t* mat1_ptr,
    int64_t mat1_ld,
    const int8_t* mat2_ptr,
    int64_t mat2_ld,
    int32_t* result_ptr,
    int64_t result_ld);

void scaled_gemm(
    char transa,
    char transb,
    int64_t m,
    int64_t n,
    int64_t k,
    const void* mat1_ptr,
    const void* mat1_scale_ptr,
    int64_t mat1_ld,
    ScalarType mat1_dtype,
    const void* mat2_ptr,
    const void* mat2_scale_ptr,
    int64_t mat2_ld,
    ScalarType mat2_dtype,
    const void* bias_ptr,
    ScalarType bias_dtype,
    void* result_ptr,
    const void* result_scale_ptr,
    int64_t result_ld,
    ScalarType result_dtype,
    void* amax_ptr,
    bool use_fast_accum);

#define CUDABLAS_BGEMM_ARGTYPES(Dtype)                                                        \
  char transa, char transb, int64_t m, int64_t n, int64_t k, at::opmath_type<Dtype> alpha,    \
      const Dtype *a, int64_t lda, int64_t stridea,                                           \
      const Dtype *b, int64_t ldb, int64_t strideb,                                           \
      at::opmath_type<Dtype> beta, Dtype *c, int64_t ldc, int64_t stridec, int64_t num_batches

#define CUDABLAS_BGEMM_ARGS(Dtype) \
  transa, transb, m, n, k, alpha, a, lda, stridea, b, ldb, strideb, beta, c, ldc, stridec, num_batches

template <typename Dtype>
inline void bgemm(CUDABLAS_BGEMM_ARGTYPES(Dtype)) {
  AT_ERROR("at::cuda::blas::bgemm: not implemented for ", typeid(Dtype).name());
}

template <>
void bgemm<double>(CUDABLAS_BGEMM_ARGTYPES(double));
template <>
void bgemm<float>(CUDABLAS_BGEMM_ARGTYPES(float));
template <>
void bgemm<c10::complex<double>>(CUDABLAS_BGEMM_ARGTYPES(c10::complex<double>));
template <>
void bgemm<c10::complex<float>>(CUDABLAS_BGEMM_ARGTYPES(c10::complex<float>));
template <>
void bgemm<at::Half>(CUDABLAS_BGEMM_ARGTYPES(at::Half));
template <>
void bgemm<at::BFloat16>(CUDABLAS_BGEMM_ARGTYPES(at::BFloat16));

template <typename Dtype>
inline void bgemm_internal(CUDABLAS_BGEMM_ARGTYPES(Dtype)) {
  AT_ERROR("at::cuda::blas::bgemm_internal: not implemented for ", typeid(Dtype).name());
}

template <>
void bgemm_internal<double>(CUDABLAS_BGEMM_ARGTYPES(double));
template <>
void bgemm_internal<float>(CUDABLAS_BGEMM_ARGTYPES(float));
template <>
void bgemm_internal<c10::complex<double>>(CUDABLAS_BGEMM_ARGTYPES(c10::complex<double>));
template <>
void bgemm_internal<c10::complex<float>>(CUDABLAS_BGEMM_ARGTYPES(c10::complex<float>));
template <>
void bgemm_internal<at::Half>(CUDABLAS_BGEMM_ARGTYPES(at::Half));
template <>
void bgemm_internal<at::BFloat16>(CUDABLAS_BGEMM_ARGTYPES(at::BFloat16));

#define CUDABLAS_TRSM_ARGTYPES(Dtype)                                  \
  cublasHandle_t handle, cublasSideMode_t side, cublasFillMode_t uplo, \
      cublasOperation_t trans, cublasDiagType_t diag, int m, int n,    \
      const Dtype *alpha, const Dtype *A, int lda, Dtype *B, int ldb

template <typename Dtype>
inline void trsm(CUDABLAS_TRSM_ARGTYPES(Dtype)) {
  TORCH_INTERNAL_ASSERT(false, "at::cuda::blas::trsm: not implemented for ", typeid(Dtype).name());
}

template <>
TORCH_CUDA_CU_API void trsm<float>(CUDABLAS_TRSM_ARGTYPES(float));
template <>
TORCH_CUDA_CU_API void trsm<double>(CUDABLAS_TRSM_ARGTYPES(double));
template <>
TORCH_CUDA_CU_API void trsm<c10::complex<float>>(CUDABLAS_TRSM_ARGTYPES(c10::complex<float>));
template <>
TORCH_CUDA_CU_API void trsm<c10::complex<double>>(CUDABLAS_TRSM_ARGTYPES(c10::complex<double>));

#define CUDABLAS_TRSM_BATCHED_ARGTYPES(Dtype)                          \
  cublasHandle_t handle, cublasSideMode_t side, cublasFillMode_t uplo, \
      cublasOperation_t trans, cublasDiagType_t diag, int m, int n,    \
      const Dtype *alpha, Dtype *A[], int lda, Dtype *B[], int ldb,    \
      int batchCount

template <typename Dtype>
inline void trsmBatched(CUDABLAS_TRSM_BATCHED_ARGTYPES(Dtype)) {
  TORCH_INTERNAL_ASSERT(
      false,
      "at::cuda::blas::trsmBatched: not implemented for ",
      typeid(Dtype).name());
}

template <>
TORCH_CUDA_CU_API void trsmBatched<float>(CUDABLAS_TRSM_BATCHED_ARGTYPES(float));
template <>
TORCH_CUDA_CU_API void trsmBatched<double>(CUDABLAS_TRSM_BATCHED_ARGTYPES(double));
template <>
TORCH_CUDA_CU_API void trsmBatched<c10::complex<float>>(CUDABLAS_TRSM_BATCHED_ARGTYPES(c10::complex<float>));
template <>
TORCH_CUDA_CU_API void trsmBatched<c10::complex<double>>(CUDABLAS_TRSM_BATCHED_ARGTYPES(c10::complex<double>));

/* LEVEL 2 BLAS FUNCTIONS */

#define CUDABLAS_GEMV_ARGTYPES(Dtype)                                         \
  char trans, int64_t m, int64_t n, Dtype alpha, const Dtype *a, int64_t lda, \
      const Dtype *x, int64_t incx, Dtype beta, Dtype *y, int64_t incy

template <typename Dtype>
inline void gemv(CUDABLAS_GEMV_ARGTYPES(Dtype)) {
  AT_ERROR("at::cuda::blas::gemv: not implemented for ", typeid(Dtype).name());
}

template <>
void gemv<double>(CUDABLAS_GEMV_ARGTYPES(double));
template <>
void gemv<float>(CUDABLAS_GEMV_ARGTYPES(float));
template <>
void gemv<c10::complex<double>>(CUDABLAS_GEMV_ARGTYPES(c10::complex<double>));
template <>
void gemv<c10::complex<float>>(CUDABLAS_GEMV_ARGTYPES(c10::complex<float>));
template <>
void gemv<at::Half>(CUDABLAS_GEMV_ARGTYPES(at::Half));
template <>
void gemv<at::BFloat16>(CUDABLAS_GEMV_ARGTYPES(at::BFloat16));

/* LEVEL 1 BLAS FUNCTIONS */

#define CUDABLAS_DOT_ARGTYPES(Dtype)                                      \
  cublasHandle_t handle, int n, const Dtype *x, int incx, const Dtype *y, \
      int incy, Dtype *result

template <typename Dtype>
inline void dot(CUDABLAS_DOT_ARGTYPES(Dtype)) {
  AT_ERROR("at::cuda::blas::dot: not implemented for ", typeid(Dtype).name());
}

template <>
void dot<double>(CUDABLAS_DOT_ARGTYPES(double));
template <>
void dot<float>(CUDABLAS_DOT_ARGTYPES(float));
template <>
void dot<at::Half>(CUDABLAS_DOT_ARGTYPES(at::Half));
template <>
void dot<at::BFloat16>(CUDABLAS_DOT_ARGTYPES(at::BFloat16));
template <>
void dot<c10::complex<double>>(CUDABLAS_DOT_ARGTYPES(c10::complex<double>));
template <>
void dot<c10::complex<float>>(CUDABLAS_DOT_ARGTYPES(c10::complex<float>));

template <typename Dtype>
inline void vdot(CUDABLAS_DOT_ARGTYPES(Dtype)) {
  AT_ERROR("at::cuda::blas::vdot: not implemented for ", typeid(Dtype).name());
}

template <>
void vdot<c10::complex<float>>(CUDABLAS_DOT_ARGTYPES(c10::complex<float>));
template <>
void vdot<c10::complex<double>>(CUDABLAS_DOT_ARGTYPES(c10::complex<double>));

#define CUDABLAS_GETRS_ARGTYPES(Dtype)  \
  cublasHandle_t handle, cublasOperation_t trans, \
  int n, int nrhs, Dtype** dA_array, int lda, int* ipiv_array, \
  Dtype** dB_array, int ldb, int* info_array, int batchsize

template<class Dtype>
void getrsBatched(CUDABLAS_GETRS_ARGTYPES(Dtype)) {
  TORCH_INTERNAL_ASSERT(false, "at::cuda::blas::getrsBatched: not implemented for ",
    typeid(Dtype).name());
}
template<>
TORCH_CUDA_CU_API void getrsBatched<float>(CUDABLAS_GETRS_ARGTYPES(float));
template<>
TORCH_CUDA_CU_API void getrsBatched<double>(CUDABLAS_GETRS_ARGTYPES(double));
template<>
TORCH_CUDA_CU_API void getrsBatched<c10::complex<float>>(CUDABLAS_GETRS_ARGTYPES(c10::complex<float>));
template<>
TORCH_CUDA_CU_API void getrsBatched<c10::complex<double>>(CUDABLAS_GETRS_ARGTYPES(c10::complex<double>));

#define CUDABLAS_GEQRF_BATCHED_ARGTYPES(Dtype)                   \
  cublasHandle_t handle, int m, int n, Dtype **A_array, int lda, \
      Dtype **tau_array, int *info, int batchsize

template <class Dtype>
void geqrfBatched(CUDABLAS_GEQRF_BATCHED_ARGTYPES(Dtype)) {
  TORCH_INTERNAL_ASSERT(
      false,
      "at::cuda::blas::geqrfBatched: not implemented for ",
      typeid(Dtype).name());
}
template <>
TORCH_CUDA_CU_API void geqrfBatched<float>(CUDABLAS_GEQRF_BATCHED_ARGTYPES(float));
template <>
TORCH_CUDA_CU_API void geqrfBatched<double>(CUDABLAS_GEQRF_BATCHED_ARGTYPES(double));
template <>
TORCH_CUDA_CU_API void geqrfBatched<c10::complex<double>>(
    CUDABLAS_GEQRF_BATCHED_ARGTYPES(c10::complex<double>));
template <>
TORCH_CUDA_CU_API void geqrfBatched<c10::complex<float>>(
    CUDABLAS_GEQRF_BATCHED_ARGTYPES(c10::complex<float>));

#define CUDABLAS_GETRF_ARGTYPES(Dtype)  \
  int n, Dtype** dA_array, int ldda, int* ipiv_array, int* info_array, int batchsize

template<class Dtype>
void getrfBatched(CUDABLAS_GETRF_ARGTYPES(Dtype)) {
  TORCH_CHECK(false, "at::cuda::blas::getrfBatched: not implemented for ", typeid(Dtype).name());
}
template<>
TORCH_CUDA_CU_API void getrfBatched<float>(CUDABLAS_GETRF_ARGTYPES(float));
template<>
TORCH_CUDA_CU_API void getrfBatched<double>(CUDABLAS_GETRF_ARGTYPES(double));
template<>
TORCH_CUDA_CU_API void getrfBatched<c10::complex<double>>(CUDABLAS_GETRF_ARGTYPES(c10::complex<double>));
template<>
TORCH_CUDA_CU_API void getrfBatched<c10::complex<float>>(CUDABLAS_GETRF_ARGTYPES(c10::complex<float>));

#define CUDABLAS_GELS_BATCHED_ARGTYPES(Dtype)  \
  cublasHandle_t handle, cublasOperation_t trans, int m, int n, int nrhs, Dtype** dA_array, int ldda, Dtype** dC_array, int lddc, int* info, int *devInfoArray, int batchSize

template <class Dtype>
void gelsBatched(CUDABLAS_GELS_BATCHED_ARGTYPES(Dtype)) {
  TORCH_INTERNAL_ASSERT(false, "at::cuda::blas::gelsBatched: not implemented for ", typeid(Dtype).name());
}

template<>
TORCH_CUDA_CU_API void gelsBatched<double>(CUDABLAS_GELS_BATCHED_ARGTYPES(double));
template<>
TORCH_CUDA_CU_API void gelsBatched<float>(CUDABLAS_GELS_BATCHED_ARGTYPES(float));
template<>
TORCH_CUDA_CU_API void gelsBatched<c10::complex<double>>(CUDABLAS_GELS_BATCHED_ARGTYPES(c10::complex<double>));
template<>
TORCH_CUDA_CU_API void gelsBatched<c10::complex<float>>(CUDABLAS_GELS_BATCHED_ARGTYPES(c10::complex<float>));

} // namespace at::cuda::blas<|MERGE_RESOLUTION|>--- conflicted
+++ resolved
@@ -82,10 +82,6 @@
 template <>
 void gemm_internal<at::BFloat16>(CUDABLAS_GEMM_ARGTYPES(at::BFloat16));
 
-<<<<<<< HEAD
-#if !defined(USE_ROCM) || (defined(USE_ROCM) && ROCM_VERSION >= 50700)
-=======
->>>>>>> ed327876
 enum GEMMAndBiasActivationEpilogue {
   None,
   RELU,
