# mypy: ignore-errors

import copy
import gc
import inspect
import os
import runpy
import sys
import threading
import unittest
from collections import namedtuple
from enum import Enum
from functools import partial, wraps
from typing import Any, ClassVar, Dict, List, Optional, Sequence, Set, Tuple, Union

import torch
from torch.testing._internal.common_cuda import (
    _get_torch_cuda_version,
    _get_torch_rocm_version,
    TEST_CUSPARSE_GENERIC,
    TEST_HIPSPARSE_GENERIC,
)
from torch.testing._internal.common_dtype import get_all_dtypes
from torch.testing._internal.common_utils import (
    _TestParametrizer,
    clear_tracked_input,
    compose_parametrize_fns,
    dtype_name,
    get_tracked_input,
    IS_FBCODE,
    IS_REMOTE_GPU,
    IS_SANDCASTLE,
    IS_WINDOWS,
    NATIVE_DEVICES,
    PRINT_REPRO_ON_FAILURE,
    skipCUDANonDefaultStreamIf,
    skipIfTorchDynamo,
    TEST_HPU,
    TEST_MKL,
    TEST_MPS,
    TEST_WITH_ASAN,
    TEST_WITH_MIOPEN_SUGGEST_NHWC,
    TEST_WITH_ROCM,
    TEST_WITH_TORCHINDUCTOR,
    TEST_WITH_TSAN,
    TEST_WITH_UBSAN,
    TEST_XPU,
    TestCase,
)


try:
    import psutil  # type: ignore[import]

    HAS_PSUTIL = True
except ImportError:
    HAS_PSUTIL = False

# Note [Writing Test Templates]
# ~~~~~~~~~~~~~~~~~~~~~~~~~~~~~
#
# This note was written shortly after the PyTorch 1.9 release.
# If you notice it's out-of-date or think it could be improved then please
# file an issue.
#
# PyTorch has its own framework for instantiating test templates. That is, for
#   taking test classes that look similar to unittest or pytest
#   compatible test classes and optionally doing the following:
#
#     - instantiating a version of the test class for each available device type
#         (often the CPU, CUDA, and META device types)
#     - further instantiating a version of each test that's always specialized
#         on the test class's device type, and optionally specialized further
#         on datatypes or operators
#
# This functionality is similar to pytest's parametrize functionality
#   (see https://docs.pytest.org/en/6.2.x/parametrize.html), but with considerable
#   additional logic that specializes the instantiated test classes for their
#   device types (see CPUTestBase and CUDATestBase below), supports a variety
#   of composable decorators that allow for test filtering and setting
#   tolerances, and allows tests parametrized by operators to instantiate
#   only the subset of device type x dtype that operator supports.
#
# This framework was built to make it easier to write tests that run on
#   multiple device types, multiple datatypes (dtypes), and for multiple
#   operators. It's also useful for controlling which tests are run. For example,
#   only tests that use a CUDA device can be run on platforms with CUDA.
#   Let's dive in with an example to get an idea for how it works:
#
# --------------------------------------------------------
# A template class (looks like a regular unittest TestCase)
# class TestClassFoo(TestCase):
#
#   # A template test that can be specialized with a device
#   # NOTE: this test case is not runnable by unittest or pytest because it
#   #   accepts an extra positional argument, "device", that they do not understand
#   def test_bar(self, device):
#     pass
#
# # Function that instantiates a template class and its tests
# instantiate_device_type_tests(TestCommon, globals())
# --------------------------------------------------------
#
# In the above code example we see a template class and a single test template
#   that can be instantiated with a device. The function
#   instantiate_device_type_tests(), called at file scope, instantiates
#   new test classes, one per available device type, and new tests in those
#   classes from these templates. It actually does this by removing
#   the class TestClassFoo and replacing it with classes like TestClassFooCPU
#   and TestClassFooCUDA, instantiated test classes that inherit from CPUTestBase
#   and CUDATestBase respectively. Additional device types, like XLA,
#   (see https://github.com/pytorch/xla) can further extend the set of
#   instantiated test classes to create classes like TestClassFooXLA.
#
# The test template, test_bar(), is also instantiated. In this case the template
#   is only specialized on a device, so (depending on the available device
#   types) it might become test_bar_cpu() in TestClassFooCPU and test_bar_cuda()
#   in TestClassFooCUDA. We can think of the instantiated test classes as
#   looking like this:
#
# --------------------------------------------------------
# # An instantiated test class for the CPU device type
# class TestClassFooCPU(CPUTestBase):
#
#   # An instantiated test that calls the template with the string representation
#   #   of a device from the test class's device type
#   def test_bar_cpu(self):
#     test_bar(self, 'cpu')
#
# # An instantiated test class for the CUDA device type
# class TestClassFooCUDA(CUDATestBase):
#
#   # An instantiated test that calls the template with the string representation
#   #   of a device from the test class's device type
#   def test_bar_cuda(self):
#     test_bar(self, 'cuda:0')
# --------------------------------------------------------
#
# These instantiated test classes ARE discoverable and runnable by both
#   unittest and pytest. One thing that may be confusing, however, is that
#   attempting to run "test_bar" will not work, despite it appearing in the
#   original template code. This is because "test_bar" is no longer discoverable
#   after instantiate_device_type_tests() runs, as the above snippet shows.
#   Instead "test_bar_cpu" and "test_bar_cuda" may be run directly, or both
#   can be run with the option "-k test_bar".
#
# Removing the template class and adding the instantiated classes requires
#   passing "globals()" to instantiate_device_type_tests(), because it
#   edits the file's Python objects.
#
# As mentioned, tests can be additionally parametrized on dtypes or
#   operators. Datatype parametrization uses the @dtypes decorator and
#   require a test template like this:
#
# --------------------------------------------------------
# # A template test that can be specialized with a device and a datatype (dtype)
# @dtypes(torch.float32, torch.int64)
# def test_car(self, device, dtype)
#   pass
# --------------------------------------------------------
#
# If the CPU and CUDA device types are available this test would be
#   instantiated as 4 tests that cover the cross-product of the two dtypes
#   and two device types:
#
#     - test_car_cpu_float32
#     - test_car_cpu_int64
#     - test_car_cuda_float32
#     - test_car_cuda_int64
#
# The dtype is passed as a torch.dtype object.
#
# Tests parametrized on operators (actually on OpInfos, more on that in a
#   moment...) use the @ops decorator and require a test template like this:
# --------------------------------------------------------
# # A template test that can be specialized with a device, dtype, and OpInfo
# @ops(op_db)
# def test_car(self, device, dtype, op)
#   pass
# --------------------------------------------------------
#
# See the documentation for the @ops decorator below for additional details
#   on how to use it and see the note [OpInfos] in
#   common_methods_invocations.py for more details on OpInfos.
#
# A test parametrized over the entire "op_db", which contains hundreds of
#   OpInfos, will likely have hundreds or thousands of instantiations. The
#   test will be instantiated on the cross-product of device types, operators,
#   and the dtypes the operator supports on that device type. The instantiated
#   tests will have names like:
#
#     - test_car_add_cpu_float32
#     - test_car_sub_cuda_int64
#
# The first instantiated test calls the original test_car() with the OpInfo
#   for torch.add as its "op" argument, the string 'cpu' for its "device" argument,
#   and the dtype torch.float32 for is "dtype" argument. The second instantiated
#   test calls the test_car() with the OpInfo for torch.sub, a CUDA device string
#   like 'cuda:0' or 'cuda:1' for its "device" argument, and the dtype
#   torch.int64 for its "dtype argument."
#
# In addition to parametrizing over device, dtype, and ops via OpInfos, the
#   @parametrize decorator is supported for arbitrary parametrizations:
# --------------------------------------------------------
# # A template test that can be specialized with a device, dtype, and value for x
# @parametrize("x", range(5))
# def test_car(self, device, dtype, x)
#   pass
# --------------------------------------------------------
#
# See the documentation for @parametrize in common_utils.py for additional details
#   on this. Note that the instantiate_device_type_tests() function will handle
#   such parametrizations; there is no need to additionally call
#   instantiate_parametrized_tests().
#
# Clever test filtering can be very useful when working with parametrized
#   tests. "-k test_car" would run every instantiated variant of the test_car()
#   test template, and "-k test_car_add" runs every variant instantiated with
#   torch.add.
#
# It is important to use the passed device and dtype as appropriate. Use
#   helper functions like make_tensor() that require explicitly specifying
#   the device and dtype so they're not forgotten.
#
# Test templates can use a variety of composable decorators to specify
#   additional options and requirements, some are listed here:
#
#     - @deviceCountAtLeast(<minimum number of devices to run test with>)
#         Passes a list of strings representing all available devices of
#         the test class's device type as the test template's "device" argument.
#         If there are fewer devices than the value passed to the decorator
#         the test is skipped.
#     - @dtypes(<list of tuples of dtypes>)
#         In addition to accepting multiple dtypes, the @dtypes decorator
#         can accept a sequence of tuple pairs of dtypes. The test template
#         will be called with each tuple for its "dtype" argument.
#     - @onlyNativeDeviceTypes
#         Skips the test if the device is not a native device type (currently CPU, CUDA, Meta)
#     - @onlyCPU
#         Skips the test if the device is not a CPU device
#     - @onlyCUDA
#         Skips the test if the device is not a CUDA device
#     - @onlyMPS
#         Skips the test if the device is not a MPS device
#     - @skipCPUIfNoLapack
#         Skips the test if the device is a CPU device and LAPACK is not installed
#     - @skipCPUIfNoMkl
#         Skips the test if the device is a CPU device and MKL is not installed
#     - @skipCUDAIfNoMagma
#         Skips the test if the device is a CUDA device and MAGMA is not installed
#     - @skipCUDAIfRocm
#         Skips the test if the device is a CUDA device and ROCm is being used


# Note [Adding a Device Type]
# ~~~~~~~~~~~~~~~~~~~~~~~~~~~
#
# To add a device type:
#
#   (1) Create a new "TestBase" extending DeviceTypeTestBase.
#       See CPUTestBase and CUDATestBase below.
#   (2) Define the "device_type" attribute of the base to be the
#       appropriate string.
#   (3) Add logic to this file that appends your base class to
#       device_type_test_bases when your device type is available.
#   (4) (Optional) Write setUpClass/tearDownClass class methods that
#       instantiate dependencies (see MAGMA in CUDATestBase).
#   (5) (Optional) Override the "instantiate_test" method for total
#       control over how your class creates tests.
#
# setUpClass is called AFTER tests have been created and BEFORE and ONLY IF
# they are run. This makes it useful for initializing devices and dependencies.


# Note [Overriding methods in generic tests]
# ~~~~~~~~~~~~~~~~~~~~~~~~~~~~~~~~~~~~~~~~~~
#
# Device generic tests look a lot like normal test classes, but they differ
# from ordinary classes in some important ways.  In particular, overriding
# methods in generic tests doesn't work quite the way you expect.
#
#     class TestFooDeviceType(TestCase):
#         # Intention is to override
#         def assertEqual(self, x, y):
#             # This DOESN'T WORK!
#             super().assertEqual(x, y)
#
# If you try to run this code, you'll get an error saying that TestFooDeviceType
# is not in scope.  This is because after instantiating our classes, we delete
# it from the parent scope.  Instead, you need to hardcode a direct invocation
# of the desired subclass call, e.g.,
#
#     class TestFooDeviceType(TestCase):
#         # Intention is to override
#         def assertEqual(self, x, y):
#             TestCase.assertEqual(x, y)
#
# However, a less error-prone way of customizing the behavior of TestCase
# is to either (1) add your functionality to TestCase and make it toggled
# by a class attribute, or (2) create your own subclass of TestCase, and
# then inherit from it for your generic test.


def _dtype_test_suffix(dtypes):
    """Returns the test suffix for a dtype, sequence of dtypes, or None."""
    if isinstance(dtypes, (list, tuple)):
        if len(dtypes) == 0:
            return ""
        return "_" + "_".join(dtype_name(d) for d in dtypes)
    elif dtypes:
        return f"_{dtype_name(dtypes)}"
    else:
        return ""


def _update_param_kwargs(param_kwargs, name, value):
    """Adds a kwarg with the specified name and value to the param_kwargs dict."""
    # Make name plural (e.g. devices / dtypes) if the value is composite.
    plural_name = f"{name}s"

    # Clear out old entries of the arg if any.
    if name in param_kwargs:
        del param_kwargs[name]
    if plural_name in param_kwargs:
        del param_kwargs[plural_name]

    if isinstance(value, (list, tuple)):
        param_kwargs[plural_name] = value
    elif value is not None:
        param_kwargs[name] = value

    # Leave param_kwargs as-is when value is None.


class DeviceTypeTestBase(TestCase):
    device_type: str = "generic_device_type"

    # Flag to disable test suite early due to unrecoverable error such as CUDA error.
    _stop_test_suite = False

    # Precision is a thread-local setting since it may be overridden per test
    _tls = threading.local()
    _tls.precision = TestCase._precision
    _tls.rel_tol = TestCase._rel_tol

    @property
    def precision(self):
        return self._tls.precision

    @precision.setter
    def precision(self, prec):
        self._tls.precision = prec

    @property
    def rel_tol(self):
        return self._tls.rel_tol

    @rel_tol.setter
    def rel_tol(self, prec):
        self._tls.rel_tol = prec

    # Returns a string representing the device that single device tests should use.
    # Note: single device tests use this device exclusively.
    @classmethod
    def get_primary_device(cls):
        return cls.device_type

    @classmethod
    def _init_and_get_primary_device(cls):
        try:
            return cls.get_primary_device()
        except Exception:
            # For CUDATestBase, XLATestBase, and possibly others, the primary device won't be available
            # until setUpClass() sets it. Call that manually here if needed.
            if hasattr(cls, "setUpClass"):
                cls.setUpClass()
            return cls.get_primary_device()

    # Returns a list of strings representing all available devices of this
    # device type. The primary device must be the first string in the list
    # and the list must contain no duplicates.
    # Note: UNSTABLE API. Will be replaced once PyTorch has a device generic
    #   mechanism of acquiring all available devices.
    @classmethod
    def get_all_devices(cls):
        return [cls.get_primary_device()]

    # Returns the dtypes the test has requested.
    # Prefers device-specific dtype specifications over generic ones.
    @classmethod
    def _get_dtypes(cls, test):
        if not hasattr(test, "dtypes"):
            return None

        default_dtypes = test.dtypes.get("all")
        msg = f"@dtypes is mandatory when using @dtypesIf however '{test.__name__}' didn't specify it"
        assert default_dtypes is not None, msg

        return test.dtypes.get(cls.device_type, default_dtypes)

    def _get_precision_override(self, test, dtype):
        if not hasattr(test, "precision_overrides"):
            return self.precision
        return test.precision_overrides.get(dtype, self.precision)

    def _get_tolerance_override(self, test, dtype):
        if not hasattr(test, "tolerance_overrides"):
            return self.precision, self.rel_tol
        return test.tolerance_overrides.get(dtype, tol(self.precision, self.rel_tol))

    def _apply_precision_override_for_test(self, test, param_kwargs):
        dtype = param_kwargs["dtype"] if "dtype" in param_kwargs else None
        dtype = param_kwargs["dtypes"] if "dtypes" in param_kwargs else dtype
        if dtype:
            self.precision = self._get_precision_override(test, dtype)
            self.precision, self.rel_tol = self._get_tolerance_override(test, dtype)

    # Creates device-specific tests.
    @classmethod
    def instantiate_test(cls, name, test, *, generic_cls=None):
        def instantiate_test_helper(
            cls, name, *, test, param_kwargs=None, decorator_fn=lambda _: []
        ):
            # Add the device param kwarg if the test needs device or devices.
            param_kwargs = {} if param_kwargs is None else param_kwargs
            test_sig_params = inspect.signature(test).parameters
            if "device" in test_sig_params or "devices" in test_sig_params:
                device_arg: str = cls._init_and_get_primary_device()
                if hasattr(test, "num_required_devices"):
                    device_arg = cls.get_all_devices()
                _update_param_kwargs(param_kwargs, "device", device_arg)

            # Apply decorators based on param kwargs.
            for decorator in decorator_fn(param_kwargs):
                test = decorator(test)

            # Constructs the test
            @wraps(test)
            def instantiated_test(self, param_kwargs=param_kwargs):
                # Sets precision and runs test
                # Note: precision is reset after the test is run
                guard_precision = self.precision
                guard_rel_tol = self.rel_tol
                try:
                    self._apply_precision_override_for_test(test, param_kwargs)
                    result = test(self, **param_kwargs)
                except RuntimeError as rte:
                    # check if rte should stop entire test suite.
                    self._stop_test_suite = self._should_stop_test_suite()
                    # Check if test has been decorated with `@expectedFailure`
                    # Using `__unittest_expecting_failure__` attribute, see
                    # https://github.com/python/cpython/blob/ffa505b580464/Lib/unittest/case.py#L164
                    # In that case, make it fail with "unexpected success" by suppressing exception
                    if (
                        getattr(test, "__unittest_expecting_failure__", False)
                        and self._stop_test_suite
                    ):
                        import sys

                        print(
                            "Suppressing fatal exception to trigger unexpected success",
                            file=sys.stderr,
                        )
                        return
                    # raise the runtime error as is for the test suite to record.
                    raise rte
                finally:
                    self.precision = guard_precision
                    self.rel_tol = guard_rel_tol

                return result

            assert not hasattr(cls, name), f"Redefinition of test {name}"
            setattr(cls, name, instantiated_test)

        def default_parametrize_fn(test, generic_cls, device_cls):
            # By default, no parametrization is needed.
            yield (test, "", {}, lambda _: [])

        # Parametrization decorators set the parametrize_fn attribute on the test.
        parametrize_fn = getattr(test, "parametrize_fn", default_parametrize_fn)

        # If one of the @dtypes* decorators is present, also parametrize over the dtypes set by it.
        dtypes = cls._get_dtypes(test)
        if dtypes is not None:

            def dtype_parametrize_fn(test, generic_cls, device_cls, dtypes=dtypes):
                for dtype in dtypes:
                    param_kwargs: Dict[str, Any] = {}
                    _update_param_kwargs(param_kwargs, "dtype", dtype)

                    # Note that an empty test suffix is set here so that the dtype can be appended
                    # later after the device.
                    yield (test, "", param_kwargs, lambda _: [])

            parametrize_fn = compose_parametrize_fns(
                dtype_parametrize_fn, parametrize_fn
            )

        # Instantiate the parametrized tests.
        for (
            test,  # noqa: B020
            test_suffix,
            param_kwargs,
            decorator_fn,
        ) in parametrize_fn(test, generic_cls, cls):
            test_suffix = "" if test_suffix == "" else "_" + test_suffix
            device_suffix = "_" + cls.device_type

            # Note: device and dtype suffix placement
            # Special handling here to place dtype(s) after device according to test name convention.
            dtype_kwarg = None
            if "dtype" in param_kwargs or "dtypes" in param_kwargs:
                dtype_kwarg = (
                    param_kwargs["dtypes"]
                    if "dtypes" in param_kwargs
                    else param_kwargs["dtype"]
                )
            test_name = (
                f"{name}{test_suffix}{device_suffix}{_dtype_test_suffix(dtype_kwarg)}"
            )

            instantiate_test_helper(
                cls=cls,
                name=test_name,
                test=test,
                param_kwargs=param_kwargs,
                decorator_fn=decorator_fn,
            )

    def run(self, result=None):
        super().run(result=result)
        # Early terminate test if _stop_test_suite is set.
        if self._stop_test_suite:
            result.stop()


class CPUTestBase(DeviceTypeTestBase):
    device_type = "cpu"

    # No critical error should stop CPU test suite
    def _should_stop_test_suite(self):
        return False


class CUDATestBase(DeviceTypeTestBase):
    device_type = "cuda"
    _do_cuda_memory_leak_check = True
    _do_cuda_non_default_stream = True
    primary_device: ClassVar[str]
    cudnn_version: ClassVar[Any]
    no_magma: ClassVar[bool]
    no_cudnn: ClassVar[bool]

    def has_cudnn(self):
        return not self.no_cudnn

    @classmethod
    def get_primary_device(cls):
        return cls.primary_device

    @classmethod
    def get_all_devices(cls):
        primary_device_idx = int(cls.get_primary_device().split(":")[1])
        num_devices = torch.cuda.device_count()

        prim_device = cls.get_primary_device()
        cuda_str = "cuda:{0}"
        non_primary_devices = [
            cuda_str.format(idx)
            for idx in range(num_devices)
            if idx != primary_device_idx
        ]
        return [prim_device] + non_primary_devices

    @classmethod
    def setUpClass(cls):
        # has_magma shows up after cuda is initialized
        t = torch.ones(1).cuda()
        cls.no_magma = not torch.cuda.has_magma

        # Determines if cuDNN is available and its version
        cls.no_cudnn = not torch.backends.cudnn.is_acceptable(t)
        cls.cudnn_version = None if cls.no_cudnn else torch.backends.cudnn.version()

        # Acquires the current device as the primary (test) device
        cls.primary_device = f"cuda:{torch.cuda.current_device()}"


# See Note [Lazy Tensor tests in device agnostic testing]
lazy_ts_backend_init = False


class LazyTestBase(DeviceTypeTestBase):
    device_type = "lazy"

    def _should_stop_test_suite(self):
        return False

    @classmethod
    def setUpClass(cls):
        import torch._lazy
        import torch._lazy.metrics
        import torch._lazy.ts_backend

        global lazy_ts_backend_init
        if not lazy_ts_backend_init:
            # Need to connect the TS backend to lazy key before running tests
            torch._lazy.ts_backend.init()
            lazy_ts_backend_init = True


class MPSTestBase(DeviceTypeTestBase):
    device_type = "mps"
    primary_device: ClassVar[str]

    @classmethod
    def get_primary_device(cls):
        return cls.primary_device

    @classmethod
    def get_all_devices(cls):
        # currently only one device is supported on MPS backend
        prim_device = cls.get_primary_device()
        return [prim_device]

    @classmethod
    def setUpClass(cls):
        cls.primary_device = "mps:0"

    def _should_stop_test_suite(self):
        return False


class XPUTestBase(DeviceTypeTestBase):
    device_type = "xpu"
    primary_device: ClassVar[str]

    @classmethod
    def get_primary_device(cls):
        return cls.primary_device

    @classmethod
    def get_all_devices(cls):
        # currently only one device is supported on MPS backend
        prim_device = cls.get_primary_device()
        return [prim_device]

    @classmethod
    def setUpClass(cls):
        cls.primary_device = "xpu:0"

    def _should_stop_test_suite(self):
        return False


class HPUTestBase(DeviceTypeTestBase):
    device_type = "hpu"
    primary_device: ClassVar[str]

    @classmethod
    def get_primary_device(cls):
        return cls.primary_device

    @classmethod
    def setUpClass(cls):
        cls.primary_device = "hpu:0"


class PrivateUse1TestBase(DeviceTypeTestBase):
    primary_device: ClassVar[str]
    device_mod = None
    device_type = "privateuse1"

    @classmethod
    def get_primary_device(cls):
        return cls.primary_device

    @classmethod
    def get_all_devices(cls):
        primary_device_idx = int(cls.get_primary_device().split(":")[1])
        num_devices = cls.device_mod.device_count()
        prim_device = cls.get_primary_device()
        device_str = f"{cls.device_type}:{{0}}"
        non_primary_devices = [
            device_str.format(idx)
            for idx in range(num_devices)
            if idx != primary_device_idx
        ]
        return [prim_device] + non_primary_devices

    @classmethod
    def setUpClass(cls):
        cls.device_type = torch._C._get_privateuse1_backend_name()
        cls.device_mod = getattr(torch, cls.device_type, None)
        assert (
            cls.device_mod is not None
        ), f"""torch has no module of `{cls.device_type}`, you should register
                                            a module by `torch._register_device_module`."""
        cls.primary_device = f"{cls.device_type}:{cls.device_mod.current_device()}"


# Adds available device-type-specific test base classes
def get_device_type_test_bases():
    # set type to List[Any] due to mypy list-of-union issue:
    # https://github.com/python/mypy/issues/3351
    test_bases: List[Any] = list()

    if IS_SANDCASTLE or IS_FBCODE:
        if IS_REMOTE_GPU:
            # Skip if sanitizer is enabled
            if not TEST_WITH_ASAN and not TEST_WITH_TSAN and not TEST_WITH_UBSAN:
                test_bases.append(CUDATestBase)
        else:
            test_bases.append(CPUTestBase)
    else:
        test_bases.append(CPUTestBase)
        if torch.cuda.is_available():
            test_bases.append(CUDATestBase)

        device_type = torch._C._get_privateuse1_backend_name()
        device_mod = getattr(torch, device_type, None)
        if hasattr(device_mod, "is_available") and device_mod.is_available():
            test_bases.append(PrivateUse1TestBase)
        # Disable MPS testing in generic device testing temporarily while we're
        # ramping up support.
        # elif torch.backends.mps.is_available():
        #   test_bases.append(MPSTestBase)

    return test_bases


device_type_test_bases = get_device_type_test_bases()


def filter_desired_device_types(device_type_test_bases, except_for=None, only_for=None):
    # device type cannot appear in both except_for and only_for
    intersect = set(except_for if except_for else []) & set(
        only_for if only_for else []
    )
    assert (
        not intersect
    ), f"device ({intersect}) appeared in both except_for and only_for"

    if except_for:
        device_type_test_bases = filter(
            lambda x: x.device_type not in except_for, device_type_test_bases
        )
    if only_for:
        device_type_test_bases = filter(
            lambda x: x.device_type in only_for, device_type_test_bases
        )

    return list(device_type_test_bases)


# Note [How to extend DeviceTypeTestBase to add new test device]
# The following logic optionally allows downstream projects like pytorch/xla to
# add more test devices.
# Instructions:
#  - Add a python file (e.g. pytorch/xla/test/pytorch_test_base.py) in downstream project.
#    - Inside the file, one should inherit from `DeviceTypeTestBase` class and define
#      a new DeviceTypeTest class (e.g. `XLATestBase`) with proper implementation of
#      `instantiate_test` method.
#    - DO NOT import common_device_type inside the file.
#      `runpy.run_path` with `globals()` already properly setup the context so that
#      `DeviceTypeTestBase` is already available.
#    - Set a top-level variable `TEST_CLASS` equal to your new class.
#      E.g. TEST_CLASS = XLATensorBase
#  - To run tests with new device type, set `TORCH_TEST_DEVICE` env variable to path
#    to this file. Multiple paths can be separated by `:`.
# See pytorch/xla/test/pytorch_test_base.py for a more detailed example.
_TORCH_TEST_DEVICES = os.environ.get("TORCH_TEST_DEVICES", None)
if _TORCH_TEST_DEVICES:
    for path in _TORCH_TEST_DEVICES.split(":"):
        # runpy (a stdlib module) lacks annotations
        mod = runpy.run_path(path, init_globals=globals())  # type: ignore[func-returns-value]
        device_type_test_bases.append(mod["TEST_CLASS"])


PYTORCH_CUDA_MEMCHECK = os.getenv("PYTORCH_CUDA_MEMCHECK", "0") == "1"

PYTORCH_TESTING_DEVICE_ONLY_FOR_KEY = "PYTORCH_TESTING_DEVICE_ONLY_FOR"
PYTORCH_TESTING_DEVICE_EXCEPT_FOR_KEY = "PYTORCH_TESTING_DEVICE_EXCEPT_FOR"
PYTORCH_TESTING_DEVICE_FOR_CUSTOM_KEY = "PYTORCH_TESTING_DEVICE_FOR_CUSTOM"


<<<<<<< HEAD
def get_desired_device_type_test_bases(except_for=None, only_for=None, include_lazy=False, allow_mps=False, allow_xpu=False):
=======
def get_desired_device_type_test_bases(
    except_for=None, only_for=None, include_lazy=False, allow_mps=False
):
>>>>>>> 90e12c30
    # allow callers to specifically opt tests into being tested on MPS, similar to `include_lazy`
    test_bases = device_type_test_bases.copy()
    if allow_mps and TEST_MPS and MPSTestBase not in test_bases:
        test_bases.append(MPSTestBase)
<<<<<<< HEAD
    if allow_xpu and TEST_XPU and XPUTestBase not in test_bases:
=======
    if only_for == "xpu" and TEST_XPU and XPUTestBase not in test_bases:
>>>>>>> 90e12c30
        test_bases.append(XPUTestBase)
    if TEST_HPU and HPUTestBase not in test_bases:
        test_bases.append(HPUTestBase)
    # Filter out the device types based on user inputs
    desired_device_type_test_bases = filter_desired_device_types(
        test_bases, except_for, only_for
    )
    if include_lazy:
        # Note [Lazy Tensor tests in device agnostic testing]
        # Right now, test_view_ops.py runs with LazyTensor.
        # We don't want to opt every device-agnostic test into using the lazy device,
        # because many of them will fail.
        # So instead, the only way to opt a specific device-agnostic test file into
        # lazy tensor testing is with include_lazy=True
        if IS_FBCODE:
            print(
                "TorchScript backend not yet supported in FBCODE/OVRSOURCE builds",
                file=sys.stderr,
            )
        else:
            desired_device_type_test_bases.append(LazyTestBase)

    def split_if_not_empty(x: str):
        return x.split(",") if x else []

    # run some cuda testcases on other devices if available
    # Usage:
    # export PYTORCH_TESTING_DEVICE_FOR_CUSTOM=privateuse1
    env_custom_only_for = split_if_not_empty(
        os.getenv(PYTORCH_TESTING_DEVICE_FOR_CUSTOM_KEY, "")
    )
    if env_custom_only_for:
        desired_device_type_test_bases += filter(
            lambda x: x.device_type in env_custom_only_for, test_bases
        )
        desired_device_type_test_bases = list(set(desired_device_type_test_bases))

    # Filter out the device types based on environment variables if available
    # Usage:
    # export PYTORCH_TESTING_DEVICE_ONLY_FOR=cuda,cpu
    # export PYTORCH_TESTING_DEVICE_EXCEPT_FOR=xla
    env_only_for = split_if_not_empty(
        os.getenv(PYTORCH_TESTING_DEVICE_ONLY_FOR_KEY, "")
    )
    env_except_for = split_if_not_empty(
        os.getenv(PYTORCH_TESTING_DEVICE_EXCEPT_FOR_KEY, "")
    )

    return filter_desired_device_types(
        desired_device_type_test_bases, env_except_for, env_only_for
    )


# Adds 'instantiated' device-specific test cases to the given scope.
# The tests in these test cases are derived from the generic tests in
# generic_test_class. This function should be used instead of
# instantiate_parametrized_tests() if the test class contains
# device-specific tests (NB: this supports additional @parametrize usage).
#
# See note "Writing Test Templates"
<<<<<<< HEAD
# TODO: remove "allow_xpu" option after Interl GPU support all test case instantiate by this function.
def instantiate_device_type_tests(generic_test_class, scope, except_for=None, only_for=None, include_lazy=False,
                                  allow_mps=False, allow_xpu=False):
=======
def instantiate_device_type_tests(
    generic_test_class,
    scope,
    except_for=None,
    only_for=None,
    include_lazy=False,
    allow_mps=False,
):
>>>>>>> 90e12c30
    # Removes the generic test class from its enclosing scope so its tests
    # are not discoverable.
    del scope[generic_test_class.__name__]

    # Creates an 'empty' version of the generic_test_class
    # Note: we don't inherit from the generic_test_class directly because
    #   that would add its tests to our test classes and they would be
    #   discovered (despite not being runnable). Inherited methods also
    #   can't be removed later, and we can't rely on load_tests because
    #   pytest doesn't support it (as of this writing).
    empty_name = generic_test_class.__name__ + "_base"
    empty_class = type(empty_name, generic_test_class.__bases__, {})

    # Acquires members names
    # See Note [Overriding methods in generic tests]
    generic_members = set(generic_test_class.__dict__.keys()) - set(
        empty_class.__dict__.keys()
    )
    generic_tests = [x for x in generic_members if x.startswith("test")]

    # Creates device-specific test cases
<<<<<<< HEAD
    for base in get_desired_device_type_test_bases(except_for, only_for, include_lazy, allow_mps, allow_xpu):
=======
    for base in get_desired_device_type_test_bases(
        except_for, only_for, include_lazy, allow_mps
    ):
>>>>>>> 90e12c30
        class_name = generic_test_class.__name__ + base.device_type.upper()

        # type set to Any and suppressed due to unsupport runtime class:
        # https://github.com/python/mypy/wiki/Unsupported-Python-Features
        device_type_test_class: Any = type(class_name, (base, empty_class), {})

        for name in generic_members:
            if name in generic_tests:  # Instantiates test member
                test = getattr(generic_test_class, name)
                # XLA-compat shim (XLA's instantiate_test takes doesn't take generic_cls)
                sig = inspect.signature(device_type_test_class.instantiate_test)
                if len(sig.parameters) == 3:
                    # Instantiates the device-specific tests
                    device_type_test_class.instantiate_test(
                        name, copy.deepcopy(test), generic_cls=generic_test_class
                    )
                else:
                    device_type_test_class.instantiate_test(name, copy.deepcopy(test))
            else:  # Ports non-test member
                assert (
                    name not in device_type_test_class.__dict__
                ), f"Redefinition of directly defined member {name}"
                nontest = getattr(generic_test_class, name)
                setattr(device_type_test_class, name, nontest)

        # The dynamically-created test class derives from the test template class
        # and the empty class. Arrange for both setUpClass and tearDownClass methods
        # to be called. This allows the parameterized test classes to support setup
        # and teardown.
        @classmethod
        def _setUpClass(cls):
            base.setUpClass()
            empty_class.setUpClass()

        @classmethod
        def _tearDownClass(cls):
            empty_class.tearDownClass()
            base.tearDownClass()

        device_type_test_class.setUpClass = _setUpClass
        device_type_test_class.tearDownClass = _tearDownClass

        # Mimics defining the instantiated class in the caller's file
        # by setting its module to the given class's and adding
        # the module to the given scope.
        # This lets the instantiated class be discovered by unittest.
        device_type_test_class.__module__ = generic_test_class.__module__
        scope[class_name] = device_type_test_class


# Category of dtypes to run an OpInfo-based test for
# Example use: @ops(dtype=OpDTypes.supported)
#
# There are 5 categories:
# - supported: Every dtype supported by the operator. Use for exhaustive
#              testing of all dtypes.
# - unsupported: Run tests on dtypes not supported by the operator. e.g. for
#                testing the operator raises an error and doesn't crash.
# - supported_backward: Every dtype supported by the operator's backward pass.
# - unsupported_backward: Run tests on dtypes not supported by the operator's backward pass.
# - any_one: Runs a test for one dtype the operator supports. Prioritizes dtypes the
#     operator supports in both forward and backward.
# - none: Useful for tests that are not dtype-specific. No dtype will be passed to the test
#         when this is selected.
class OpDTypes(Enum):
    supported = 0  # Test all supported dtypes (default)
    unsupported = 1  # Test only unsupported dtypes
    supported_backward = 2  # Test all supported backward dtypes
    unsupported_backward = 3  # Test only unsupported backward dtypes
    any_one = 4  # Test precisely one supported dtype
    none = 5  # Instantiate no dtype variants (no dtype kwarg needed)
    any_common_cpu_cuda_one = (
        6  # Test precisely one supported dtype that is common to both cuda and cpu
    )


# Arbitrary order
ANY_DTYPE_ORDER = (
    torch.float32,
    torch.float64,
    torch.complex64,
    torch.complex128,
    torch.float16,
    torch.bfloat16,
    torch.long,
    torch.int32,
    torch.int16,
    torch.int8,
    torch.uint8,
    torch.bool,
)


def _serialize_sample(sample_input):
    # NB: For OpInfos, SampleInput.summary() prints in a cleaner way.
    if getattr(sample_input, "summary", None) is not None:
        return sample_input.summary()
    return str(sample_input)


# Decorator that defines the OpInfos a test template should be instantiated for.
#
# Example usage:
#
# @ops(unary_ufuncs)
# def test_numerics(self, device, dtype, op):
#   <test_code>
#
# This will instantiate variants of test_numerics for each given OpInfo,
# on each device the OpInfo's operator supports, and for every dtype supported by
# that operator. There are a few caveats to the dtype rule, explained below.
#
# The @ops decorator can accept two
# additional arguments, "dtypes" and "allowed_dtypes". If "dtypes" is specified
# then the test variants are instantiated for those dtypes, regardless of
# what the operator supports. If given "allowed_dtypes" then test variants
# are instantiated only for the intersection of allowed_dtypes and the dtypes
# they would otherwise be instantiated with. That is, allowed_dtypes composes
# with the options listed above and below.
#
# The "dtypes" argument can also accept additional values (see OpDTypes above):
#   OpDTypes.supported - the test is instantiated for all dtypes the operator
#     supports
#   OpDTypes.unsupported - the test is instantiated for all dtypes the operator
#     doesn't support
#   OpDTypes.supported_backward - the test is instantiated for all dtypes the
#     operator's gradient formula supports
#   OpDTypes.unsupported_backward - the test is instantiated for all dtypes the
#     operator's gradient formula doesn't support
#   OpDTypes.any_one - the test is instantiated for one dtype the
#     operator supports. The dtype supports forward and backward if possible.
#   OpDTypes.none - the test is instantiated without any dtype. The test signature
#     should not include a dtype kwarg in this case.
#
# These options allow tests to have considerable control over the dtypes
#   they're instantiated for.


class ops(_TestParametrizer):
    def __init__(
        self,
        op_list,
        *,
        dtypes: Union[OpDTypes, Sequence[torch.dtype]] = OpDTypes.supported,
        allowed_dtypes: Optional[Sequence[torch.dtype]] = None,
        skip_if_dynamo=True,
    ):
        self.op_list = list(op_list)
        self.opinfo_dtypes = dtypes
        self.allowed_dtypes = (
            set(allowed_dtypes) if allowed_dtypes is not None else None
        )
        self.skip_if_dynamo = skip_if_dynamo

    def _parametrize_test(self, test, generic_cls, device_cls):
        """Parameterizes the given test function across each op and its associated dtypes."""
        if device_cls is None:
            raise RuntimeError(
                "The @ops decorator is only intended to be used in a device-specific "
                "context; use it with instantiate_device_type_tests() instead of "
                "instantiate_parametrized_tests()"
            )

        op = check_exhausted_iterator = object()
        for op in self.op_list:
            # Determine the set of dtypes to use.
            dtypes: Union[Set[torch.dtype], Set[None]]
            if isinstance(self.opinfo_dtypes, Sequence):
                dtypes = set(self.opinfo_dtypes)
            elif self.opinfo_dtypes == OpDTypes.unsupported_backward:
                dtypes = set(get_all_dtypes()).difference(
                    op.supported_backward_dtypes(device_cls.device_type)
                )
            elif self.opinfo_dtypes == OpDTypes.supported_backward:
                dtypes = op.supported_backward_dtypes(device_cls.device_type)
            elif self.opinfo_dtypes == OpDTypes.unsupported:
                dtypes = set(get_all_dtypes()).difference(
                    op.supported_dtypes(device_cls.device_type)
                )
            elif self.opinfo_dtypes == OpDTypes.supported:
                dtypes = set(op.supported_dtypes(device_cls.device_type))
            elif self.opinfo_dtypes == OpDTypes.any_one:
                # Tries to pick a dtype that supports both forward or backward
                supported = op.supported_dtypes(device_cls.device_type)
                supported_backward = op.supported_backward_dtypes(
                    device_cls.device_type
                )
                supported_both = supported.intersection(supported_backward)
                dtype_set = supported_both if len(supported_both) > 0 else supported
                for dtype in ANY_DTYPE_ORDER:
                    if dtype in dtype_set:
                        dtypes = {dtype}
                        break
                else:
                    dtypes = {}
            elif self.opinfo_dtypes == OpDTypes.any_common_cpu_cuda_one:
                # Tries to pick a dtype that supports both CPU and CUDA
                supported = set(op.dtypes).intersection(op.dtypesIfCUDA)
                if supported:
                    dtypes = {
                        next(dtype for dtype in ANY_DTYPE_ORDER if dtype in supported)
                    }
                else:
                    dtypes = {}

            elif self.opinfo_dtypes == OpDTypes.none:
                dtypes = {None}
            else:
                raise RuntimeError(f"Unknown OpDType: {self.opinfo_dtypes}")

            if self.allowed_dtypes is not None:
                dtypes = dtypes.intersection(self.allowed_dtypes)

            # Construct the test name; device / dtype parts are handled outside.
            # See [Note: device and dtype suffix placement]
            test_name = op.formatted_name

            for dtype in dtypes:
                # Construct parameter kwargs to pass to the test.
                param_kwargs = {"op": op}
                _update_param_kwargs(param_kwargs, "dtype", dtype)

                # NOTE: test_wrapper exists because we don't want to apply
                #   op-specific decorators to the original test.
                #   Test-specific decorators are applied to the original test,
                #   however.
                try:

                    @wraps(test)
                    def test_wrapper(*args, **kwargs):
                        try:
                            return test(*args, **kwargs)
                        except unittest.SkipTest as e:
                            raise e
                        except Exception as e:
                            tracked_input = get_tracked_input()
                            if PRINT_REPRO_ON_FAILURE and tracked_input is not None:
                                raise Exception(  # noqa: TRY002
                                    f"Caused by {tracked_input.type_desc} "
                                    f"at index {tracked_input.index}: "
                                    f"{_serialize_sample(tracked_input.val)}"
                                ) from e
                            raise e
                        finally:
                            clear_tracked_input()

                    if self.skip_if_dynamo and not TEST_WITH_TORCHINDUCTOR:
                        test_wrapper = skipIfTorchDynamo(
                            "Policy: we don't run OpInfo tests w/ Dynamo"
                        )(test_wrapper)

                    # Initialize info for the last input seen. This is useful for tracking
                    # down which inputs caused a test failure. Note that TrackedInputIter is
                    # responsible for managing this.
                    test.tracked_input = None

                    decorator_fn = partial(
                        op.get_decorators,
                        generic_cls.__name__,
                        test.__name__,
                        device_cls.device_type,
                        dtype,
                    )

                    yield (test_wrapper, test_name, param_kwargs, decorator_fn)
                except Exception as ex:
                    # Provides an error message for debugging before rethrowing the exception
                    print(f"Failed to instantiate {test_name} for op {op.name}!")
                    raise ex
        if op is check_exhausted_iterator:
            raise ValueError(
                "An empty op_list was passed to @ops. "
                "Note that this may result from reuse of a generator."
            )


# Decorator that skips a test if the given condition is true.
# Notes:
#   (1) Skip conditions stack.
#   (2) Skip conditions can be bools or strings. If a string the
#       test base must have defined the corresponding attribute to be False
#       for the test to run. If you want to use a string argument you should
#       probably define a new decorator instead (see below).
#   (3) Prefer the existing decorators to defining the 'device_type' kwarg.
class skipIf:
    def __init__(self, dep, reason, device_type=None):
        self.dep = dep
        self.reason = reason
        self.device_type = device_type

    def __call__(self, fn):
        @wraps(fn)
        def dep_fn(slf, *args, **kwargs):
            if self.device_type is None or self.device_type == slf.device_type:
                if (isinstance(self.dep, str) and getattr(slf, self.dep, True)) or (
                    isinstance(self.dep, bool) and self.dep
                ):
                    raise unittest.SkipTest(self.reason)

            return fn(slf, *args, **kwargs)

        return dep_fn


# Skips a test on CPU if the condition is true.
class skipCPUIf(skipIf):
    def __init__(self, dep, reason):
        super().__init__(dep, reason, device_type="cpu")


# Skips a test on CUDA if the condition is true.
class skipCUDAIf(skipIf):
    def __init__(self, dep, reason):
        super().__init__(dep, reason, device_type="cuda")


# Skips a test on Lazy if the condition is true.
class skipLazyIf(skipIf):
    def __init__(self, dep, reason):
        super().__init__(dep, reason, device_type="lazy")


# Skips a test on Meta if the condition is true.
class skipMetaIf(skipIf):
    def __init__(self, dep, reason):
        super().__init__(dep, reason, device_type="meta")


# Skips a test on MPS if the condition is true.
class skipMPSIf(skipIf):
    def __init__(self, dep, reason):
        super().__init__(dep, reason, device_type="mps")


class skipHPUIf(skipIf):
    def __init__(self, dep, reason):
        super().__init__(dep, reason, device_type="hpu")


# Skips a test on XLA if the condition is true.
class skipXLAIf(skipIf):
    def __init__(self, dep, reason):
        super().__init__(dep, reason, device_type="xla")


class skipPRIVATEUSE1If(skipIf):
    def __init__(self, dep, reason):
        device_type = torch._C._get_privateuse1_backend_name()
        super().__init__(dep, reason, device_type=device_type)


def _has_sufficient_memory(device, size):
    if torch.device(device).type == "cuda":
        if not torch.cuda.is_available():
            return False
        gc.collect()
        torch.cuda.empty_cache()
        # torch.cuda.mem_get_info, aka cudaMemGetInfo, returns a tuple of (free memory, total memory) of a GPU
        if device == "cuda":
            device = "cuda:0"
        return torch.cuda.memory.mem_get_info(device)[0] >= size

<<<<<<< HEAD
    if device == 'xpu':
        raise unittest.SkipTest('TODO: Memory availability checks for Intel GPU?')

    if device == 'xla':
        raise unittest.SkipTest('TODO: Memory availability checks for XLA?')
=======
    if device == "xla":
        raise unittest.SkipTest("TODO: Memory availability checks for XLA?")
>>>>>>> 90e12c30

    if device != "cpu":
        raise unittest.SkipTest("Unknown device type")

    # CPU
    if not HAS_PSUTIL:
        raise unittest.SkipTest("Need psutil to determine if memory is sufficient")

    # The sanitizers have significant memory overheads
    if TEST_WITH_ASAN or TEST_WITH_TSAN or TEST_WITH_UBSAN:
        effective_size = size * 10
    else:
        effective_size = size

    if psutil.virtual_memory().available < effective_size:
        gc.collect()
    return psutil.virtual_memory().available >= effective_size


def largeTensorTest(size, device=None):
    """Skip test if the device has insufficient memory to run the test

    size may be a number of bytes, a string of the form "N GB", or a callable

    If the test is a device generic test, available memory on the primary device will be checked.
    It can also be overriden by the optional `device=` argument.
    In other tests, the `device=` argument needs to be specified.
    """
    if isinstance(size, str):
        assert size.endswith(("GB", "gb")), "only bytes or GB supported"
        size = 1024**3 * int(size[:-2])

    def inner(fn):
        @wraps(fn)
        def dep_fn(self, *args, **kwargs):
            size_bytes = size(self, *args, **kwargs) if callable(size) else size
            _device = device if device is not None else self.get_primary_device()
            if not _has_sufficient_memory(_device, size_bytes):
                raise unittest.SkipTest(f"Insufficient {_device} memory")

            return fn(self, *args, **kwargs)

        return dep_fn

    return inner


class expectedFailure:
    def __init__(self, device_type):
        self.device_type = device_type

    def __call__(self, fn):
        @wraps(fn)
        def efail_fn(slf, *args, **kwargs):
            if (
                not hasattr(slf, "device_type")
                and hasattr(slf, "device")
                and isinstance(slf.device, str)
            ):
                target_device_type = slf.device
            else:
                target_device_type = slf.device_type

            if self.device_type is None or self.device_type == target_device_type:
                try:
                    fn(slf, *args, **kwargs)
                except Exception:
                    return
                else:
                    slf.fail("expected test to fail, but it passed")

            return fn(slf, *args, **kwargs)

        return efail_fn


class onlyOn:
    def __init__(self, device_type):
        self.device_type = device_type

    def __call__(self, fn):
        @wraps(fn)
        def only_fn(slf, *args, **kwargs):
            if self.device_type != slf.device_type:
                reason = f"Only runs on {self.device_type}"
                raise unittest.SkipTest(reason)

            return fn(slf, *args, **kwargs)

        return only_fn


# Decorator that provides all available devices of the device type to the test
# as a list of strings instead of providing a single device string.
# Skips the test if the number of available devices of the variant's device
# type is less than the 'num_required_devices' arg.
class deviceCountAtLeast:
    def __init__(self, num_required_devices):
        self.num_required_devices = num_required_devices

    def __call__(self, fn):
        assert not hasattr(
            fn, "num_required_devices"
        ), f"deviceCountAtLeast redefinition for {fn.__name__}"
        fn.num_required_devices = self.num_required_devices

        @wraps(fn)
        def multi_fn(slf, devices, *args, **kwargs):
            if len(devices) < self.num_required_devices:
                reason = f"fewer than {self.num_required_devices} devices detected"
                raise unittest.SkipTest(reason)

            return fn(slf, devices, *args, **kwargs)

        return multi_fn


# Only runs the test on the native device type (currently CPU, CUDA, Meta and PRIVATEUSE1)
def onlyNativeDeviceTypes(fn):
    @wraps(fn)
    def only_fn(self, *args, **kwargs):
        if self.device_type not in NATIVE_DEVICES:
            reason = f"onlyNativeDeviceTypes: doesn't run on {self.device_type}"
            raise unittest.SkipTest(reason)

        return fn(self, *args, **kwargs)

    return only_fn


# Specifies per-dtype precision overrides.
# Ex.
#
# @precisionOverride({torch.half : 1e-2, torch.float : 1e-4})
# @dtypes(torch.half, torch.float, torch.double)
# def test_X(self, device, dtype):
#   ...
#
# When the test is instantiated its class's precision will be set to the
# corresponding override, if it exists.
# self.precision can be accessed directly, and it also controls the behavior of
# functions like self.assertEqual().
#
# Note that self.precision is a scalar value, so if you require multiple
# precisions (or are working with multiple dtypes) they should be specified
# explicitly and computed using self.precision (e.g.
# self.precision *2, max(1, self.precision)).
class precisionOverride:
    def __init__(self, d):
        assert isinstance(
            d, dict
        ), "precisionOverride not given a dtype : precision dict!"
        for dtype in d.keys():
            assert isinstance(
                dtype, torch.dtype
            ), f"precisionOverride given unknown dtype {dtype}"

        self.d = d

    def __call__(self, fn):
        fn.precision_overrides = self.d
        return fn


# Specifies per-dtype tolerance overrides tol(atol, rtol). It has priority over
# precisionOverride.
# Ex.
#
# @toleranceOverride({torch.float : tol(atol=1e-2, rtol=1e-3},
#                     torch.double : tol{atol=1e-4, rtol = 0})
# @dtypes(torch.half, torch.float, torch.double)
# def test_X(self, device, dtype):
#   ...
#
# When the test is instantiated its class's tolerance will be set to the
# corresponding override, if it exists.
# self.rtol and self.precision can be accessed directly, and they also control
# the behavior of functions like self.assertEqual().
#
# The above example sets atol = 1e-2 and rtol = 1e-3 for torch.float and
# atol = 1e-4 and rtol = 0 for torch.double.
tol = namedtuple("tol", ["atol", "rtol"])


class toleranceOverride:
    def __init__(self, d):
        assert isinstance(d, dict), "toleranceOverride not given a dtype : tol dict!"
        for dtype, prec in d.items():
            assert isinstance(
                dtype, torch.dtype
            ), f"toleranceOverride given unknown dtype {dtype}"
            assert isinstance(
                prec, tol
            ), "toleranceOverride not given a dtype : tol dict!"

        self.d = d

    def __call__(self, fn):
        fn.tolerance_overrides = self.d
        return fn


# Decorator that instantiates a variant of the test for each given dtype.
# Notes:
#   (1) Tests that accept the dtype argument MUST use this decorator.
#   (2) Can be overridden for CPU or CUDA, respectively, using dtypesIfCPU
#       or dtypesIfCUDA.
#   (3) Can accept an iterable of dtypes or an iterable of tuples
#       of dtypes.
# Examples:
# @dtypes(torch.float32, torch.float64)
# @dtypes((torch.long, torch.float32), (torch.int, torch.float64))
class dtypes:
    def __init__(self, *args, device_type="all"):
        if len(args) > 0 and isinstance(args[0], (list, tuple)):
            for arg in args:
                assert isinstance(arg, (list, tuple)), (
                    "When one dtype variant is a tuple or list, "
                    "all dtype variants must be. "
                    f"Received non-list non-tuple dtype {str(arg)}"
                )
                assert all(
                    isinstance(dtype, torch.dtype) for dtype in arg
                ), f"Unknown dtype in {str(arg)}"
        else:
            assert all(
                isinstance(arg, torch.dtype) for arg in args
            ), f"Unknown dtype in {str(args)}"

        self.args = args
        self.device_type = device_type

    def __call__(self, fn):
        d = getattr(fn, "dtypes", {})
        assert self.device_type not in d, f"dtypes redefinition for {self.device_type}"
        d[self.device_type] = self.args
        fn.dtypes = d
        return fn


# Overrides specified dtypes on the CPU.
class dtypesIfCPU(dtypes):
    def __init__(self, *args):
        super().__init__(*args, device_type="cpu")


# Overrides specified dtypes on CUDA.
class dtypesIfCUDA(dtypes):
    def __init__(self, *args):
        super().__init__(*args, device_type="cuda")


class dtypesIfMPS(dtypes):
    def __init__(self, *args):
        super().__init__(*args, device_type="mps")


class dtypesIfPRIVATEUSE1(dtypes):
    def __init__(self, *args):
        super().__init__(*args, device_type=torch._C._get_privateuse1_backend_name())


def onlyCPU(fn):
    return onlyOn("cpu")(fn)


def onlyCUDA(fn):
    return onlyOn("cuda")(fn)


def onlyMPS(fn):
    return onlyOn("mps")(fn)


def onlyXPU(fn):
    return onlyOn("xpu")(fn)


def onlyHPU(fn):
    return onlyOn("hpu")(fn)


def onlyPRIVATEUSE1(fn):
    device_type = torch._C._get_privateuse1_backend_name()
    device_mod = getattr(torch, device_type, None)
    if device_mod is None:
        reason = f"Skip as torch has no module of {device_type}"
        return unittest.skip(reason)(fn)
    return onlyOn(device_type)(fn)


def onlyCUDAAndPRIVATEUSE1(fn):
    @wraps(fn)
    def only_fn(self, *args, **kwargs):
        if self.device_type not in ("cuda", torch._C._get_privateuse1_backend_name()):
            reason = f"onlyCUDAAndPRIVATEUSE1: doesn't run on {self.device_type}"
            raise unittest.SkipTest(reason)

        return fn(self, *args, **kwargs)

    return only_fn


def disablecuDNN(fn):
    @wraps(fn)
    def disable_cudnn(self, *args, **kwargs):
        if self.device_type == "cuda" and self.has_cudnn():
            with torch.backends.cudnn.flags(enabled=False):
                return fn(self, *args, **kwargs)
        return fn(self, *args, **kwargs)

    return disable_cudnn


def disableMkldnn(fn):
    @wraps(fn)
    def disable_mkldnn(self, *args, **kwargs):
        if torch.backends.mkldnn.is_available():
            with torch.backends.mkldnn.flags(enabled=False):
                return fn(self, *args, **kwargs)
        return fn(self, *args, **kwargs)

    return disable_mkldnn


def expectedFailureCPU(fn):
    return expectedFailure("cpu")(fn)


def expectedFailureCUDA(fn):
    return expectedFailure("cuda")(fn)


def expectedFailureXPU(fn):
    return expectedFailure("xpu")(fn)


def expectedFailureMeta(fn):
    return skipIfTorchDynamo()(expectedFailure("meta")(fn))


def expectedFailureXLA(fn):
    return expectedFailure("xla")(fn)


def expectedFailureHPU(fn):
    return expectedFailure("hpu")(fn)


# Skips a test on CPU if LAPACK is not available.
def skipCPUIfNoLapack(fn):
    return skipCPUIf(not torch._C.has_lapack, "PyTorch compiled without Lapack")(fn)


# Skips a test on CPU if FFT is not available.
def skipCPUIfNoFFT(fn):
    return skipCPUIf(not torch._C.has_spectral, "PyTorch is built without FFT support")(
        fn
    )


# Skips a test on CPU if MKL is not available.
def skipCPUIfNoMkl(fn):
    return skipCPUIf(not TEST_MKL, "PyTorch is built without MKL support")(fn)


# Skips a test on CPU if MKL Sparse is not available (it's not linked on Windows).
def skipCPUIfNoMklSparse(fn):
    return skipCPUIf(
        IS_WINDOWS or not TEST_MKL, "PyTorch is built without MKL support"
    )(fn)


# Skips a test on CPU if mkldnn is not available.
def skipCPUIfNoMkldnn(fn):
    return skipCPUIf(
        not torch.backends.mkldnn.is_available(),
        "PyTorch is built without mkldnn support",
    )(fn)


# Skips a test on CUDA if MAGMA is not available.
def skipCUDAIfNoMagma(fn):
    return skipCUDAIf("no_magma", "no MAGMA library detected")(
        skipCUDANonDefaultStreamIf(True)(fn)
    )


def has_cusolver():
    return not TEST_WITH_ROCM


def has_hipsolver():
    rocm_version = _get_torch_rocm_version()
    # hipSOLVER is disabled on ROCM < 5.3
    return rocm_version >= (5, 3)


# Skips a test on CUDA/ROCM if cuSOLVER/hipSOLVER is not available
def skipCUDAIfNoCusolver(fn):
    return skipCUDAIf(
        not has_cusolver() and not has_hipsolver(), "cuSOLVER not available"
    )(fn)


# Skips a test if both cuSOLVER and MAGMA are not available
def skipCUDAIfNoMagmaAndNoCusolver(fn):
    if has_cusolver():
        return fn
    else:
        # cuSolver is disabled on cuda < 10.1.243, tests depend on MAGMA
        return skipCUDAIfNoMagma(fn)


# Skips a test if both cuSOLVER/hipSOLVER and MAGMA are not available
def skipCUDAIfNoMagmaAndNoLinalgsolver(fn):
    if has_cusolver() or has_hipsolver():
        return fn
    else:
        # cuSolver is disabled on cuda < 10.1.243, tests depend on MAGMA
        return skipCUDAIfNoMagma(fn)


# Skips a test on CUDA when using ROCm.
def skipCUDAIfRocm(func=None, *, msg="test doesn't currently work on the ROCm stack"):
    def dec_fn(fn):
        reason = f"skipCUDAIfRocm: {msg}"
        return skipCUDAIf(TEST_WITH_ROCM, reason=reason)(fn)

    if func:
        return dec_fn(func)
    return dec_fn


# Skips a test on CUDA when not using ROCm.
def skipCUDAIfNotRocm(fn):
    return skipCUDAIf(
        not TEST_WITH_ROCM, "test doesn't currently work on the CUDA stack"
    )(fn)


# Skips a test on CUDA if ROCm is unavailable or its version is lower than requested.
def skipCUDAIfRocmVersionLessThan(version=None):
    def dec_fn(fn):
        @wraps(fn)
        def wrap_fn(self, *args, **kwargs):
            if self.device_type == "cuda":
                if not TEST_WITH_ROCM:
                    reason = "ROCm not available"
                    raise unittest.SkipTest(reason)
                rocm_version_tuple = _get_torch_rocm_version()
                if (
                    rocm_version_tuple is None
                    or version is None
                    or rocm_version_tuple < tuple(version)
                ):
                    reason = (
                        f"ROCm {rocm_version_tuple} is available but {version} required"
                    )
                    raise unittest.SkipTest(reason)

            return fn(self, *args, **kwargs)

        return wrap_fn

    return dec_fn


# Skips a test on CUDA when using ROCm.
def skipCUDAIfNotMiopenSuggestNHWC(fn):
    return skipCUDAIf(
        not TEST_WITH_MIOPEN_SUGGEST_NHWC,
        "test doesn't currently work without MIOpen NHWC activation",
    )(fn)


# Skips a test for specified CUDA versions, given in the form of a list of [major, minor]s.
def skipCUDAVersionIn(versions: List[Tuple[int, int]] = None):
    def dec_fn(fn):
        @wraps(fn)
        def wrap_fn(self, *args, **kwargs):
            version = _get_torch_cuda_version()
            if version == (0, 0):  # cpu or rocm
                return fn(self, *args, **kwargs)
            if version in (versions or []):
                reason = f"test skipped for CUDA version {version}"
                raise unittest.SkipTest(reason)
            return fn(self, *args, **kwargs)

        return wrap_fn

    return dec_fn


# Skips a test for CUDA versions less than specified, given in the form of [major, minor].
def skipCUDAIfVersionLessThan(versions: Tuple[int, int] = None):
    def dec_fn(fn):
        @wraps(fn)
        def wrap_fn(self, *args, **kwargs):
            version = _get_torch_cuda_version()
            if version == (0, 0):  # cpu or rocm
                return fn(self, *args, **kwargs)
            if version < versions:
                reason = f"test skipped for CUDA versions < {version}"
                raise unittest.SkipTest(reason)
            return fn(self, *args, **kwargs)

        return wrap_fn

    return dec_fn


# Skips a test on CUDA if cuDNN is unavailable or its version is lower than requested.
def skipCUDAIfCudnnVersionLessThan(version=0):
    def dec_fn(fn):
        @wraps(fn)
        def wrap_fn(self, *args, **kwargs):
            if self.device_type == "cuda":
                if self.no_cudnn:
                    reason = "cuDNN not available"
                    raise unittest.SkipTest(reason)
                if self.cudnn_version is None or self.cudnn_version < version:
                    reason = f"cuDNN version {self.cudnn_version} is available but {version} required"
                    raise unittest.SkipTest(reason)

            return fn(self, *args, **kwargs)

        return wrap_fn

    return dec_fn


# Skips a test on CUDA if cuSparse generic API is not available
def skipCUDAIfNoCusparseGeneric(fn):
    return skipCUDAIf(not TEST_CUSPARSE_GENERIC, "cuSparse Generic API not available")(
        fn
    )


def skipCUDAIfNoHipsparseGeneric(fn):
    return skipCUDAIf(
        not TEST_HIPSPARSE_GENERIC, "hipSparse Generic API not available"
    )(fn)


def skipCUDAIfNoSparseGeneric(fn):
    return skipCUDAIf(
        not (TEST_CUSPARSE_GENERIC or TEST_HIPSPARSE_GENERIC),
        "Sparse Generic API not available",
    )(fn)


def skipCUDAIfNoCudnn(fn):
    return skipCUDAIfCudnnVersionLessThan(0)(fn)


def skipCUDAIfMiopen(fn):
    return skipCUDAIf(torch.version.hip is not None, "Marked as skipped for MIOpen")(fn)


def skipCUDAIfNoMiopen(fn):
    return skipCUDAIf(torch.version.hip is None, "MIOpen is not available")(
        skipCUDAIfNoCudnn(fn)
    )


def skipLazy(fn):
    return skipLazyIf(True, "test doesn't work with lazy tensors")(fn)


def skipMeta(fn):
    return skipMetaIf(True, "test doesn't work with meta tensors")(fn)


def skipXLA(fn):
    return skipXLAIf(True, "Marked as skipped for XLA")(fn)


def skipMPS(fn):
    return skipMPSIf(True, "test doesn't work on MPS backend")(fn)


def skipHPU(fn):
    return skipHPUIf(True, "test doesn't work on HPU backend")(fn)


def skipPRIVATEUSE1(fn):
    return skipPRIVATEUSE1If(True, "test doesn't work on privateuse1 backend")(fn)


# TODO: the "all" in the name isn't true anymore for quite some time as we have also have for example XLA and MPS now.
#  This should probably enumerate all available device type test base classes.
def get_all_device_types() -> List[str]:
    return ["cpu"] if not torch.cuda.is_available() else ["cpu", "cuda"]<|MERGE_RESOLUTION|>--- conflicted
+++ resolved
@@ -785,22 +785,14 @@
 PYTORCH_TESTING_DEVICE_FOR_CUSTOM_KEY = "PYTORCH_TESTING_DEVICE_FOR_CUSTOM"
 
 
-<<<<<<< HEAD
-def get_desired_device_type_test_bases(except_for=None, only_for=None, include_lazy=False, allow_mps=False, allow_xpu=False):
-=======
 def get_desired_device_type_test_bases(
-    except_for=None, only_for=None, include_lazy=False, allow_mps=False
+    except_for=None, only_for=None, include_lazy=False, allow_mps=False, allow_xpu=False
 ):
->>>>>>> 90e12c30
     # allow callers to specifically opt tests into being tested on MPS, similar to `include_lazy`
     test_bases = device_type_test_bases.copy()
     if allow_mps and TEST_MPS and MPSTestBase not in test_bases:
         test_bases.append(MPSTestBase)
-<<<<<<< HEAD
     if allow_xpu and TEST_XPU and XPUTestBase not in test_bases:
-=======
-    if only_for == "xpu" and TEST_XPU and XPUTestBase not in test_bases:
->>>>>>> 90e12c30
         test_bases.append(XPUTestBase)
     if TEST_HPU and HPUTestBase not in test_bases:
         test_bases.append(HPUTestBase)
@@ -861,11 +853,7 @@
 # device-specific tests (NB: this supports additional @parametrize usage).
 #
 # See note "Writing Test Templates"
-<<<<<<< HEAD
 # TODO: remove "allow_xpu" option after Interl GPU support all test case instantiate by this function.
-def instantiate_device_type_tests(generic_test_class, scope, except_for=None, only_for=None, include_lazy=False,
-                                  allow_mps=False, allow_xpu=False):
-=======
 def instantiate_device_type_tests(
     generic_test_class,
     scope,
@@ -873,8 +861,8 @@
     only_for=None,
     include_lazy=False,
     allow_mps=False,
+    allow_xpu=False,
 ):
->>>>>>> 90e12c30
     # Removes the generic test class from its enclosing scope so its tests
     # are not discoverable.
     del scope[generic_test_class.__name__]
@@ -896,13 +884,9 @@
     generic_tests = [x for x in generic_members if x.startswith("test")]
 
     # Creates device-specific test cases
-<<<<<<< HEAD
-    for base in get_desired_device_type_test_bases(except_for, only_for, include_lazy, allow_mps, allow_xpu):
-=======
     for base in get_desired_device_type_test_bases(
-        except_for, only_for, include_lazy, allow_mps
+        except_for, only_for, include_lazy, allow_mps, allow_xpu
     ):
->>>>>>> 90e12c30
         class_name = generic_test_class.__name__ + base.device_type.upper()
 
         # type set to Any and suppressed due to unsupport runtime class:
@@ -1265,16 +1249,11 @@
             device = "cuda:0"
         return torch.cuda.memory.mem_get_info(device)[0] >= size
 
-<<<<<<< HEAD
-    if device == 'xpu':
-        raise unittest.SkipTest('TODO: Memory availability checks for Intel GPU?')
-
-    if device == 'xla':
-        raise unittest.SkipTest('TODO: Memory availability checks for XLA?')
-=======
     if device == "xla":
         raise unittest.SkipTest("TODO: Memory availability checks for XLA?")
->>>>>>> 90e12c30
+
+    if device == "xpu":
+        raise unittest.SkipTest("TODO: Memory availability checks for Intel GPU?")
 
     if device != "cpu":
         raise unittest.SkipTest("Unknown device type")
