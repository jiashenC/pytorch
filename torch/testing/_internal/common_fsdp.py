# Owner(s): ["oncall: distributed"]

import contextlib
import os
import re
import sys
import warnings
from abc import ABC, abstractmethod
from contextlib import nullcontext
from copy import deepcopy
from enum import auto, Enum
from functools import partial, wraps
<<<<<<< HEAD
from typing import (
    Any,
    Callable,
    Dict,
    List,
    no_type_check,
    Optional,
    Tuple,
    Type,
    Union,
)
=======
from typing import Any, Callable, Dict, no_type_check, Optional, Tuple, Type, Union
>>>>>>> 22ba180e
from unittest import mock

import torch
import torch.distributed as dist
import torch.nn as nn
import torch.nn.functional as F
from torch.distributed._composable.fsdp._fsdp_param_group import (
    FSDPParamGroup,
    RegisterPostBackwardFunction,
)
from torch.distributed._tensor import distribute_tensor, DTensor, Shard
from torch.distributed.fsdp import CPUOffload, FullyShardedDataParallel as FSDP
from torch.distributed.fsdp._common_utils import TrainingState
from torch.distributed.fsdp._init_utils import NO_RESHARD_AFTER_FORWARD_STRATEGIES
from torch.distributed.fsdp.fully_sharded_data_parallel import (
    BackwardPrefetch,
    MixedPrecision,
    ShardingStrategy,
)
from torch.distributed.fsdp.sharded_grad_scaler import ShardedGradScaler
from torch.distributed.fsdp.wrap import always_wrap_policy, ModuleWrapPolicy, wrap
from torch.nn import TransformerDecoderLayer, TransformerEncoderLayer
from torch.nn.parallel.distributed import DistributedDataParallel as DDP
from torch.testing._internal.common_distributed import (
    MultiProcessTestCase,
    MultiThreadedTestCase,
    run_subtests,
    TEST_SKIPS,
)
from torch.testing._internal.common_utils import FILE_SCHEMA, get_cycles_per_ms
from torch.utils._triton import has_triton


class FSDPInitMode(Enum):
    # No FSDP wrapping
    NO_FSDP = auto()
    # FSDP recursive wrapping
    RECURSIVE = auto()
    # TODO: FSDP non-recursive wrapping
    # NONRECURSIVE = auto()


class CUDAInitMode(Enum):
    # Move model to CUDA before passing to the FSDP constructor
    CUDA_BEFORE = auto()
    # Move model to CUDA after passing to the FSDP constructor
    CUDA_AFTER = auto()
    # Keep on CPU
    CUDA_NEVER = auto()


class FSDPTestModel(nn.Module, ABC):
    """This defines the interface expected from all models used commonly for
    FSDP unit tests."""

    @abstractmethod
    def get_input(self, device) -> Tuple[torch.Tensor, ...]:
        """Returns an input for the model as as tuple."""
        ...

    @abstractmethod
    def get_loss(self, input, output) -> torch.Tensor:
        """Returns the loss given the input and output."""
        ...

    @abstractmethod
    def run_backward(self, loss) -> None:
        """Runs the backward pass (e.g. including ``loss.backward()``)."""
        ...

    @staticmethod
    @abstractmethod
    def init(*args: Any, **kwargs: Any) -> nn.Module:
        """Initializes an instance of this model."""
        ...


def _assert_module_states(
    model: nn.Module,
    process_group: dist.ProcessGroup,
    assert_fn: Callable,
):
    """
    All-gathers module states across ranks and calls ``assert_fn`` on each pair
    of corresponding states from rank 0 and a nonzero rank. For example, if
    ``assert_fn`` is ``self.assertEqual()``, then this checks that all module
    states are equal across ranks.
    """
    # Include names for debugging convenience
    named_module_states = [
        (param_name, param.detach().cpu())
        for param_name, param in model.named_parameters()
    ]
    named_module_states += [
        (buffer_name, buffer.detach().cpu())
        for buffer_name, buffer in model.named_buffers()
    ]
    world_size = dist.get_world_size(process_group)
    olist = [None for _ in range(world_size)]
    dist.all_gather_object(olist, named_module_states, group=process_group)
    rank0_states = olist[0]
    assert rank0_states is not None  # mypy
    for state in olist[1:]:
        assert state is not None  # mypy
        for (_, p1), (_, p2) in zip(rank0_states, state):
            assert_fn(p1, p2)


def _zero_model(
    model: nn.Module,
    zero_buffers: bool = False,
    summon_full=True,
):
    """Zeros the parameters and optionally buffers of ``model`` in place."""
    ctx = FSDP.summon_full_params(model) if summon_full else nullcontext()
    with ctx:
        for param in model.parameters():
            with torch.no_grad():
                param.zero_()
        if zero_buffers:
            for buffer in model.buffers():
                with torch.no_grad():
                    buffer.zero_()


def _get_state_dict(model, cpu_offload=False, half=False):
    if not cpu_offload:
        model = model.cuda()
    if half:
        model.half()

    return model.state_dict()


def subtest_name(test_name_mapping, *args):
    return "_".join(
        [test_name_mapping[str(s)] if s is not None else "none" for s in args]
    )


def _broadcast_state_dict(rank, state_dict):
    # For non-FSDP roots, some parts of the model state on rank 0 may
    # not be on CPU, so we move everything to CPU to avoid issues like:
    # https://github.com/pytorch/pytorch/issues/77113.
    for param_name, param in state_dict.items():
        if param.device != torch.device("cpu"):
            state_dict[param_name] = param.cpu()

    olist = [state_dict if rank == 0 else None]
    dist.broadcast_object_list(olist)
    state_dict = olist[0]
    # Ensure that the state is on CUDA
    for param_name in state_dict.keys():
        state_dict[param_name] = state_dict[param_name].cuda()
    return state_dict


def get_full_params(model: nn.Module, recurse: bool = True):
    """
    Returns the full unsharded parameters of ``model``. Any FSDP-managed
    parameters offloaded to CPU are moved to GPU in the returned list.

    Args:
        recurse (bool): If ``False``, only unshards the parameters immediate to
            ``model``; if ``True``, recurses through the module hierarchy
            rooted at ``model``.
    """
    with FSDP.summon_full_params(model, recurse=recurse):
        return deepcopy(list(model.parameters()))


def _maybe_cuda(model: nn.Module, move_to_cuda: bool):
    return model.cuda() if move_to_cuda else model


def _maybe_wrap_fsdp(model: nn.Module, wrap_fsdp: bool, *args, **kwargs):
    return model if not wrap_fsdp else FSDP(model, *args, **kwargs)


class DummyProcessGroup:
    def __init__(self, rank: int, size: int):
        self._rank = rank
        self._size = size

    def rank(self) -> int:
        return self._rank

    def size(self) -> int:
        return self._size

    def allreduce(self, *args, **kwargs):
        dist_wait = mock.Mock()

        def get_future():
            future: torch.futures.Future = torch.futures.Future()
            future.set_result(1)
            return future

        dist_wait.get_future = get_future
        return dist_wait


class TransformerWithSharedParams(FSDPTestModel):
    def __init__(
        self,
        group: dist.ProcessGroup,
        cuda_init_mode: CUDAInitMode,
        add_bn: bool,
        deterministic: bool,
    ):
        super().__init__()
        self.rank = group.rank()
        self.world_size = group.size()
        if deterministic:
            torch.manual_seed(0)
        d_vocab = 23
        d_model = 16

        self.embed_tokens = nn.Embedding(d_vocab, d_model)
        self.transformer = nn.Transformer(
            d_model=d_model,
            num_encoder_layers=2,
            num_decoder_layers=2,
            dim_feedforward=8,
            dropout=0.1,
        )
        self.output_proj = nn.Linear(d_model, d_vocab)

        # share the embedding and output projection weights
        self.output_proj.weight = self.embed_tokens.weight
        self.register_buffer(
            "vocab_bias", self.embed_tokens.weight.new_ones((d_model,))
        )
        self.register_buffer(
            "long_buffer",
            torch.zeros_like(self.vocab_bias, dtype=torch.long),
        )  # type: ignore[arg-type]

        self.bs = 2
        self.bn = torch.nn.BatchNorm1d(self.bs) if add_bn else torch.nn.Identity()
        if cuda_init_mode == CUDAInitMode.CUDA_BEFORE:
            self = self.cuda()
        if deterministic:
            self.eval()

    def get_input(self, device):
        torch.manual_seed(1 + self.rank)  # keep everything deterministic
        src = torch.arange(12, device=device).view(6, self.bs)  # T x B
        tgt = torch.arange(self.bs * 4, device=device).view(4, self.bs)  # T x B
        return (src, tgt)

    def forward(self, src_ids, tgt_ids):
        src = self.embed_tokens(src_ids)
        src = src + self.vocab_bias + self.long_buffer.type_as(src)  # type: ignore[operator]
        tgt = self.embed_tokens(tgt_ids)
        tgt = self.bn(tgt)
        x = self.transformer(src, tgt)
        return self.output_proj(x)

    def get_loss(self, input, output):
        _, tgt = input
        return nn.functional.cross_entropy(
            output.view(-1, output.size(-1)), tgt.view(-1), reduction="sum"
        )

    def run_backward(self, loss):
        loss.backward()

    @staticmethod
    def init(
        group: dist.ProcessGroup,
        fsdp_init_mode: FSDPInitMode,
        cuda_init_mode: CUDAInitMode,
        fsdp_kwargs: Optional[Dict[str, Any]] = None,
        deterministic: bool = False,
        add_bn: bool = True,
    ) -> Union[nn.Module, FSDP]:
        """
        Initializes a :class:`TransformerWithSharedParams` instance.

        Args:
            fsdp_init_mode (FSDPInitMode): If ``NO_FSDP``, then does not wrap
                any modules with FSDP. If ``RECURSIVE``, then wraps with
                top-level FSDP. By default, the top-level FSDP uses the
                ``ModuleWrapPolicy`` for encoder and decoder layers, but a
                different auto wrap policy may be specified via
                ``fsdp_kwargs``.
            cuda_init_mode (CUDAInitMode): Determines model movement to CUDA.
            fsdp_kwargs (Optional[Dict[str, Any]]): Optional keyword arguments
                forwarded to the FSDP constructor.
            deterministic (bool): Whether to make the model deterministic
                across constructions.
            add_bn (bool): Whether to include batch norm in the model.
        """

        if fsdp_kwargs is None:
            fsdp_kwargs = {}
        if fsdp_init_mode == FSDPInitMode.NO_FSDP:
            if isinstance(group, tuple):
                pg = group[0]
            else:
                pg = group
            return TransformerWithSharedParams(
                pg, cuda_init_mode, add_bn, deterministic
            )
        elif fsdp_init_mode == FSDPInitMode.RECURSIVE:
            # Default to the `ModuleWrapPolicy`
            if "auto_wrap_policy" not in fsdp_kwargs:
                auto_wrap_policy = ModuleWrapPolicy(
                    {
                        TransformerEncoderLayer,
                        TransformerDecoderLayer,
                    }
                )
            else:
                auto_wrap_policy = fsdp_kwargs.pop("auto_wrap_policy")

            if (
                "sharding_strategy" in fsdp_kwargs
                and fsdp_kwargs["sharding_strategy"]
                in {ShardingStrategy.HYBRID_SHARD, ShardingStrategy._HYBRID_SHARD_ZERO2}
                and not isinstance(group, tuple)
            ):
                fsdp_pg = None
            else:
                fsdp_pg = group

            if isinstance(group, tuple):
                tformer_pg = group[0]
            else:
                tformer_pg = group

            m = TransformerWithSharedParams(
                tformer_pg, cuda_init_mode, add_bn, deterministic
            )
            fsdp_model = FSDP(
                m,
                fsdp_pg,
                auto_wrap_policy=auto_wrap_policy,
                **fsdp_kwargs,
            )
            if cuda_init_mode == CUDAInitMode.CUDA_AFTER:
                fsdp_model = fsdp_model.cuda()
            return fsdp_model
        raise ValueError(f"Unsupported FSDP init mode: {fsdp_init_mode}")

    def get_ignored_modules(self):
        return [self.transformer]


class NestedWrappedModule(FSDPTestModel):
    def __init__(
        self,
        group: dist.ProcessGroup,
        wrap_fsdp: bool,
        cuda_init_mode: CUDAInitMode,
        deterministic: bool,
        **fsdp_kwargs,
    ):
        super().__init__()
        self.rank = group.rank()
        self.world_size = group.size()
        move_to_cuda = cuda_init_mode == CUDAInitMode.CUDA_BEFORE

        def _maybe_wrap(layer):
            if wrap_fsdp:
                return FSDP(layer, group, **fsdp_kwargs)
            return layer

        if deterministic:
            torch.manual_seed(0)
        self.module = nn.Sequential(
            _maybe_cuda(nn.Linear(8, 4), move_to_cuda),
            _maybe_wrap(
                nn.Sequential(
                    _maybe_wrap(_maybe_cuda(nn.Linear(4, 16), move_to_cuda)),
                    _maybe_cuda(nn.Linear(16, 16), move_to_cuda),
                ),
            ),
            _maybe_wrap(_maybe_cuda(nn.Linear(16, 4), move_to_cuda)),
            _maybe_cuda(nn.Linear(4, 8), move_to_cuda),
        )

    def get_input(self, device):
        torch.manual_seed(1 + self.rank)  # keep everything deterministic
        return (torch.rand(4, 8, device=device),)

    def forward(self, x):
        return self.module(x)

    def get_loss(self, input, output):
        loss = output.sum()
        return loss

    def run_backward(self, loss):
        loss.backward()

    @staticmethod
    def init(
        group: dist.ProcessGroup,
        fsdp_init_mode: FSDPInitMode,
        cuda_init_mode: CUDAInitMode,
        fsdp_kwargs: Optional[Dict[str, Any]] = None,
        deterministic: bool = False,
    ) -> nn.Module:
        """
        Initializes a :class:`NestedWrappedModule` instance.

        Args:
            fsdp_init_mode (FSDPInitMode): If ``NO_FSDP``, then does not wrap
                any modules with FSDP. If ``RECURSIVE``, then wraps some nested
                modules with FSDP but not the top-level module. The model may
                later be wrapped with a top-level FSDP external to this method
                if desired.
            cuda_init_mode (CUDAInitMode): Determines model movement to CUDA.
            fsdp_kwargs (Optional[Dict[str, Any]]): Optional keyword arguments
                forwarded to the FSDP constructor.
            deterministic (bool): Whether to make the model deterministic
                across constructions.
        """
        if fsdp_kwargs is None:
            fsdp_kwargs = {}
        if fsdp_init_mode == FSDPInitMode.NO_FSDP:
            return NestedWrappedModule(
                group,
                wrap_fsdp=False,
                cuda_init_mode=cuda_init_mode,
                deterministic=deterministic,
            )
        elif fsdp_init_mode == FSDPInitMode.RECURSIVE:
            # Does not wrap with top-level FSDP
            fsdp_model = NestedWrappedModule(
                group,
                wrap_fsdp=True,
                cuda_init_mode=cuda_init_mode,
                deterministic=deterministic,
                **fsdp_kwargs,
            )
            if cuda_init_mode == CUDAInitMode.CUDA_AFTER:
                fsdp_model = fsdp_model.cuda()
            return fsdp_model
        raise ValueError(f"Unsupported FSDP init mode: {fsdp_init_mode}")


class AlwaysWrapNestedWrappedModule(NestedWrappedModule):
    @staticmethod
    def init(
        group: dist.ProcessGroup,
        fsdp_init_mode: FSDPInitMode,
        cuda_init_mode: CUDAInitMode,
        fsdp_kwargs: Optional[Dict[str, Any]] = None,
        deterministic: bool = False,
    ):
        """
        Initializes a :class:`NestedWrappedModule` instance, but unlike
        :meth:`NestedWrappedModule.init`, for the ``RECURSIVE`` init mode, this
        wraps with top-level FSDP and the ``always_wrap_policy()`` auto wrap
        policy.
        """
        model = super(
            AlwaysWrapNestedWrappedModule, AlwaysWrapNestedWrappedModule
        ).init(
            group=group,
            fsdp_init_mode=FSDPInitMode.NO_FSDP,
            cuda_init_mode=cuda_init_mode,
            fsdp_kwargs=fsdp_kwargs,
            deterministic=deterministic,
        )
        if fsdp_init_mode == FSDPInitMode.NO_FSDP:
            return model
        elif fsdp_init_mode == FSDPInitMode.RECURSIVE:
            fsdp_kwargs = fsdp_kwargs or {}
            fsdp_model = FSDP(model, auto_wrap_policy=always_wrap_policy, **fsdp_kwargs)
            if cuda_init_mode == CUDAInitMode.CUDA_AFTER:
                fsdp_model = fsdp_model.cuda()
            return fsdp_model


class NonUniformReqGradNWM(NestedWrappedModule):
    def __init__(
        self,
        group: dist.ProcessGroup,
        wrap_fsdp: bool,
        cuda_init_mode: CUDAInitMode,
        deterministic: bool,
        **fsdp_kwargs,
    ):
        super(NestedWrappedModule, self).__init__()
        # This `__init__` only differs from `NestedWrappedModule.__init__` in that
        # the last two `nn.Linear` layers are FSDP wrapped in a `nn.Sequential`
        # container. This arrangement results in all elements of the last two parameters
        # residing on a single rank. Freezing all parameters except those two allows us
        # to verify that `ShardedGradScaler` accommodates situations where some ranks
        # have no (non-zero sized) parameter shards.
        self.rank = group.rank()
        self.world_size = group.size()
        move_to_cuda = cuda_init_mode == CUDAInitMode.CUDA_BEFORE

        def _maybe_wrap(layer):
            if wrap_fsdp:
                return FSDP(layer, group, **fsdp_kwargs)
            return layer

        if deterministic:
            torch.manual_seed(0)
        self.module = nn.Sequential(
            _maybe_cuda(nn.Linear(8, 4), move_to_cuda),
            _maybe_wrap(
                nn.Sequential(
                    _maybe_wrap(_maybe_cuda(nn.Linear(4, 16), move_to_cuda)),
                    _maybe_cuda(nn.Linear(16, 16), move_to_cuda),
                ),
            ),
            _maybe_wrap(
                nn.Sequential(
                    _maybe_cuda(nn.Linear(16, 4), move_to_cuda),
                    _maybe_cuda(nn.Linear(4, 8), move_to_cuda),
                ),
            ),
        )

    @staticmethod
    def _set_nonuniform_req_grad(model, req_grad_mask) -> None:
        for n, p in model.named_parameters():
            if not re.match(req_grad_mask, n):
                p.requires_grad_(False)

    @staticmethod
    def init(
        group: dist.ProcessGroup,
        fsdp_init_mode: FSDPInitMode,
        cuda_init_mode: CUDAInitMode,
        fsdp_kwargs: Optional[Dict[str, Any]] = None,
        deterministic: bool = False,
    ):
        """
        Initializes a :class:`NestedWrappedModule` instance, but unlike
        :meth:`NestedWrappedModule.init`, it wraps a second :class:`torch.nn.Sequential`
        container to enable the desired non-uniform ``requires_grad``
        ``use_orig_params=True`` tests. For both ``RECURSIVE`` and ``NO_FSDP``
        init modes, freezes all parameters except the last two to validate
        ``ShardedGradScaler`` support for ranks with no (non-zero sized) local shards in
        FSDP ``use_orig_params=True`` mode.
        """
        # The parameters that should remain unfrozen are in `module.2.1`. The regex
        # pattern below matches the relevant parameter names both with and without
        # an interstitial FSDP module indicator (`_fsdp_wrapped_module`) present.
        req_grad_pattern = re.compile(r"module\.2.*\.1.*")
        if fsdp_init_mode == FSDPInitMode.NO_FSDP:
            ddp_model = NonUniformReqGradNWM(
                group,
                wrap_fsdp=False,
                cuda_init_mode=cuda_init_mode,
                deterministic=deterministic,
            )
            NonUniformReqGradNWM._set_nonuniform_req_grad(ddp_model, req_grad_pattern)
            return ddp_model
        elif fsdp_init_mode == FSDPInitMode.RECURSIVE:
            if fsdp_kwargs is None:
                fsdp_kwargs = {}
            fsdp_model = NonUniformReqGradNWM(
                group,
                wrap_fsdp=True,
                cuda_init_mode=cuda_init_mode,
                deterministic=deterministic,
                **fsdp_kwargs,
            )
            if cuda_init_mode == CUDAInitMode.CUDA_AFTER:
                fsdp_model = fsdp_model.cuda()
            NonUniformReqGradNWM._set_nonuniform_req_grad(fsdp_model, req_grad_pattern)
            return fsdp_model
        raise ValueError(f"Unsupported FSDP init mode: {fsdp_init_mode}")


class ModuleWithDelay(FSDPTestModel):
    """This class wraps a :class:`FSDPTestModel` to optionally add a delay
    after computing the loss and/or before the gradient reduction."""

    def __init__(
        self,
        module: nn.Module,
        delay_after_loss_ms: int,
        delay_before_reduction_ms: int,
    ):
        super().__init__()
        self.delay_after_loss_ms = delay_after_loss_ms
        self.delay_before_reduction_ms = delay_before_reduction_ms
        self.module = module

    def get_input(self, device):
        return self.module.get_input(device)

    def forward(self, x):
        return self.module(x)

    def get_loss(self, input, output):
        loss = self.module.get_loss(input, output)
        if self.delay_after_loss_ms > 0:
            torch.cuda._sleep(int(self.delay_after_loss_ms * get_cycles_per_ms()))
        return loss

    def run_backward(self, loss):
        orig_reduce_scatter = torch.distributed.reduce_scatter_tensor

        def _delayed_reduce_scatter(*args, **kwargs):
            if self.delay_before_reduction_ms > 0:
                torch.cuda._sleep(
                    int(self.delay_before_reduction_ms * get_cycles_per_ms())
                )
            return orig_reduce_scatter(*args, **kwargs)

        with mock.patch(
            "torch.distributed.reduce_scatter_tensor", _delayed_reduce_scatter
        ):
            self.module.run_backward(loss)

    @staticmethod
    def init(
        module_class: Type[FSDPTestModel],
        *model_args: Any,
        delay_after_loss_ms: int,
        delay_before_reduction_ms: int,
        **model_kwargs: Any,
    ):
        """
        Args:
            module_class (Type[FSDPTestModel]): Wrapped module class to which
                to add delays.
            model_args: Positional arguments forwarded to the ``module_class``
                ``init()``.
            delay_after_loss_ms (int): Delay after computing the loss/before
                the optimizer step (in ms).
            delay_before_reduction_ms (int): Delay before reduce-scattering
                gradients (in ms).
            model_kwargs: Keyword arguments forwarded to the ``module_class``
                ``init()``.
        """
        return ModuleWithDelay(
            module_class.init(*model_args, **model_kwargs),
            delay_after_loss_ms,
            delay_before_reduction_ms,
        )


class NestedWrappedModuleWithDelay(ModuleWithDelay):
    @staticmethod
    def init(  # type: ignore[override]
        group: dist.ProcessGroup,
        fsdp_init_mode: FSDPInitMode,
        cuda_init_mode: CUDAInitMode = CUDAInitMode.CUDA_AFTER,
        fsdp_kwargs: Optional[Dict[str, Any]] = None,
        deterministic: bool = False,
        delay_after_loss_ms: int = 0,
        delay_before_reduction_ms: int = 0,
    ):
        return ModuleWithDelay.init(
            NestedWrappedModule,
            group=group,
            fsdp_init_mode=fsdp_init_mode,
            cuda_init_mode=cuda_init_mode,
            fsdp_kwargs=fsdp_kwargs,
            deterministic=deterministic,
            delay_after_loss_ms=delay_after_loss_ms,
            delay_before_reduction_ms=delay_before_reduction_ms,
        )


class DummyDDP(nn.Module):
    def __init__(self, module):
        super().__init__()
        self.module = module

    def forward(self, *args, **kwargs):
        return self.module(*args, **kwargs)


class MixtureOfExperts(NestedWrappedModule):
    def __init__(
        self,
        group: dist.ProcessGroup,
        wrap_fsdp: bool,
        cuda_init_mode: CUDAInitMode,
        delay_before_free_ms: int,
        deterministic: bool,
        **fsdp_kwargs,
    ):
        super().__init__(
            group=group,
            wrap_fsdp=wrap_fsdp,
            cuda_init_mode=cuda_init_mode,
            deterministic=deterministic,
        )
        self.group = group
        self.delay_before_free_ms = delay_before_free_ms
        self.wrap_fsdp = wrap_fsdp
        self.move_to_cuda = cuda_init_mode == CUDAInitMode.CUDA_BEFORE
        if deterministic:
            # Give each rank different expert parameters
            torch.manual_seed(42 + self.rank)
        d_expert = 23
        d_shared = 12
        d_input = 8
        expert = _maybe_cuda(nn.Linear(d_expert, d_shared), self.move_to_cuda)

        self.num_expert_params = sum([p.numel() for p in expert.parameters()])
        for p in expert.parameters():
            p.expert = True  # type: ignore[attr-defined]

        if deterministic:
            # Keep all other parameters the same across ranks
            torch.manual_seed(0)

        shared = _maybe_cuda(nn.Linear(d_shared, d_expert), self.move_to_cuda)

        if wrap_fsdp:
            # we create a process group of size 1 for the expert params
            expert_group = torch.distributed.new_group(
                [group.rank()]
            )  # world size 1 means no shard
            expert = FSDP(expert, expert_group, **fsdp_kwargs)  # type: ignore[assignment]
            shared = FSDP(shared, group, **fsdp_kwargs)  # type: ignore[assignment]

        self.module = nn.Sequential(
            _maybe_cuda(nn.Linear(d_input, d_shared), self.move_to_cuda),
            shared,
            expert,
            _maybe_cuda(nn.Linear(d_shared, d_input), self.move_to_cuda),
        )

    def forward(self, x):
        if self.delay_before_free_ms > 0:
            expert = self.module[2]
            if isinstance(expert, FSDP):
                orig_reshard = torch.distributed.fsdp._runtime_utils._reshard

                def _delayed_reshard(*args, **kwargs):
                    torch.cuda._sleep(
                        int(self.delay_before_free_ms * get_cycles_per_ms())
                    )
                    return orig_reshard(*args, **kwargs)

                # This patch covers any `import torch..._reshard` uses.
                with mock.patch(
                    "torch.distributed.fsdp._runtime_utils._reshard", _delayed_reshard
                ):
                    return self.module(x)

        return self.module(x)

    def run_backward(self, loss):
        loss.backward()
        # Manually reduce gradients if not wrapped in FullyShardedDataParallel
        if not self.wrap_fsdp:
            with torch.no_grad():
                for p in self.parameters():
                    if hasattr(p, "expert"):
                        continue  # these params don't need grad reduction
                    if p.grad is not None:
                        p.grad.div_(self.world_size)
                        torch.distributed.all_reduce(p.grad, group=self.group)

    @staticmethod
    def init(
        group: dist.ProcessGroup,
        fsdp_init_mode: FSDPInitMode,
        cuda_init_mode: CUDAInitMode,
        fsdp_kwargs: Optional[Dict[str, Any]] = None,
        deterministic: bool = False,
        delay_before_free_ms: int = 0,
    ):
        """
        Initializes a :class:`MixtureOfExperts` instance.

        Args:
            fsdp_init_mode (FSDPInitMode): If ``NO_FSDP``, then does not wrap
                any modules with FSDP. If ``RECURSIVE``, then wraps some nested
                modules with FSDP, including the expert and shared layers, but
                not the top-level module. The model may later be wrapped with a
                top-level FSDP external to this method if desired.
            cuda_init_mode (CUDAInitMode): Determines model movement to CUDA.
            fsdp_kwargs (Optional[Dict[str, Any]]): Optional keyword arguments
                forwarded to the FSDP constructor.
            deterministic (bool): Whether to make the model deterministic
                across constructions.
            delay_before_free_ms (int): Delay before resharding expert
                parameters in the forward pass (in ms).
        """
        if fsdp_kwargs is None:
            fsdp_kwargs = {}
        if fsdp_init_mode == FSDPInitMode.NO_FSDP:
            return MixtureOfExperts(
                group,
                wrap_fsdp=False,
                cuda_init_mode=cuda_init_mode,
                delay_before_free_ms=delay_before_free_ms,
                deterministic=deterministic,
            )
        elif fsdp_init_mode == FSDPInitMode.RECURSIVE:
            # Does not wrap with top-level FSDP
            fsdp_model = MixtureOfExperts(
                group,
                wrap_fsdp=True,
                cuda_init_mode=cuda_init_mode,
                delay_before_free_ms=delay_before_free_ms,
                deterministic=deterministic,
                **fsdp_kwargs,
            )
            if cuda_init_mode == CUDAInitMode.CUDA_AFTER:
                fsdp_model = fsdp_model.cuda()
            return fsdp_model
        raise ValueError(f"Unsupported FSDP init mode: {fsdp_init_mode}")


class MLP(nn.Module):
    def __init__(
        self,
        dim: int,
        device: Optional[torch.device] = None,
        with_buffer: bool = False,
        dim_multiplier: int = 4,
    ):
        super().__init__()
        self.in_proj = nn.Linear(dim, dim_multiplier * dim, device=device)
        self.out_proj = nn.Linear(dim_multiplier * dim, dim, device=device)
        if with_buffer:
            self.register_buffer("buffer", torch.randn((dim,), device=device))
        else:
            self.buffer = None

    def forward(self, x: torch.Tensor) -> torch.Tensor:
        z = self.in_proj(x)
        z = F.relu(z)
        z = self.out_proj(z)
        z = F.relu(z)
        if self.buffer is not None:
            z = z + self.buffer
        return z

    def reset_parameters(self):
        if self.buffer is not None:
            torch.nn.init.normal_(self.buffer)


class DoubleLinear(nn.Module):
    """
    This can be used for returning multiple outputs from a module
    (``use_second_linear=True``) or for having an unused module (``False``).
    """

    def __init__(self, dim: int, use_second_linear: bool = True):
        super().__init__()
        self.lin1 = nn.Linear(dim, dim)
        self.lin2 = nn.Linear(dim, dim)
        self.relu = nn.ReLU()
        self.use_second_linear = use_second_linear

    def forward(
        self, x: torch.Tensor
    ) -> Union[Tuple[torch.Tensor, torch.Tensor], torch.Tensor]:
        if self.use_second_linear:
            return self.relu(self.lin1(x)), self.relu(self.lin2(x))
        return self.relu(self.lin1(x))


# NOTE: For these patch methods, if we want safety under multi-threading (e.g.
# when using multi-threaded process group), then we want:
# (1) a barrier immediately after reading the original value to ensure that all
# threads see the same original value
# (2) a barrier immediately before restoring the original value to ensure that
# all threads use the patched value inside the context
@contextlib.contextmanager
def patch_all_gather(new_all_gather_into_tensor: Callable):
    orig_all_gather = dist.all_gather_into_tensor
    dist.barrier()
    dist.all_gather_into_tensor = new_all_gather_into_tensor
    try:
        yield
    finally:
        dist.barrier()
        dist.all_gather_into_tensor = orig_all_gather


@contextlib.contextmanager
def patch_reduce_scatter(new_reduce_scatter_tensor: Callable):
    orig_reduce_scatter = dist.reduce_scatter_tensor
    dist.barrier()
    dist.reduce_scatter_tensor = new_reduce_scatter_tensor
    try:
        yield
    finally:
        dist.barrier()
        dist.reduce_scatter_tensor = orig_reduce_scatter


@no_type_check
@contextlib.contextmanager
def patch_unshard(new_unshard: Callable):
    orig_unshard = FSDPParamGroup.unshard
    dist.barrier()
    FSDPParamGroup.unshard = new_unshard
    try:
        yield
    finally:
        dist.barrier()
        FSDPParamGroup.unshard = orig_unshard


@no_type_check
@contextlib.contextmanager
def patch_post_backward(new_post_backward: Callable):
    orig_post_backward = FSDPParamGroup.post_backward
    dist.barrier()
    FSDPParamGroup.post_backward = new_post_backward
    try:
        yield
    finally:
        dist.barrier()
        FSDPParamGroup.post_backward = orig_post_backward


@no_type_check
@contextlib.contextmanager
def patch_register_post_backward_hook_backward(new_backward: Callable):
    orig_backward = RegisterPostBackwardFunction.backward
    dist.barrier()
    RegisterPostBackwardFunction.backward = new_backward
    try:
        yield
    finally:
        dist.barrier()
        RegisterPostBackwardFunction.backward = orig_backward


def reduce_scatter_with_assert(
    cls,
    orig_reduce_scatter: Callable,
    assert_fn: Callable,  # `assert_fn(output: Tensor)`
    *args: Any,
    **kwargs: Any,
):
    if len(args) > 0:
        output = args[0]
    elif "output" in kwargs:
        output = kwargs["output"]
    else:
        raise AssertionError(
            f"Cannot get reduce-scatter output from\nargs: {args}\nkwargs: {kwargs}"
        )
    assert_fn(output)
    return orig_reduce_scatter(*args, **kwargs)


def check_sharded_parity(
    cls,  # unit test class
    replicated_module: nn.Module,
    sharded_module: nn.Module,
    prefixes_to_ignore: Tuple[str, ...] = (),
):
    for (replicated_name, replicated_param), (sharded_name, sharded_param) in zip(
        replicated_module.named_parameters(), sharded_module.named_parameters()
    ):
        clean_sharded_name = sharded_name
        for prefix in prefixes_to_ignore:
            clean_sharded_name = clean_sharded_name.replace(prefix, "")
        cls.assertEqual(replicated_name, clean_sharded_name)
        cls.assertIsInstance(sharded_param, DTensor)
        assert isinstance(sharded_param, DTensor)  # mypy
        mesh, placements = sharded_param.device_mesh, sharded_param.placements
        if tuple(placements) == (Shard(0), Shard(0)):
            raise AssertionError(
                "FSDP's (Shard(0), Shard(0)) layout differs from distribute_tensor(), "
                "so we cannot check for equality using it"
            )
        sharded_ref_param = distribute_tensor(replicated_param, mesh, placements)
        cls.assertEqual(sharded_param.to_local(), sharded_ref_param.to_local())
        if replicated_param.grad is None:
            cls.assertIsNone(sharded_param.grad)
            continue
        cls.assertIsNotNone(sharded_param.grad)
        sharded_ref_grad = distribute_tensor(replicated_param.grad, mesh, placements)
        cls.assertIsInstance(sharded_param.grad, DTensor)
        assert isinstance(sharded_param.grad, DTensor)  # mypy
        cls.assertEqual(sharded_param.grad.to_local(), sharded_ref_grad.to_local())


class FSDPTestMultiThread(MultiThreadedTestCase):
    @property
    def world_size(self):
        return torch.cuda.device_count() if torch.cuda.is_available() else 4

    def setUp(self):
        super().setUp()
        self._spawn_threads()

    def run_subtests(self, *args, **kwargs):
        return run_subtests(self, *args, **kwargs)


class FSDPTest(MultiProcessTestCase):
    def setUp(self):
        super().setUp()
        # Set TORCH_NCCL_DESYNC_DEBUG=0 to disable the NCCL `workCleanupLoop()`,
        # which can cause unit test flakiness:
        # https://github.com/pytorch/pytorch/issues/90848
        os.environ["TORCH_NCCL_DESYNC_DEBUG"] = "0"
        self._spawn_processes()

    @property
    def world_size(self):
        return min(torch.cuda.device_count(), 8) if torch.cuda.is_available() else 4

    @property
    def process_group(self):
        return dist.distributed_c10d._get_default_group()

    @property
    def init_method(self):
        return f"{FILE_SCHEMA}{self.file_name}"

    def _check_cpu_offload(self, fsdp_model, cpu_offload):
        self.assertEqual(cpu_offload, fsdp_model.cpu_offload)

    def _check_backward_prefetch(self, fsdp_model, backward_prefetch):
        self.assertEqual(backward_prefetch, fsdp_model.backward_prefetch)

    def _check_forward_prefetch(self, fsdp_model, forward_prefetch):
        self.assertEqual(forward_prefetch, fsdp_model.forward_prefetch)

    def run_subtests(self, *args, **kwargs):
        return run_subtests(self, *args, **kwargs)

    @classmethod
    def _run(cls, rank, test_name, file_name, pipe):
        self = cls(test_name)
        self.rank = rank
        self.file_name = file_name

        print(f"dist init r={self.rank}, world={self.world_size}")

        # Specify gloo backend to make 'init_process_group()' succeed,
        # Actual tests will be skipped if there is no enough GPUs.
        backend = "nccl" if torch.cuda.is_available() else "gloo"

        try:
            dist.init_process_group(
                init_method=self.init_method,
                backend=backend,
                world_size=int(self.world_size),
                rank=self.rank,
            )
        except RuntimeError as e:
            if "recompile" in e.args[0]:
                sys.exit(TEST_SKIPS["backend_unavailable"].exit_code)

            raise

        if torch.cuda.is_available() and torch.cuda.device_count():
            torch.cuda.set_device(self.rank % torch.cuda.device_count())

        # Execute barrier prior to running test to ensure that every process
        # has finished initialization and that the following test
        # immediately exiting due to a skip doesn't cause flakiness.
        dist.barrier()

        self.run_test(test_name, pipe)

        dist.barrier()

        dist.destroy_process_group()

    def _train_for_several_steps(
        self,
        model: nn.Module,
        num_steps: int,
        autocast: bool,
        lr: float = 0.01,
        fsdp_cpu_offload: Optional[CPUOffload] = None,
        save_model: bool = False,
        mixed_precision: Optional[MixedPrecision] = None,
        enable_sharded_grad_scaler: bool = False,
        use_pure_fp16: bool = False,
        sharded_grad_scaler_kwargs: Optional[Dict[str, Any]] = None,
    ):
        cpu_offload_params = fsdp_cpu_offload and fsdp_cpu_offload.offload_params

        model_device = next(model.parameters()).device
        if sharded_grad_scaler_kwargs is None:
            sharded_grad_scaler_kwargs = {}
        sharded_grad_scaler = ShardedGradScaler(
            enabled=enable_sharded_grad_scaler, **sharded_grad_scaler_kwargs
        )
        # use SGD with momentum instead of Adam, since Adam is scale invariant
        # and this makes it bad for tests
        optim = torch.optim.SGD(model.parameters(), lr=lr, momentum=0.9)
        for _ in range(num_steps):
            optim.zero_grad()
            with torch.cuda.amp.autocast(enabled=autocast):
                # Inputs always cuda regardless of cpu offloading, or model.device
                input = model.module.get_input(torch.device("cuda"))
                if use_pure_fp16 or (mixed_precision and not isinstance(model, FSDP)):
                    if isinstance(input, torch.Tensor):
                        input = input.half()
                    else:
                        input = tuple(x.half() for x in input)
                output = model(*input)
                # Post-forward, if CPU offloading model param should be on CPU.
                if (
                    cpu_offload_params
                    and isinstance(model, FSDP)
                    # If not resharding after forward, the parameters are still
                    # exposed as unsharded views into the GPU flat parameter
                    and model.sharding_strategy
                    not in NO_RESHARD_AFTER_FORWARD_STRATEGIES
                ):
                    for p in model.parameters():
                        # Params should always be on CPU
                        self.assertEqual(p.device, torch.device("cpu"))

                loss = model.module.get_loss(input, output).to(model_device)
            loss = sharded_grad_scaler.scale(loss)

            if not mixed_precision and not use_pure_fp16:
                assert (
                    loss.dtype == torch.float32
                ), "loss data type should be float32, as the original \
                    parameter data type is float32."
            else:
                if use_pure_fp16:
                    self.assertEqual(loss.dtype, torch.float16)
                # FSDP loss is fp16, DDP AMP loss is fp32
                elif isinstance(model, FSDP):
                    assert mixed_precision is not None  # mypy
                    self.assertEqual(loss.dtype, mixed_precision.param_dtype)
                else:
                    self.assertEqual(loss.dtype, torch.float32)
            model.module.run_backward(loss)
            # Post-backward, if CPU offloading model params should be on CPU.
            if cpu_offload_params and isinstance(model, FSDP):
                for p in model.parameters():
                    # Params should always be on CPU
                    self.assertEqual(p.device, torch.device("cpu"))
            # Unscale the gradients and step
            sharded_grad_scaler.step(optim)
            # Update the scale factor
            sharded_grad_scaler.update()
            # if save_model, simulate save + load.
            if save_model:
                state_dict = {k: v.clone() for k, v in model.state_dict().items()}
                # Zero params, if save/load state_dict did not work properly, this
                # would break the parity test with DDP.
                _zero_model(model)
                model.load_state_dict(state_dict)

        if isinstance(model, FSDP):
            model._assert_state(TrainingState.IDLE)
        return loss.detach()  # type: ignore[possibly-undefined]

    def _test_fsdp_parity(
        self,
        model_class: Type[FSDPTestModel],
        fsdp_init_mode: FSDPInitMode,
        cuda_init_mode: CUDAInitMode,
        ref_init_fn: Optional[Callable] = None,
        num_iters: int = 2,
        save_model: bool = True,
        cpu_offload: CPUOffload = CPUOffload(),
        backward_prefetch: Optional[BackwardPrefetch] = None,
        sharding_strategy: Optional[ShardingStrategy] = None,
        mixed_precision: Optional[MixedPrecision] = None,
        forward_prefetch: bool = False,
        use_orig_params: bool = False,
        enable_sharded_grad_scaler: bool = False,
        use_pure_fp16: bool = False,
        init_kwargs: Optional[Dict[str, Any]] = None,
        sharded_grad_scaler_kwargs: Optional[Dict[str, Any]] = None,
        **fsdp_kwargs,
    ):
        """
        Tests FSDP training against a reference, which defaults to DDP but
        may be customized with ``ref_init_fn``.

        Args:
            model_class (Type[FSDPTestModel]): A model class that inherits from
                ``FSDPTestModel``, which defines the expected interface.
            fsdp_init_mode (FSDPInitMode): The mode to initialize the
                FSDP-wrapped model. This should not be ``NO_FSDP``.
            ref_init_fn (Optional[Callable]): A callable to invoke that wraps a
                non-wrapped model to construct the reference model, where this
                wrapper should provide data parallel semantics. If ``None``,
                then the callable defaults to the DDP constructor.
        """
        assert (
            fsdp_init_mode != FSDPInitMode.NO_FSDP
        ), "Expects an FSDP init mode that wraps with FSDP"
        if init_kwargs is None:
            init_kwargs = {}
        lr = 1e-2
        rank = self.process_group.rank()
        # Establish reference behavior with DDP
        model = model_class.init(
            self.process_group,
            FSDPInitMode.NO_FSDP,
            CUDAInitMode.CUDA_BEFORE,
            deterministic=True,
            **init_kwargs,
        )
        if ref_init_fn is None:
            ref_model = DDP(model, device_ids=[rank], output_device=rank)
        else:
            ref_model = ref_init_fn(model)
        if use_pure_fp16:
            ref_model = ref_model.half()
        ref_loss = self._train_for_several_steps(
            ref_model,
            num_iters,
            autocast=mixed_precision is not None,
            lr=lr,
            fsdp_cpu_offload=cpu_offload,
            mixed_precision=mixed_precision,
            enable_sharded_grad_scaler=enable_sharded_grad_scaler,
            use_pure_fp16=use_pure_fp16,
            sharded_grad_scaler_kwargs=sharded_grad_scaler_kwargs,
        )
        ddp_params = list(ref_model.parameters())
        # Check against FSDP behavior
        fsdp_kwargs.update(
            {
                "cpu_offload": cpu_offload,
                "backward_prefetch": backward_prefetch,
                "sharding_strategy": sharding_strategy,
                "mixed_precision": mixed_precision,
                "forward_prefetch": forward_prefetch,
                "use_orig_params": use_orig_params,
            }
        )
        try:
            fsdp_model = model_class.init(
                self.process_group,
                fsdp_init_mode,
                cuda_init_mode,
                fsdp_kwargs,
                deterministic=True,
                **init_kwargs,
            )
        except Exception as e:
            raise ValueError(f"Initializing {model_class} raised error {str(e)}") from e
        if not isinstance(fsdp_model, FSDP):
            # Enforce that we wrap with top-level FSDP since we are comparing
            # assuming a data parallel reference and some test models may not
            # do so in their `init()` method
            fsdp_model = FSDP(fsdp_model, self.process_group, **fsdp_kwargs)
        if use_pure_fp16:
            # Change the model parameter dtype after FSDP initialization
            fsdp_model = fsdp_model.half()
        if cuda_init_mode == CUDAInitMode.CUDA_AFTER:
            fsdp_model = fsdp_model.cuda()
        offload_params = cpu_offload is not None and cpu_offload.offload_params
        # Offloading parameters with `CUDA_AFTER` should raise an error during
        # lazy initialization due to the parameter devices not being CPU;
        # otherwise, all parameter devices should be CPU
        expects_device_error = (
            offload_params and cuda_init_mode == CUDAInitMode.CUDA_AFTER
        )
        expects_cpu_device = (
            offload_params and cuda_init_mode != CUDAInitMode.CUDA_AFTER
        )
        if expects_cpu_device:
            cpu_device = torch.device("cpu")
            for param in fsdp_model.parameters():
                self.assertEqual(param.device, cpu_device)
        context = (
            self.assertRaisesRegex(
                RuntimeError,
                "An FSDP-managed module with parameter CPU offloading enabled "
                "has parameters on cuda",
            )
            if expects_device_error
            else nullcontext()
        )
        with context:
            fsdp_loss = self._train_for_several_steps(
                fsdp_model,
                num_iters,
                autocast=False,
                lr=lr,
                fsdp_cpu_offload=cpu_offload,
                save_model=save_model,
                mixed_precision=mixed_precision,
                enable_sharded_grad_scaler=enable_sharded_grad_scaler,
                use_pure_fp16=use_pure_fp16,
                sharded_grad_scaler_kwargs=sharded_grad_scaler_kwargs,
            )
        # No need to check for parameter and loss parity if expecting an error
        if expects_device_error:
            return
        # Check parameter devices are CPU if offloading to CPU before calling
        # `get_full_params()`, which will cast the parameters to FP32
        if offload_params:
            cpu_device = torch.device("cpu")
            for param in fsdp_model.parameters():
                self.assertEqual(param.device, cpu_device)
            fsdp_loss = fsdp_loss.cuda()
        fsdp_unsharded_params = get_full_params(fsdp_model)
        # Do not check dtype since the reference DDP loss may not be the same
        # dtype as the FSDP loss in the case of mixed precision
        torch.testing.assert_close(ref_loss, fsdp_loss, check_dtype=False)
        # Do not check for parameter parity if using mixed precision since (1)
        # the DDP parameters are in FP16 (from `half()`) while the FSDP
        # parameters are in FP32 (from `summon_full_params()`) and (2) DDP runs
        # the optimizer in FP16 while FSDP runs it in FP32
        # TODO: Disable checking the parameters for pure FP16 due to floating
        # point inaccuracy. Note that this means that the backward pass is not
        # checked: https://github.com/pytorch/pytorch/issues/90784
        if mixed_precision is None and not use_pure_fp16:
            self.assertEqual(
                ddp_params,
                fsdp_unsharded_params,
                exact_device=True,
                msg="FSDP did not match DDP",
            )


def test_compiled_fsdp(compile_compute_on_module: Optional[type] = None):
    def fully_shard_with_compiled_compute(*args, **kwargs):
        # compile ``module._call_impl``
        # to showcase how to include user-registered hooks
        if compile_compute_on_module is None or isinstance(
            args[0], compile_compute_on_module
        ):
            args[0].compile()
        return torch.distributed._composable.fsdp.fully_shard(*args, **kwargs)  # type: ignore[operator]

    class FullyShardPatch(Enum):
        # apply ``partial`` in order to use ``Enum.value``
        EAGER = partial(torch.distributed._composable.fsdp.fully_shard)  # type: ignore[var-annotated, arg-type]
        COMPILED_COMPUTE = partial(fully_shard_with_compiled_compute)  # type: ignore[arg-type]
        # add FULL for tracing FSDP

    def decorator(func):
        @wraps(func)
        def wrapper(*args, **kwargs):
            original_fully_shard = torch.distributed._composable.fsdp.fully_shard
            for fully_shard_patch in FullyShardPatch:
                if fully_shard_patch != FullyShardPatch.EAGER and not has_triton():
                    warnings.warn("Inductor on GPU needs Triton and recent GPU arch")
                    continue
                imported_fully_shard = (
                    f"{func.__module__}.{original_fully_shard.__name__}"
                )
                with mock.patch(
                    imported_fully_shard,
                    fully_shard_patch.value,
                ):
                    func(*args, **kwargs)
                    torch.distributed.barrier()
                # mock.patch.__exit__ does not work with multi-thread
                # thread 1 set {func.__module__}.fully_shard
                # thread 2 read {func.__module__}.fully_shard and thought it is original
                # hence we manually reset them after __exit__
                import_path, _ = mock._get_target(imported_fully_shard)  # type: ignore[attr-defined]
                setattr(
                    import_path(), original_fully_shard.__name__, original_fully_shard
                )

        return wrapper

    return decorator


class SkipModule(nn.Module):
    def __init__(self):
        super().__init__()
        self.lin = nn.Linear(10, 10, bias=False)

    def forward(self, x):
        return self.lin(x)


class NestedLinear(nn.Module):
    def __init__(self, fsdp_wrap):
        super().__init__()
        if fsdp_wrap:
            self.nested_linear = wrap(nn.Linear(10, 10, bias=False).cuda())
        else:
            self.nested_linear = nn.Linear(10, 10, bias=False).cuda()

    def forward(self, x):
        return self.nested_linear(x)


class SkipModel(nn.Module):
    def __init__(self, double_nest):
        super().__init__()
        self.linear = nn.Linear(10, 10, bias=False).cuda()
        self.linear_skip = SkipModule().cuda()
        self.nested_linear = wrap(NestedLinear(fsdp_wrap=double_nest))

    def forward(self, x):
        x = self.linear(x)
        x = self.linear_skip(x)
        x = self.nested_linear(x)
        return x<|MERGE_RESOLUTION|>--- conflicted
+++ resolved
@@ -10,21 +10,7 @@
 from copy import deepcopy
 from enum import auto, Enum
 from functools import partial, wraps
-<<<<<<< HEAD
-from typing import (
-    Any,
-    Callable,
-    Dict,
-    List,
-    no_type_check,
-    Optional,
-    Tuple,
-    Type,
-    Union,
-)
-=======
 from typing import Any, Callable, Dict, no_type_check, Optional, Tuple, Type, Union
->>>>>>> 22ba180e
 from unittest import mock
 
 import torch
