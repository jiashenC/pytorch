--- conflicted
+++ resolved
@@ -1,15 +1,8 @@
-<<<<<<< HEAD
-from collections import defaultdict, namedtuple
-from functools import partial
-from typing import Dict, List, Tuple, Optional
-
-=======
->>>>>>> 87e3b4d2610 (add runtime assertions for inline constraints.)
 import math
 import operator
 from collections import defaultdict, namedtuple
 from functools import partial
-from typing import Dict, List, Optional, Tuple
+from typing import Dict, List, Tuple, Optional
 
 import sympy
 import torch
@@ -19,7 +12,6 @@
 from torch._export.graph_module import get_export_meta
 from torch._export.pass_base import ExportPassBase, ProxyValue
 from torch._export.pass_infra.node_metadata import NodeMetadata
-from torch.fx.experimental.symbolic_shapes import constrain_range
 from torch.fx.passes.infra.pass_base import PassResult
 
 
