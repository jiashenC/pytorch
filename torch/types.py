# mypy: allow-untyped-defs

# In some cases, these basic types are shadowed by corresponding
# top-level values.  The underscore variants let us refer to these
# types.  See https://github.com/python/mypy/issues/4146 for why these
# workarounds is necessary
from builtins import (  # noqa: F401
    bool as _bool,
    bytes as _bytes,
    complex as _complex,
    float as _float,
    int as _int,
    str as _str,
)
from typing import Any, List, Optional, Sequence, Tuple, TYPE_CHECKING, Union

import torch


if TYPE_CHECKING:
    from torch.autograd.graph import GradientEdge


# Convenience aliases for common composite types that we need
# to talk about in PyTorch

_TensorOrTensors = Union[torch.Tensor, Sequence[torch.Tensor]]
_TensorOrTensorsOrGradEdge = Union[
    torch.Tensor,
    Sequence[torch.Tensor],
    "GradientEdge",
    Sequence["GradientEdge"],
]

_dtype = torch.dtype
_device = torch.device
_qscheme = torch.qscheme
_layout = torch.layout
_size = Union[torch.Size, List[_int], Tuple[_int, ...]]
_dispatchkey = Union[_str, torch._C.DispatchKey]

# Meta-type for "numeric" things; matches our docs
Number = Union[_int, _float, _bool]

# Meta-type for "device-like" things.  Not to be confused with 'device' (a
# literal device object).  This nomenclature is consistent with PythonArgParser.
# None means use the default device (typically CPU)
Device = Optional[Union[_device, _str, _int]]
del Optional

# Storage protocol implemented by ${Type}StorageBase classes


class Storage:
    _cdata: _int
    device: torch.device
    dtype: torch.dtype
    _torch_load_uninitialized: _bool

<<<<<<< HEAD
    def __deepcopy__(self, memo) -> "Storage":
        raise NotImplementedError

    def _new_shared(self, int) -> "Storage":
        raise NotImplementedError
=======
    def __deepcopy__(self, memo: dict) -> "Storage":  # type: ignore[empty-body]
        ...

    def _new_shared(self, size: _int) -> "Storage":  # type: ignore[empty-body]
        ...
>>>>>>> e53d9590

    def _write_file(
        self,
        f: Any,
        is_real_file: _bool,
        save_size: _bool,
        element_size: _int,
    ) -> None:
        raise NotImplementedError

<<<<<<< HEAD
    def element_size(self) -> _int:
        raise NotImplementedError

    def is_shared(self) -> _bool:
        raise NotImplementedError
=======
    def element_size(self) -> _int:  # type: ignore[empty-body]
        ...

    def is_shared(self) -> _bool:  # type: ignore[empty-body]
        ...
>>>>>>> e53d9590

    def share_memory_(self) -> "Storage":
        raise NotImplementedError

<<<<<<< HEAD
    def nbytes(self) -> _int:
        raise NotImplementedError
=======
    def nbytes(self) -> _int:  # type: ignore[empty-body]
        ...
>>>>>>> e53d9590

    def cpu(self) -> "Storage":
        raise NotImplementedError

<<<<<<< HEAD
    def data_ptr(self) -> _int:
        raise NotImplementedError

    def from_file(
        self,
        filename: str,
        shared: _bool = False,
        nbytes: _int = 0,
    ) -> "Storage":
        raise NotImplementedError

    def _new_with_file(self, f: Any, element_size: _int) -> "Storage":
        raise NotImplementedError
=======
    def data_ptr(self) -> _int:  # type: ignore[empty-body]
        ...

    def from_file(  # type: ignore[empty-body]
        self,
        filename: _str,
        shared: _bool = False,
        nbytes: _int = 0,
    ) -> "Storage":
        ...

    def _new_with_file(  # type: ignore[empty-body]
        self,
        f: Any,
        element_size: _int,
    ) -> "Storage":
        ...
>>>>>>> e53d9590
<|MERGE_RESOLUTION|>--- conflicted
+++ resolved
@@ -57,19 +57,11 @@
     dtype: torch.dtype
     _torch_load_uninitialized: _bool
 
-<<<<<<< HEAD
-    def __deepcopy__(self, memo) -> "Storage":
+    def __deepcopy__(self, memo: dict) -> "Storage":
         raise NotImplementedError
 
-    def _new_shared(self, int) -> "Storage":
+    def _new_shared(self, size: _int) -> "Storage":
         raise NotImplementedError
-=======
-    def __deepcopy__(self, memo: dict) -> "Storage":  # type: ignore[empty-body]
-        ...
-
-    def _new_shared(self, size: _int) -> "Storage":  # type: ignore[empty-body]
-        ...
->>>>>>> e53d9590
 
     def _write_file(
         self,
@@ -80,64 +72,31 @@
     ) -> None:
         raise NotImplementedError
 
-<<<<<<< HEAD
     def element_size(self) -> _int:
         raise NotImplementedError
 
     def is_shared(self) -> _bool:
         raise NotImplementedError
-=======
-    def element_size(self) -> _int:  # type: ignore[empty-body]
-        ...
-
-    def is_shared(self) -> _bool:  # type: ignore[empty-body]
-        ...
->>>>>>> e53d9590
 
     def share_memory_(self) -> "Storage":
         raise NotImplementedError
 
-<<<<<<< HEAD
     def nbytes(self) -> _int:
         raise NotImplementedError
-=======
-    def nbytes(self) -> _int:  # type: ignore[empty-body]
-        ...
->>>>>>> e53d9590
 
     def cpu(self) -> "Storage":
         raise NotImplementedError
 
-<<<<<<< HEAD
     def data_ptr(self) -> _int:
         raise NotImplementedError
 
     def from_file(
         self,
-        filename: str,
+        filename: _str,
         shared: _bool = False,
         nbytes: _int = 0,
     ) -> "Storage":
         raise NotImplementedError
 
     def _new_with_file(self, f: Any, element_size: _int) -> "Storage":
-        raise NotImplementedError
-=======
-    def data_ptr(self) -> _int:  # type: ignore[empty-body]
-        ...
-
-    def from_file(  # type: ignore[empty-body]
-        self,
-        filename: _str,
-        shared: _bool = False,
-        nbytes: _int = 0,
-    ) -> "Storage":
-        ...
-
-    def _new_with_file(  # type: ignore[empty-body]
-        self,
-        f: Any,
-        element_size: _int,
-    ) -> "Storage":
-        ...
->>>>>>> e53d9590
+        raise NotImplementedError