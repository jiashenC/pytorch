--- conflicted
+++ resolved
@@ -26,7 +26,7 @@
 import sympy
 
 import torch
-from torch._dynamo.utils import dynamo_timed
+from torch._dynamo.utils import counters, dynamo_timed
 from torch._inductor.metrics import get_metric_table, is_metric_table_enabled
 from torch.utils._triton import has_triton
 
@@ -35,6 +35,7 @@
 from .comm_analysis import estimate_nccl_collective_runtime
 from .dependencies import Dep, MemoryDep, StarDep, WeakDep
 from .ir import ComputedBuffer, MultiOutput, MultiOutputLayout
+from .runtime.runtime_utils import green_text, red_text
 from .sizevars import SimplifyIndexing
 from .utils import (
     cache_on_self,
@@ -44,11 +45,9 @@
     get_device_tflops,
     get_dtype_size,
     get_gpu_dram_gbps,
-    green_text,
     is_collective,
     is_gpu,
     is_wait,
-    red_text,
     sympy_product,
 )
 from .virtualized import V
@@ -618,9 +617,15 @@
                 from torch._subclasses.fake_tensor import FakeTensorMode
                 from torch.utils.flop_counter import FlopCounterMode
 
-                with FakeTensorMode(), FlopCounterMode(
+                assert self.node.fx_node is not None
+                with FakeTensorMode() as fake_mode, FlopCounterMode(
                     display=False
-                ) as flop_counter_mode:
+                ) as flop_counter_mode, V.set_current_node(
+                    self.node.fx_node
+                ), V.set_fake_mode(
+                    fake_mode
+                ):
+                    assert V.current_node is not None
                     from .ir import ir_node_to_tensor
 
                     fake_inputs = [
@@ -1513,6 +1518,13 @@
 
         unbacked_symbol_to_origin_node = {}
 
+        # NB: None means that the dependency is on an input.  Don't actually
+        # generate a dependency because if we do, Inductor will start trying
+        # to free the unbacked int but that's pointless
+        for name, val in V.graph.graph_inputs.items():
+            if isinstance(val, sympy.Symbol):
+                unbacked_symbol_to_origin_node[val] = None
+
         for node in self.nodes:
             log.debug("scheduling %s", node.node)
 
@@ -1527,7 +1539,7 @@
                 # because if a MultiOutputLayout buffer propagates an unbacked
                 # symint to multiple outputs, they will all claim to def it.
                 if s not in unbacked_symbol_to_origin_node:
-                    unbacked_symbol_to_origin_node[s] = node
+                    unbacked_symbol_to_origin_node[s] = node.get_name()
 
             unbacked_symbol_uses = sorted(
                 node.node.get_unbacked_symbol_uses(), key=lambda x: x.name
@@ -1537,7 +1549,8 @@
                 assert (
                     s in unbacked_symbol_to_origin_node
                 ), f"{s} not in {unbacked_symbol_to_origin_node}"
-                node.add_fake_dep(StarDep(unbacked_symbol_to_origin_node[s].get_name()))
+                if (r := unbacked_symbol_to_origin_node[s]) is not None:
+                    node.add_fake_dep(StarDep(r))
 
             # a node will mutate either 0 or 1 buffers
             assert len(node.get_mutations()) <= 1
@@ -1582,9 +1595,11 @@
                 assert (
                     s in unbacked_symbol_to_origin_node
                 ), f"{s} not in {unbacked_symbol_to_origin_node.keys()}"
-                node_name = unbacked_symbol_to_origin_node[s].node.name
-                log.debug("scheduling output %s for unbacked symint %s", node_name, s)
-                add_user(node_name, OutputNode(StarDep(node_name)))
+                if (node_name := unbacked_symbol_to_origin_node[s]) is not None:
+                    log.debug(
+                        "scheduling output %s for unbacked symint %s", node_name, s
+                    )
+                    add_user(node_name, OutputNode(StarDep(node_name)))
 
         # make sure input mutation isn't dead-code-eliminated
         for name in self.mutation_renames:
@@ -2301,17 +2316,10 @@
                 possible_fusions_group_by_priority[fusion_pair_priority].append(
                     (node1, node2)
                 )
-<<<<<<< HEAD
-        # Sorted by fusion_pair_priority and return the possible fusions with highest priority
-        possible_fusions_with_highest_priority = sorted(
-            possible_fusions_group_by_priority.items(), key=lambda item: item[0]
-        )[0][1]
-=======
         # return the possible fusions with highest priority
         possible_fusions_with_highest_priority = min(
             possible_fusions_group_by_priority.items(), key=operator.itemgetter(0)
         )[1]
->>>>>>> 00dd4d55
         assert len(possible_fusions_with_highest_priority) > 0
         return possible_fusions_with_highest_priority
 
@@ -2417,6 +2425,7 @@
         # the current kernel from where 'allocate' retrieve those decisions.
         # We have to make sure there is a non-NULL kernel handler to store
         # those inplace update decisions.
+        counters["inductor"]["extern_calls"] += 1
         with V.set_kernel_handler(Kernel(increase_kernel_count=False)):
             scheduler_node.decide_inplace_update()
             scheduler_node.allocate()
