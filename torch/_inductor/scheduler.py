--- conflicted
+++ resolved
@@ -67,6 +67,7 @@
 
 @dataclasses.dataclass
 class SchedulerBuffer:
+    scheduler: Scheduler
     node: ir.Buffer
     defining_op: BaseSchedulerNode
     users: List[NodeUser] = dataclasses.field(default_factory=list)
@@ -93,8 +94,9 @@
         if not self.node.should_allocate():
             return
 
-        if isinstance(self, (SchedulerNode,)) and (
-            self.node.get_inputs_that_alias_output() or self.node.get_mutation_names()
+        if (
+            self.node.get_inputs_that_alias_output() or
+            self.node.get_mutation_names()
         ):
             V.graph.wrapper_code.codegen_allocation(self.node)
             return
@@ -105,7 +107,7 @@
             and self.get_name() in V.kernel.inplace_update_buffers
         ):
             V.graph.wrapper_code.codegen_inplace_reuse(
-                self.scheduler.name_to_node[
+                self.scheduler.name_to_buf[
                     V.kernel.inplace_update_buffers[self.get_name()]
                 ].node,
                 self.node,
@@ -163,6 +165,7 @@
 
         self.outputs: List[SchedulerBuffer] = [
             SchedulerBuffer(
+                scheduler=scheduler,
                 node=output,
                 defining_op=self,
             )
@@ -347,16 +350,9 @@
         Decide if there should be inplace updates for the node
         and record the decision in the active kernel.
         """
-        assert self.node is not None
-        if not self.node.should_allocate():
-            return
-
-        if isinstance(self, (SchedulerNode,)) and (
-            self.node.get_inputs_that_alias_output() or self.node.get_mutation_names()
-        ):
-            return
-
-        if (
+        from .codegen.wrapper import buffer_reuse_key
+
+        if not (
             isinstance(self, (SchedulerNode,))
             and config.inplace_buffers
             and V.graph.has_feature(self.get_device(), BackendFeature.INPLACE_BUFFERS)
@@ -364,33 +360,46 @@
                 not isinstance(V.kernel, torch._inductor.codegen.simd.SIMDKernel)
                 or getattr(V.kernel, "mutations", None) is not None
             )
+            # hacky check for if V.kernel is a real kernel or NullHandler
+            and hasattr(V.kernel, "args")
         ):
-            from .codegen.wrapper import buffer_reuse_key
-
-            ordered_reads = sorted(self.read_writes.reads, key=lambda x: x.name)
+            return
+
+        ordered_reads = sorted(self.read_writes.reads, key=lambda x: x.name)
+
+        for buf in self.get_outputs():
+            buf_node = buf.node
+            assert buf_node is not None
+            if (
+                not buf_node.should_allocate() or
+                buf_node.get_inputs_that_alias_output() or
+                buf_node.get_mutation_names()
+
+            ):
+                continue
 
             for read in ordered_reads:
-                input_node: Optional[
-                    BaseSchedulerNode
-                ] = self.scheduler.name_to_node.get(read.name)
+                input_buf: Optional[
+                    SchedulerBuffer
+                ] = self.scheduler.name_to_buf.get(read.name)
                 if (
-                    input_node
-                    and V.graph.wrapper_code.can_reuse(input_node, self)
-                    and not isinstance(input_node, NopKernelSchedulerNode)
+                    input_buf
+                    and V.graph.wrapper_code.can_reuse(input_buf, self)
+                    and not isinstance(input_buf.defining_op, NopKernelSchedulerNode)
                 ):
-                    assert input_node.users is not None
+                    assert input_buf.users is not None
                     remaining_uses = [
                         x
-                        for x in input_node.users
+                        for x in input_buf.users
                         if x.node.get_name() not in self.scheduler.completed_operations
                     ]
                     if (
                         len(remaining_uses) == 1
                         and remaining_uses[0].can_inplace
                         and remaining_uses[0].node is self
-                        and input_node.node is not None
+                        and input_buf.node is not None
                         and not isinstance(
-                            input_node.node.get_layout(),
+                            input_buf.node.get_layout(),
                             (
                                 ir.MultiOutputLayout,
                                 ir.MutationLayoutSHOULDREMOVE,
@@ -398,34 +407,32 @@
                         )
                         and not (
                             isinstance(
-                                input_node.node, (ir.FallbackKernel, ir.MultiOutput)
+                                input_buf.defining_op.node, (ir.FallbackKernel, ir.MultiOutput)
                             )
-                            and len(input_node.node.get_inputs_that_alias_output()) > 0
+                            and len(input_buf.node.get_inputs_that_alias_output()) > 0
                         )
-                        and buffer_reuse_key(input_node.node)
-                        == buffer_reuse_key(self.node)
+                        and buffer_reuse_key(input_buf.node)
+                        == buffer_reuse_key(buf.node)
                     ):
-                        # hacky check for if V.kernel is a real kernel or NullHandler
-                        if hasattr(V.kernel, "args"):
-                            # if there isn't a triton kernel, then we don't need to call triton-specific things.
-                            # but TODO this might be a convenient place to signal to the Collective kernels to inplace
-                            # (and, can we make "kernel" less generic of a name?)
-                            V.kernel.args.make_inplace(
-                                input_node.get_name(), self.get_name()
-                            )
-                            # mutations not tracked in cpp kernels
-                            if isinstance(
-                                V.kernel, torch._inductor.codegen.simd.SIMDKernel
-                            ):
-                                V.kernel.mutations.add(input_node.get_name())
-                                V.kernel.mutations.add(self.get_name())
-
-                            # update last usage of reused node
-                            self.last_usage.discard(input_node.get_name())
-
-                            V.kernel.inplace_update_buffers[
-                                self.get_name()
-                            ] = input_node.get_name()
+                        # if there isn't a triton kernel, then we don't need to call triton-specific things.
+                        # but TODO this might be a convenient place to signal to the Collective kernels to inplace
+                        # (and, can we make "kernel" less generic of a name?)
+                        V.kernel.args.make_inplace(
+                            input_buf.get_name(), buf.get_name()
+                        )
+                        # mutations not tracked in cpp kernels
+                        if isinstance(
+                            V.kernel, torch._inductor.codegen.simd.SIMDKernel
+                        ):
+                            V.kernel.mutations.add(input_buf.get_name())
+                            V.kernel.mutations.add(buf.get_name())
+
+                        # update last usage of reused node
+                        self.last_usage.discard(input_buf.get_name())
+
+                        V.kernel.inplace_update_buffers[
+                            buf.get_name()
+                        ] = input_buf.get_name()
                         break
 
     def codegen_originating_info(
@@ -1131,8 +1138,8 @@
         self, consumer: BaseSchedulerNode
     ) -> Optional[BaseSchedulerNode]:
         for rd in consumer.read_writes.reads:
-            if rd.name in self.name_to_node:
-                return self.name_to_node[rd.name]
+            if rd.name in self.name_to_buf:
+                return self.name_to_buf[rd.name].defining_op
 
         return None
 
@@ -1237,7 +1244,7 @@
         prev_node_2: Optional[BaseSchedulerNode] = None,
     ) -> None:
         self.read_to_node = {}
-        self.name_to_node = {}
+        self.name_to_buf = {}
 
         if prev_node_1 is None or prev_node_2 is None:
             super().__init__(scheduler, nodes)
@@ -1246,8 +1253,8 @@
                 for read in node.read_writes.reads:
                     self.read_to_node[read.name] = node
 
-                for name in node.get_buffer_names():
-                    self.name_to_node[name] = node
+                for buf in node.get_buffer_names():
+                    self.name_to_buf[name] = buf
         else:
             self.scheduler = scheduler
             self.snodes = nodes
@@ -1281,9 +1288,9 @@
             self.ancestors = foreach_node.ancestors
             self.ancestors.update(other_node.ancestors)
 
-            self.name_to_node = foreach_node.name_to_node
+            self.name_to_buf = foreach_node.name_to_buf
             for name in other_node.get_buffer_names():
-                self.name_to_node[name] = other_node
+                self.name_to_buf[name] = other_node
 
         self.group = (nodes[0].get_device(), ((sympy.Expr("foreach"),),))
 
@@ -1618,6 +1625,7 @@
                                 name_to_users[key] = combined
                     elif buf1_name in name_to_users:
                         name_to_users[buf2_name] = name_to_users[buf1_name]
+                        print(node2.unmet_dependencies - computed_deps)
                     else:
                         name_to_users[buf1_name] = name_to_users[buf2_name]
 
@@ -1684,7 +1692,6 @@
             else:
                 node_mode = None
 
-<<<<<<< HEAD
             # Handle output mutations
             for buf in node.get_outputs():
                 # a node will mutate either 0 or 1 buffers
@@ -1702,25 +1709,8 @@
                         for other_buf in other_node.node.get_buffer_names():
                             # If this node already directly or indirectly depends on other_node,
                             # we don't need to insert an extra dep.
-                            node.add_fake_dep(WeakDep(other_buf))
+                            node.add_fake_dep(WeakDep(other_buf, mutating_buf=buf.get_name()))
                             add_user(other_buf, node, is_weak=True)
-=======
-            # a node will mutate either 0 or 1 buffers
-            assert len(node.get_mutations()) <= 1
-            for alt_name in node.get_mutations():
-                alt_name = rename(alt_name)
-                # this node must run after the prior writer
-                add_user(alt_name, node)
-                node.add_fake_dep(StarDep(alt_name, mode=node_mode))
-                for other_node in name_to_users[alt_name].items:
-                    # this node must run after all prior readers
-                    if other_node.get_name() == node.get_name():
-                        continue
-
-                    other_name = rename(other_node.get_name())
-                    node.add_fake_dep(WeakDep(other_name, mutating_buf=node.get_name()))
-                    add_user(other_name, node, is_weak=True)
->>>>>>> 116b4b29
 
             # add normal non-mutation dependencies
             for read in node.read_writes.reads:
@@ -2459,6 +2449,9 @@
             # Examples here include:
             #   - MemoryDep("foo", x) != MemoryDep("foo", x + 1)
             #   - MemoryDep("foo", x) != StarDep("foo")
+            print(node2.unmet_dependencies)
+            print(computed_deps)
+            print(node2.unmet_dependencies - computed_deps)
             why("memory deps did not match")
             return False
         for name in remaining_deps:
@@ -2639,10 +2632,10 @@
             - V.graph.removed_buffers
             - V.graph.wrapper_code.freed
         ):
-            if name in self.name_to_node:
-                node = self.name_to_node[name]
-                if node.can_free():
-                    V.graph.wrapper_code.codegen_free(node.node)
+            if name in self.name_to_buf:
+                buf = self.name_to_buf[name]
+                if buf.can_free():
+                    V.graph.wrapper_code.codegen_free(buf.node)
             elif name in V.graph.graph_inputs:
                 storage = V.graph.graph_inputs[name].data
                 assert isinstance(storage, ir.StorageBox) and storage.is_input_buffer()
