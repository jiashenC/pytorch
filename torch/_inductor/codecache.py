from __future__ import annotations

import base64
import copyreg
import dataclasses
import functools
import hashlib
import importlib
import io
import json
import logging
import multiprocessing
import os
import pickle
import pkgutil
import platform
import re
import shlex
import shutil
import signal
import struct
import subprocess
import sys
import sysconfig
import tempfile
import textwrap
import threading
import warnings
from bisect import bisect_right
from concurrent.futures import Future, ProcessPoolExecutor, ThreadPoolExecutor
from copy import copy
from ctypes import c_void_p, cdll, CDLL
from functools import partial
from pathlib import Path
from threading import Thread
from time import sleep, time
from types import ModuleType
from typing import (
    Any,
    Callable,
    cast,
    Dict,
    List,
    Optional,
    Set,
    Tuple,
    TYPE_CHECKING,
    Union,
)

import torch
from torch._dynamo.device_interface import get_registered_device_interfaces
from torch._dynamo.utils import counters, dynamo_timed
from torch._inductor import config, exc, metrics
from torch._inductor.codegen.cuda import cuda_env
from torch._inductor.runtime.compile_tasks import (
    _module_to_triton_kernel,
    _reload_python_module,
    _reload_python_module_in_subproc,
    _set_triton_ptxas_path,
    _worker_compile_triton,
<<<<<<< HEAD
    call_standalone_triton_compile,
=======
>>>>>>> 599a2e25
)
from torch._inductor.runtime.runtime_utils import cache_dir
from torch._inductor.utils import clear_on_fresh_inductor_cache, is_linux

from torch._logging import trace_structured
from torch._subclasses.fake_tensor import (
    extract_tensor_metadata,
    FakeTensor,
    TensorMetadata,
)
from torch.fx.experimental.symbolic_shapes import has_hint, hint_int, ShapeEnv

if TYPE_CHECKING:
    from torch._inductor.graph import GraphLowering
    from torch._inductor.ir import ChoiceCaller

from torch.hub import _Faketqdm, tqdm

_HERE = os.path.abspath(__file__)
_TORCH_PATH = os.path.dirname(os.path.dirname(_HERE))
_LINKER_SCRIPT = os.path.join(_TORCH_PATH, "_inductor/script.ld")

if config.is_fbcode():
    from triton.fb import build_paths
    from triton.fb.build import _run_build_command

    from torch._inductor.fb.utils import (
        log_global_cache_errors,
        log_global_cache_stats,
        log_global_cache_vals,
        use_global_cache,
    )
else:

    def log_global_cache_errors(*args, **kwargs):
        pass

    def log_global_cache_stats(*args, **kwargs):
        pass

    def log_global_cache_vals(*args, **kwargs):
        pass

    def use_global_cache() -> bool:
        return False


output_code_log = torch._logging.getArtifactLogger(__name__, "output_code")

LOCK_TIMEOUT = 600

_IS_WINDOWS = sys.platform == "win32"

# timing metrics for time spent in the compilation
_cumulative_compile_time = 0.0
_t0: Optional[float] = None


def _compile_start() -> None:
    global _t0
    if _t0 is None:
        _t0 = time()


def _compile_end() -> None:
    global _cumulative_compile_time, _t0
    if _t0 is not None:
        t1 = time()
        _cumulative_compile_time += t1 - _t0
        _t0 = None
        # print("CUMULATIVE COMPILE TIME", _cumulative_compile_time)


log = logging.getLogger(__name__)


def cpp_wrapper_cache_dir(name: str) -> str:
    cu_str = (
        "cpu"
        if torch.version.cuda is None
        else f'cu{torch.version.cuda.replace(".", "")}'
    )
    python_version = f"py{sys.version_info.major}{sys.version_info.minor}"
    build_folder = f"{python_version}_{cu_str}"

    cpp_wrapper_dir = os.path.join(cache_dir(), build_folder)
    cpp_wrapper_build_directory = os.path.join(cpp_wrapper_dir, name)
    os.makedirs(cpp_wrapper_build_directory, exist_ok=True)
    return cpp_wrapper_build_directory


def get_cpp_wrapper_cubin_path_name():
    return "cubin_path" if torch.version.hip is None else "hsaco_path"


class CacheBase:
    @staticmethod
    @functools.lru_cache(None)
    def get_system() -> Dict[str, Any]:
        try:
            import triton

            triton_version = triton.__version__  # type: ignore[attr-defined]
        except ModuleNotFoundError:
            triton_version = None

        try:
            system: Dict[str, Any] = {
                "device": {
                    "name": torch.cuda.get_device_properties(
                        torch.cuda.current_device()
                    ).name,
                },
                "version": {
                    "cuda": torch.version.cuda,
                    "triton": triton_version,
                },
            }
        except (AssertionError, RuntimeError):
            # If cuda is not installed, none of the above config is relevant.
            system = {}

        system["hash"] = hashlib.sha256(
            json.dumps(system, sort_keys=True).encode("utf-8")
        ).hexdigest()

        return system

    @staticmethod
    @clear_on_fresh_inductor_cache
    @functools.lru_cache(None)
    def get_local_cache_path() -> Path:
        return Path(os.path.join(cache_dir(), "cache", CacheBase.get_system()["hash"]))

    @staticmethod
    @functools.lru_cache(None)
    def get_global_cache_path() -> Optional[Path]:
        return (
            Path(os.path.join(config.global_cache_dir, CacheBase.get_system()["hash"]))
            if config.global_cache_dir is not None
            else None
        )

    def __init__(self) -> None:
        if not torch.cuda.is_available():
            return

        self.system = CacheBase.get_system()

    def get_local_cache(self) -> Dict[str, Any]:
        local_cache_path = self.get_local_cache_path()
        if not local_cache_path.is_file():
            return {}
        with open(local_cache_path) as local_cache_fp:
            local_cache = json.load(local_cache_fp)
        return local_cache["cache"]

    def update_local_cache(self, local_cache: Dict[str, Any]) -> None:
        local_cache_path = self.get_local_cache_path()
        write_atomic(
            str(local_cache_path),
            json.dumps({"system": self.system, "cache": local_cache}, indent=4),
            make_dirs=True,
        )


class LocalCache(CacheBase):
    def lookup(self, *keys: str) -> Optional[Dict[str, Any]]:
        cache = self.get_local_cache()

        sub_cache = cache
        for key in keys:
            if key in cache:
                sub_cache = cache[key]
            else:
                return None

        return sub_cache

    def set_value(self, *keys: str, value: Any) -> None:
        cache = self.get_local_cache()

        sub_cache = cache
        for key in keys[0:-1]:
            sub_cache.setdefault(key, {})
            sub_cache = sub_cache[key]
        sub_cache[keys[-1]] = value

        self.update_local_cache(cache)


class PersistentCache(CacheBase):
    @functools.lru_cache(None)
    def get_global_cache(self):
        global_cache_path = self.get_global_cache_path()
        if global_cache_path is None or not global_cache_path.is_file():
            return {}
        with open(global_cache_path) as global_cache_fp:
            global_cache = json.load(global_cache_fp)
        return global_cache["cache"]

    def lookup(
        self,
        choices: List[ChoiceCaller],
        op: str,
        inputs: str,
        benchmark: Optional[Callable[[Any], Dict[ChoiceCaller, float]]],
    ) -> Dict[ChoiceCaller, float]:
        """
        Check to see if we have benchmarked the given choice callers. For each
        choice caller:

            1. Check global_cache[op][inputs][choice][precision], return benchmark if cached.
            2. Check local_cache[op][inputs][choice][precision], return benchmark if cached.
            3. If benchmark is not None:
                a. `max_autotune_gemm=True`: benchmark the choice, update
                    local_cache[op][inputs][choice], and return the benchmark.
                b. `max_autotune_gemm=False`: don't benchmark the choice, return nothing.
        """
        precision = torch.get_float32_matmul_precision()

        log_stats = partial(log_global_cache_stats, self.system, op, inputs, precision)
        log_vals = partial(log_global_cache_vals, self.system, op, inputs, precision)
        log_errors = partial(
            log_global_cache_errors, self.system, op, inputs, precision
        )
        timings = {}

        def check_cache(cache, callback=None) -> bool:
            """Check if `cache` contains data for all the choices"""
            hit = True
            for choice in choices:
                choice_hash = choice.hash_key()
                if choice_hash in cache.get(op, {}).get(inputs, {}).get(precision, {}):
                    # cache hit
                    timings[choice] = cache[op][inputs][precision][choice_hash]
                else:
                    # cache miss
                    hit = False
                    break
            if callback:
                callback(cached=hit)
            return hit

        if config.max_autotune or config.max_autotune_gemm:
            local_cache = self.get_local_cache() if config.autotune_local_cache else {}
            # check local cache first since it is data specific to the current machine
            if (
                not check_cache(local_cache)
                and not (
                    use_global_cache()
                    and check_cache(self.get_global_cache(), callback=log_stats)
                )
                and benchmark is not None
            ):
                try:
                    # re-benchmark everything to try to get consistent numbers from the same machine
                    timings = benchmark(choices)
                    assert all(choice in timings for choice in choices)
                    local_cache.setdefault(op, {})
                    local_cache[op].setdefault(inputs, {}).setdefault(precision, {})
                    for choice, timing in timings.items():
                        local_cache[op][inputs][precision][choice.hash_key()] = timing
                except RuntimeError as e:
                    # catch and log autotuning failures
                    log_errors(e)
                    raise e

                self.update_local_cache(local_cache)

                timings_to_log = {
                    choice.hash_key(): timings[choice] for choice in choices
                }
                log_vals(timings_to_log)
        elif use_global_cache():
            # only check global cache, not local one
            check_cache(self.get_global_cache(), callback=log_stats)
            # may have a partial cache hit, where not everything is benchmarked

        return timings


def get_lock_dir() -> str:
    lock_dir = os.path.join(cache_dir(), "locks")
    if not os.path.exists(lock_dir):
        os.makedirs(lock_dir, exist_ok=True)
    return lock_dir


def sha256_hash(data: bytes) -> str:
    # [:51] to strip off the "Q====" suffix common to every hash value.
    return base64.b32encode(hashlib.sha256(data).digest())[:51].decode("utf-8").lower()


def code_hash(code: Union[str, bytes], extra: str = ""):
    hashing_str = code if isinstance(code, bytes) else code.encode("utf-8")
    if extra != "":
        hashing_str = hashing_str + b"||" + extra.encode("utf-8")
    return "c" + sha256_hash(hashing_str)


def get_path(
    basename: str, extension: str, specified_dir: str = ""
) -> Tuple[str, str, str]:
    if specified_dir:
        if os.path.isabs(specified_dir):
            subdir = specified_dir
        else:
            subdir = os.path.join(cache_dir(), specified_dir)
    else:
        subdir = os.path.join(cache_dir(), basename[1:3])
    path = os.path.join(subdir, f"{basename}.{extension}")
    return basename, subdir, path


def get_hash(content: Union[str, bytes], extra: str = "", hash_type: str = "code"):
    if hash_type == "code":
        return code_hash(content, extra)
    if hash_type in ["cubin", "hsaco"]:
        return code_hash(repr(content))
    raise AssertionError(f"Unknown hash type {hash_type}")


def write(
    content: Union[str, bytes],
    extension: str,
    extra: str = "",
    hash_type: str = "code",
    specified_dir: str = "",
) -> Tuple[str, str]:
    # use striped content to compute hash so we don't end up with different
    # hashes just because the content begins/ends with different number of
    # spaces.
    key: str = get_hash(content.strip(), extra, hash_type)
    basename, subdir, path = get_path(key, extension, specified_dir)
    if not os.path.exists(path):
        write_atomic(path, content, make_dirs=True)
    return basename, path


def write_atomic(
    path: str, content: Union[str, bytes], make_dirs: bool = False
) -> None:
    # Write into temporary file first to avoid conflicts between threads
    # Avoid using a named temporary file, as those have restricted permissions
    assert isinstance(
        content, (str, bytes)
    ), "Only strings and byte arrays can be saved in the cache"
    path = Path(path)
    if make_dirs:
        path.parent.mkdir(parents=True, exist_ok=True)
    tmp_path = path.parent / f".{os.getpid()}.{threading.get_ident()}.tmp"
    write_mode = "w" if isinstance(content, str) else "wb"
    with tmp_path.open(write_mode) as f:
        f.write(content)
    tmp_path.rename(path)


@dataclasses.dataclass
class TensorMetadataAndValues:
    """
    TensorMetadata plus the elements as a list of raw values.
    Used for hashing inlined constants.
    """

    tensor_metadata: TensorMetadata
    values: List[Any]


def _ident(x: Any) -> Any:
    return x


def _reduce_fake_tensor(t):
    """
    See FxGraphCachePickler. Custom reducer to pickle FakeTensors.
    """
    metadata = extract_tensor_metadata(t)
    return (_ident, (metadata,))


def _reduce_tensor(t):
    """
    See FxGraphCachePickler. Custom reducer to pickle Tensors.
    If we see tensors, we know they're constants stored as attributes on
    the GraphModule. Include the values in the key calculation. Small
    tensors will be inlined, so we can't serve the same cache entry for
    different values anyway. Large constants are treated as parameters,
    so we could conceivably reuse a cache entry. To do that, however,
    PyCodeCache would need more complexity to create a new module from its
    cache, but with the right constants attached as attributes.
    """
    if t.is_mkldnn:
        # TODO: These tensors don't currently pickle, so we can't cache a
        # compiled graph containing them. Just fail now. If mkldnn tensors
        # get pickling support, we can remove this.
        raise BypassFxGraphCache

    # Very large tensors could be expensive to copy to cpu and hash. Let's
    # at least report if we find slowness.
    start = time()
    values = t.tolist()
    elapsed = time() - start
    if elapsed > 1.0:
        warnings.warn(
            f"FX graph cache handling of a large constant took {elapsed:.1}s. Please file an issue."
        )

    metadata = extract_tensor_metadata(t)
    return (_ident, (TensorMetadataAndValues(metadata, values),))


def _reduce_symint(s):
    """
    See FxGraphCachePickler. Custom reducer to pickle SymInts.
    """
    # For hashing purposes, we only care about the name of the symbol and
    # not the backed value. We evaluate guards stored with a cached graph
    # to ensure a cached entity with SymInt args is safe to reuse.
    return (_ident, (str(s),))


def _reduce_unsupported(s):
    """
    See FxGraphCachePickler. Custom reducer to handle any objects that we don't
    support and therefore raise to bypass caching.
    """
    raise BypassFxGraphCache


class FxGraphCachePickler(pickle.Pickler):
    """
    Custom pickler to customize the pickling of some objects (Tensors), only for the
    purpose of computing a hash for keying into the FxGraphCache. Tensors contain
    objects that don't pickle and/or vary between runs, and we want to capture the
    data that allow us to compute a stable, but safe hash.
    """

    dispatch_table = copyreg.dispatch_table.copy()
    dispatch_table[FakeTensor] = _reduce_fake_tensor
    dispatch_table[torch.Tensor] = _reduce_tensor
    dispatch_table[torch.SymInt] = _reduce_symint
    dispatch_table[
        torch.fx.experimental._backward_state.BackwardState
    ] = _reduce_unsupported

    @classmethod
    def dumps(cls, obj) -> bytes:
        """
        Pickle an object using the FxGraphCachePickler.
        """
        with io.BytesIO() as stream:
            pickler = cls(stream)
            pickler.dump(obj)
            return stream.getvalue()

    @classmethod
    def get_hash(cls, obj: Any) -> str:
        """
        Serialize an object using the FxGraphCachePickler and return a hash
        of the pickled object.
        """
        serialized_data = cls.dumps(obj)
        return sha256_hash(serialized_data)

    @classmethod
    def debug_str(cls, inp: Any) -> str:
        """
        Get a printable string describing in more detail all the attributes
        comprising an object. Useful for debugging when one graph hashes
        to a different value than another.
        """

        def get_str(obj) -> str:
            if isinstance(obj, torch.Tensor):
                return str(extract_tensor_metadata(obj))
            elif isinstance(obj, bytes):
                return "<bytes>"
            else:
                return str(obj)

        lines = []
        for attr, obj in vars(inp).items():
            if isinstance(obj, list):
                for ii in range(len(obj)):
                    h = cls.get_hash(obj[ii])
                    lines.append(f"[{h}] {attr}[{ii}]: {get_str(obj[ii])}")
            elif isinstance(obj, dict):
                for k, v in obj.items():
                    h = cls.get_hash(v)
                    lines.append(f"[{h}] {attr}[{k}]: {get_str(v)}")
            else:
                h = cls.get_hash(obj)
                lines.append(f"[{h}] {attr}: {get_str(obj)}")
        return "\n".join(lines)


@functools.lru_cache(None)
def get_inductor_code_hash() -> bytes:
    """
    Compute a hash of all inductor code modules. Used by the FxGraph cache
    so any inductor code changes would result in new cache keys.
    """
    inductor_root = os.path.dirname(__file__)

    contents: Dict[str, bytes] = {}
    for lib in pkgutil.iter_modules([inductor_root]):
        spec = lib.module_finder.find_spec(lib.name, None)
        assert spec is not None
        module = spec.origin
        assert module is not None
        with open(module, "rb") as f:
            contents[module] = f.read()

    return hashlib.sha256(pickle.dumps(contents)).digest()


@dataclasses.dataclass
class OrderedSetHolder:
    """
    See FxGraphHashDetails. Holds a sorted list to support stable hashing
    of set kwargs.
    """

    items: List[Any]


class BypassFxGraphCache(Exception):
    """
    Exception to indicate that the FxGraphCache should be bypassed.
    """

    pass


class FxGraphHashDetails:
    """
    Object to capture all the details for a compiled FX graph relevant to computing
    a safe and stable cache key.
    """

    # Excluded kwargs param that are not stable between runs
    EXCLUDED_KWARGS = ["graph_id"]

    def __init__(
        self,
        gm: torch.fx.GraphModule,
        example_inputs: List[torch.Tensor],
        fx_kwargs: Dict[str, Any],
    ):
        self.gm = gm
        self.example_inputs = example_inputs

        # Order kwargs so hashing is stable to changes in kwarg order.
        self.fx_kwargs = {}
        for k in sorted(fx_kwargs):
            if k not in self.EXCLUDED_KWARGS:
                if type(fx_kwargs[k]) is set:
                    # Special case to handle set params. Python sets can't be
                    # ordered, so sort the elements and store them in a proxy.
                    self.fx_kwargs[k] = OrderedSetHolder(sorted(fx_kwargs[k]))
                else:
                    self.fx_kwargs[k] = fx_kwargs[k]

        # 'Deterministic algorithms' can affect codegen via lowering to cuda kernels.
        self.deterministic_algorithms_settings = (
            torch.are_deterministic_algorithms_enabled(),
            torch.is_deterministic_algorithms_warn_only_enabled(),
            torch.utils.deterministic.fill_uninitialized_memory,  # type: ignore[attr-defined]
        )

        # Global settings affecting matmul codegen.
        self.cuda_matmul_settings = (
            torch.backends.cuda.matmul.allow_tf32,
            torch.backends.cuda.matmul.allow_fp16_reduced_precision_reduction,
            torch.backends.cuda.matmul.allow_bf16_reduced_precision_reduction,
        )

        # Also hash on various system info (including the triton compiler version).
        self.torch_version = torch.__version__
        self.system_info = CacheBase.get_system()

        # And the inductor configuration and code.
        self.inductor_code_hash = get_inductor_code_hash()
        try:
            self.inductor_config = config.save_config()
        except (TypeError, AttributeError) as e:
            # Some configs options are callables, e.g., post_grad_custom_pre_pass,
            # and may not pickle.
            log.debug("Can't pickle inductor config: %s", e)
            raise BypassFxGraphCache from e

    def debug_str(self) -> str:
        """
        Get a printable string describing in more detail all the attributes
        comprising this object. Useful for debugging when one graph hashes
        to a different value than another.
        """
        return FxGraphCachePickler.debug_str(self)


def compiled_fx_graph_hash(
    gm: torch.fx.GraphModule,
    example_inputs: List[torch.Tensor],
    fx_kwargs: Dict[str, Any],
) -> str:
    """
    Generate a unique hash of the FX graph for caching.
    """
    details = FxGraphHashDetails(gm, example_inputs, fx_kwargs)
    # The prefix distinguishes among the other kinds of objects we
    # cache in this module.
    key = "f" + FxGraphCachePickler.get_hash(details)
    log.debug(
        "FX graph cache hash details for key %s:\n%s",
        key,
        details.debug_str(),
    )
    return key


class FxGraphCache:
    """
    Supports caching and reusing compiled Fx graphs.

    The overall strategy is as follows:
    - This cache stores entries on disk. When saving an entry, we can't
      serialize callables (that could be C++, Triton, etc.), so we serialize
      their own disk cache location. We then recreate the compiled artifact
      after fetching from disk.
    - For indexing the cache, we gather the fields relevant to identifying an
      FxGraph (the graph module, graph inputs, system settings etc.) into an
      FxGraphCacheDetails object, pickle it, and compute a hash for the key.
      See FxGraphCachePickler.
    - Among the metadata we store, we also include a guards expression that's
      appropriate for validating any symbols for Tensor arguments that have
      symbolic bounds. On cache lookup then, we evaluate those guards in the
      current context to validate that a cached entry can be served.
    - A given graph could have multiple compiled versions, corresponding to
      different sets of guards. Therefore, we store cache entries in the form:
          <temp dir>/<fx graph hash>/<serialized metatdata>
    - On lookup, we compute the key from the graph details, iterate over all
      leaf files in the corresponding subdirectory, deserialize the entry, and
      evaluate its guards expression. If the evaluation succeeds, we have a
      cache hit. If it fails, we compile the graph and store a new entry.
    - Finally, on a cache hit, we need to make sure any guards that would
      have been created during compilation are added to the current context.
    """

    # TODO(masnesral): Investigate whether it's beneficial to store compiled graphs
    # in an in-memory cache after loading from disk.
    @staticmethod
    def _get_tmp_dir() -> str:
        """
        Get the toplevel temporary directory for storing compiled graphs.
        """
        return os.path.join(cache_dir(), "fxgraph")

    @staticmethod
    def _get_tmp_dir_for_key(key: str) -> str:
        """
        Return the disk location for a given cache key.
        """
        return os.path.join(FxGraphCache._get_tmp_dir(), key[1:3], key)

    @staticmethod
    def _filter_symints(inputs: List[Any]) -> List[torch.SymInt]:
        """
        Get the SymInt objects from the input list.
        """
        return [s for s in inputs if isinstance(s, torch.SymInt)]

    @staticmethod
    def _get_shape_env() -> Optional[ShapeEnv]:
        """
        Helper to get the shape env from the tracing context.
        """
        ctx = torch._guards.TracingContext.try_get()
        if not ctx:
            return None
        return ctx.fake_mode.shape_env

    @staticmethod
    def _lookup_graph(
        key: str,
        example_inputs: List[torch.Tensor],
    ) -> Optional[CompiledFxGraph]:
        """
        Lookup a compiled graph in the cache by key. On a hit, return the
        deserialized CompiledFxGraph object. On a miss, return None.
        """
        subdir = FxGraphCache._get_tmp_dir_for_key(key)
        if not os.path.exists(subdir):
            return None

        shape_env = FxGraphCache._get_shape_env()
        assert shape_env is not None

        symints = FxGraphCache._filter_symints(example_inputs)
        assert all(has_hint(s) for s in symints)
        hints = [hint_int(s) for s in symints]

        # Iterate over any entries in the subdir for this key and evaluate
        # their guards to determine whether there's a hit.
        graph = None

        for path in sorted(os.listdir(subdir)):
            with open(os.path.join(subdir, path), "rb") as f:
                candidate: CompiledFxGraph = pickle.load(f)

            if not candidate.guards_expr:
                # No guards to evaluate, so this is a hit.
                graph = candidate
                break

            # Evaluate the guard expression in the current context.
            # If there's not a cache hit, we don't want the evaluation to
            # affect the current env, e.g., cause the creation of new guards,
            # so we evaluate with the hints instead of the symbols.
            hit = bool(
                shape_env.evaluate_guards_expression(candidate.guards_expr, hints)
            )
            log.debug(
                "fx graph cache key %s evaluating guards [%s] with values %s => hit=%s",
                key,
                candidate.guards_expr,
                hints,
                hit,
            )
            if hit:
                graph = candidate
                break

        if graph is None:
            return None

        # See _save_graph(); we don't store the callable in the cache entry so
        # recreate it here from the PyCodeCache disk cache.
        artifact_path = get_path(graph.cache_key, "py")[2]
        if not os.path.exists(artifact_path):
            counters["inductor"]["fxgraph_lookup_write_file"] += 1
            write_atomic(artifact_path, graph.source_code, make_dirs=True)
        try:
            graph.current_callable = PyCodeCache.load_by_key_path(
                graph.cache_key,
                artifact_path,
                graph.cache_linemap,
                graph.constants,
            ).call
        except OSError:
            # Not expected, but in case the PyCodeCache entry is removed from
            # underneath us, treat it as a cache miss and recompile.
            log.error("Failed to load cached artifact: %s", artifact_path)
            return None

        # Now re-evaluate with the symints to add any guards to the current env.
        if graph.guards_expr:
            check = bool(
                shape_env.evaluate_guards_expression(graph.guards_expr, symints)
            )
            assert check is True
            log.debug(
                "fx graph cache key %s post-load guards: %s", key, shape_env.guards
            )

        # Increment the cached metrics by the amounts recorded when the FX
        # graph was compiled for this cache entry. Pretending these counters
        # were incremented normally is useful for testing with the cache enabled.
        metrics.CachedMetricsHelper.apply_deltas(graph.metrics_deltas)

        return graph

    @staticmethod
    def _save_graph(
        key: str, compiled_graph: CompiledFxGraph, example_inputs: List[torch.Tensor]
    ):
        """
        Store a serialized CompiledFxGraph on disk.
        """
        disk_compiled_graph = copy(compiled_graph)
        # We can't really serialize callables that may be C++/Triton/etc.,
        # so we serialize their PyCodeCache disk cache location instead.
        # TODO: This could be better if we're ever able to serialize compiled
        # models to disk.
        disk_compiled_graph.current_callable = None

        # Before serializing, compute the guard expression that will be used to
        # ensure that a CompiledFxGraph is valid when loaded from the cache. It's
        # sufficient to consider only the SymInt args to the fx graph since the
        # Tensor shapes are already captured in the hash for the cache key. Any
        # Tensor arg with a symbolic shape will have a SymInt arg for the graph.
        shape_env = FxGraphCache._get_shape_env()
        assert shape_env is not None
        symints = FxGraphCache._filter_symints(example_inputs)
        disk_compiled_graph.guards_expr = shape_env.produce_guards_expression(symints)

        try:
            content = pickle.dumps(disk_compiled_graph)
        except Exception as e:
            log.debug("fx graph cache unable to serialize compiled graph: %s", e)
            counters["inductor"]["fxgraph_cache_pickle_error"] += 1
            return

        subdir = FxGraphCache._get_tmp_dir_for_key(key)

        # Use a hash of the serialized CompiledFxGraph to get a unique file
        # name. The specific name doesn't matter since a lookup involves
        # iterating over all entries in the parent subdir.
        path = os.path.join(subdir, sha256_hash(content))
        write_atomic(path, content, make_dirs=True)

    @staticmethod
    def _check_can_cache(gm: torch.fx.GraphModule):
        """
        Check some conditions that would preclude caching and raise BypassFxGraphCache
        to bypass in case caching is not possible.
        """
        # Freezing can embed constants that wouldn't be static across runs.
        if config.freezing or config.aot_inductor.use_runtime_constant_folding:
            raise BypassFxGraphCache

        # The treatment of guards in the caching implementation requires that
        # we have a shape env.
        if FxGraphCache._get_shape_env() is None:
            log.debug("fx graph cache no shape env")
            raise BypassFxGraphCache

        # HigherOrderOperators should be handled on a case-by-case basis.
        # Currently, we just skip caching if we have any.
        for node in gm.graph.nodes:
            if isinstance(node.target, torch._ops.HigherOrderOperator):
                raise BypassFxGraphCache

    @staticmethod
    def load(
        compile_fx_fn: Callable[..., Any],
        gm: torch.fx.GraphModule,
        example_inputs: List[torch.Tensor],
        fx_kwargs: Dict[str, Any],
    ):
        """
        Load a compiled graph from the cache. If a cached entry does not exist,
        compile the graph and save it to the cache.
        """
        compiled_graph = None
        try:
            FxGraphCache._check_can_cache(gm)
            key = compiled_fx_graph_hash(gm, example_inputs, fx_kwargs)

            compiled_graph = FxGraphCache._lookup_graph(key, example_inputs)
            if compiled_graph is None:
                log.debug("fx graph cache miss for key %s", key)
                counters["inductor"]["fxgraph_cache_miss"] += 1
                compiled_graph = compile_fx_fn(gm, example_inputs, **fx_kwargs)
                FxGraphCache._save_graph(key, compiled_graph, example_inputs)
            else:
                log.debug("fx graph cache hit for key %s", key)
                counters["inductor"]["fxgraph_cache_hit"] += 1
        except BypassFxGraphCache:
            counters["inductor"]["fxgraph_cache_bypass"] += 1
            if not compiled_graph:
                compiled_graph = compile_fx_fn(gm, example_inputs, **fx_kwargs)

        return compiled_graph

    @staticmethod
    def clear():
        """
        Clear out the on-disk cache.
        """
        try:
            shutil.rmtree(FxGraphCache._get_tmp_dir())
        except FileNotFoundError:
            pass


@dataclasses.dataclass
class CompiledFxGraph:
    """
    Class holding a compiled FX graph. This is the object serialized on disk
    to support FxGraph caching.
    """

    current_callable: Optional[Callable[..., Any]]
    cache_key: str
    source_code: str = dataclasses.field(repr=False)  # Do not display source_code
    cache_linemap: Optional[List[Tuple[int, str]]]
    device_types: Set[str]
    device_idxs: Set[int]
    mutated_inputs: Set[str]
    mutated_input_idxs: Set[int]
    constants: Dict[str, torch.Tensor]
    output_strides: Optional[List[Optional[Tuple[int, ...]]]]
    disabled_cudagraphs_reason: Optional[str]
    metrics_deltas: metrics.CachedMetricsDeltas
    # This is a string representation of an expression we serialize
    # with the object so the guards can be evaluated in a different
    # context in order to verify the validity of serving a cached
    # fx graph. The expression must be generated by:
    # ShapeEnv.produce_guards_expression()
    guards_expr: Optional[str]

    _boxed_call: Optional[bool] = None

    def __init__(
        self,
        current_callable: Optional[Callable[..., Any]],
        graph: GraphLowering,
        output_strides: List[Optional[Tuple[int, ...]]],
        disabled_cudagraphs_reason: Optional[str],
        metrics_deltas: metrics.CachedMetricsDeltas,
    ):
        self.current_callable = current_callable
        self.cache_key = graph.cache_key
        if graph.cache_path:
            with open(graph.cache_path) as f:
                self.source_code = f.read()
        self.cache_linemap = graph.cache_linemap
        self.device_types = graph.device_types
        self.device_idxs = graph.device_idxs
        self.mutated_inputs = graph.mutated_inputs
        self.mutated_input_idxs = set(graph.mutated_input_idxs)
        self.constants = graph.constants
        self.output_strides = output_strides
        self.disabled_cudagraphs_reason = disabled_cudagraphs_reason
        self.metrics_deltas = metrics_deltas
        self.guards_expr = None

    def __call__(self, inputs: List[Any]) -> Any:
        assert self.current_callable is not None
        return self.current_callable(inputs)


def cpp_compiler() -> str:
    if config.is_fbcode():
        return build_paths.cc() if torch.version.hip is None else build_paths.clang()
    if isinstance(config.cpp.cxx, (list, tuple)):
        search = tuple(config.cpp.cxx)
    else:
        search = (config.cpp.cxx,)
    return cpp_compiler_search(search)


@functools.lru_cache(1)
def cpp_compiler_search(search: str) -> str:
    for cxx in search:
        try:
            if cxx is None:
                # gxx package is only available for Linux
                # according to https://anaconda.org/conda-forge/gxx/
                if sys.platform != "linux":
                    continue
                # Do not install GXX by default
                if not os.getenv("TORCH_INDUCTOR_INSTALL_GXX"):
                    continue
                from filelock import FileLock

                lock_dir = get_lock_dir()
                lock = FileLock(
                    os.path.join(lock_dir, "g++.lock"), timeout=LOCK_TIMEOUT
                )
                with lock:
                    cxx = install_gcc_via_conda()
            subprocess.check_output([cxx, "--version"])
            return cxx
        except (subprocess.SubprocessError, FileNotFoundError, ImportError):
            continue
    raise exc.InvalidCxxCompiler


def install_gcc_via_conda() -> str:
    """On older systems, this is a quick way to get a modern compiler"""
    prefix = os.path.join(cache_dir(), "gcc")
    cxx_path = os.path.join(prefix, "bin", "g++")
    if not os.path.exists(cxx_path):
        log.info("Downloading GCC via conda")
        conda = os.environ.get("CONDA_EXE", "conda")
        if conda is None:
            conda = shutil.which("conda")
        if conda is not None:
            subprocess.check_call(
                [
                    conda,
                    "create",
                    f"--prefix={prefix}",
                    "--channel=conda-forge",
                    "--quiet",
                    "-y",
                    "python=3.8",
                    "gxx",
                ],
                stdout=subprocess.PIPE,
            )
    return cxx_path


def is_gcc() -> bool:
    if sys.platform == "darwin" and is_apple_clang():
        return False
    return bool(re.search(r"(gcc|g\+\+)", cpp_compiler()))


@functools.lru_cache(None)
def is_apple_clang() -> bool:
    cxx = cpp_compiler()
    version_string = subprocess.check_output([cxx, "--version"]).decode("utf8")
    return "Apple" in version_string.splitlines()[0]


def is_clang() -> bool:
    # Mac OS apple clang maybe named as gcc, need check compiler info.
    if sys.platform == "darwin":
        return is_apple_clang()
    return bool(re.search(r"(clang|clang\+\+)", cpp_compiler()))


def get_compiler_version_info(compiler):
    SUBPROCESS_DECODE_ARGS = ("oem",) if _IS_WINDOWS else ()
    env = os.environ.copy()
    env["LC_ALL"] = "C"  # Don't localize output
    try:
        version_string = subprocess.check_output(
            [compiler, "-v"], stderr=subprocess.STDOUT, env=env
        ).decode(*SUBPROCESS_DECODE_ARGS)
    except Exception as e:
        try:
            version_string = subprocess.check_output(
                [compiler, "--version"], stderr=subprocess.STDOUT, env=env
            ).decode(*SUBPROCESS_DECODE_ARGS)
        except Exception as e:
            return ""
    # Mutiple lines to one line string.
    version_string = version_string.replace("\r", "_")
    version_string = version_string.replace("\n", "_")
    return version_string


def _get_isa_dry_compile_fingerprint(isa_flags: str) -> str:
    # ISA dry compile will cost about 1 sec time each startup time.
    # Please check the issue: https://github.com/pytorch/pytorch/issues/100378
    # Actually, dry compile is checking compile capability for ISA.
    # We just record the compiler version, isa options and pytorch version info,
    # and generated them to output binary hash path.
    # It would optimize and skip compile existing binary.
    compiler_info = get_compiler_version_info(cpp_compiler())
    torch_version = torch.__version__
    fingerprint = f"{compiler_info}={isa_flags}={torch_version}"
    return fingerprint


class VecISA:
    _bit_width: int
    _macro: str
    _arch_flags: str
    _dtype_nelements: Dict[torch.dtype, int]

    # Note [Checking for Vectorized Support in Inductor]
    # TorchInductor CPU vectorization reuses PyTorch vectorization utility functions
    # Hence, TorchInductor would depend on Sleef* to accelerate mathematical functions
    # like exp, pow, sin, cos and etc.
    # But PyTorch and TorchInductor might use different compilers to build code. If
    # PyTorch uses gcc-7/g++-7 to build the release package, the libtorch_cpu.so
    # will not expose the Sleef* AVX512 symbols since gcc-7/g++-7 cannot pass
    # avx512 check in CMake - FindAVX.cmake. But TorchInductor install the latest
    # gcc/g++ compiler by default while it could support the AVX512 compilation.
    # Therefore, there would be a conflict sleef version between PyTorch and
    # TorchInductor. Hence, we dry-compile the following code to check whether current
    # HW platform and PyTorch both could support AVX512 or AVX2. And suppose ARM
    # also needs the logic
    # In fbcode however, we are using the same compiler for pytorch and for inductor codegen,
    # making the runtime check unnecessary.
    _avx_code = """
#if defined(CPU_CAPABILITY_AVX512) || defined(CPU_CAPABILITY_AVX2) || defined(CPU_CAPABILITY_ZVECTOR) || defined(CPU_CAPABILITY_NEON)
#include <ATen/cpu/vec/functional.h>
#include <ATen/cpu/vec/vec.h>
#endif

__attribute__((aligned(64))) float in_out_ptr0[16] = {0.0};

extern "C" void __avx_chk_kernel() {
    auto tmp0 = at::vec::Vectorized<float>(1);
    auto tmp1 = tmp0.exp();
    tmp1.store(in_out_ptr0);
}
"""  # noqa: B950

    _avx_py_load = """
import torch
from ctypes import cdll
cdll.LoadLibrary("__lib_path__")
"""

    def bit_width(self) -> int:
        return self._bit_width

    def nelements(self, dtype: torch.dtype = torch.float) -> int:
        return self._dtype_nelements[dtype]

    def build_macro(self) -> str:
        return self._macro

    def build_arch_flags(self) -> str:
        return self._arch_flags

    def __hash__(self) -> int:
        return hash(str(self))

    @functools.lru_cache(None)
    def __bool__(self) -> bool:
        if config.cpp.vec_isa_ok is not None:
            return config.cpp.vec_isa_ok

        if config.is_fbcode():
            return True

        key, input_path = write(
            VecISA._avx_code,
            "cpp",
            extra=_get_isa_dry_compile_fingerprint(self._arch_flags),
        )
        from filelock import FileLock

        lock_dir = get_lock_dir()
        lock = FileLock(os.path.join(lock_dir, key + ".lock"), timeout=LOCK_TIMEOUT)
        with lock:
            output_path = input_path[:-3] + "so"
            build_cmd = shlex.split(
                cpp_compile_command(
                    input_path, output_path, warning_all=False, vec_isa=self
                )
            )
            try:
                # Check if the output file exist, and compile when not.
                if not os.path.isfile(output_path):
                    compile_file(input_path, output_path, build_cmd)

                # Check build result
                subprocess.check_call(
                    [
                        sys.executable,
                        "-c",
                        VecISA._avx_py_load.replace("__lib_path__", output_path),
                    ],
                    stderr=subprocess.DEVNULL,
                    env={**os.environ, "PYTHONPATH": ":".join(sys.path)},
                )
            except Exception as e:
                return False

            return True


@dataclasses.dataclass
class VecNEON(VecISA):
    _bit_width = 256  # This is required to leverage the compute implemented in aten/src/ATen/cpu/vec/vec256/vec256_float_neon.h
    _macro = "-DCPU_CAPABILITY_NEON"
    _arch_flags = ""  # Unused
    _dtype_nelements = {torch.float: 8, torch.bfloat16: 16, torch.float16: 16}

    def __str__(self) -> str:
        return "asimd"  # detects the presence of advanced SIMD on armv8-a kernels

    __hash__: Callable[[VecISA], Any] = VecISA.__hash__


@dataclasses.dataclass
class VecAVX512(VecISA):
    _bit_width = 512
    _macro = "-DCPU_CAPABILITY_AVX512"
    _arch_flags = "-mavx512f -mavx512dq -mavx512vl -mavx512bw -mfma"
    _dtype_nelements = {torch.float: 16, torch.bfloat16: 32, torch.float16: 32}

    def __str__(self) -> str:
        return "avx512"

    __hash__: Callable[[VecISA], Any] = VecISA.__hash__


@dataclasses.dataclass
class VecAVX2(VecISA):
    _bit_width = 256
    _macro = "-DCPU_CAPABILITY_AVX2"
    _arch_flags = "-mavx2 -mfma"
    _dtype_nelements = {torch.float: 8, torch.bfloat16: 16, torch.float16: 16}

    def __str__(self) -> str:
        return "avx2"

    __hash__: Callable[[VecISA], Any] = VecISA.__hash__


@dataclasses.dataclass
class VecZVECTOR(VecISA):
    _bit_width = 256
    _macro = "-DCPU_CAPABILITY_ZVECTOR -DCPU_CAPABILITY=ZVECTOR -DHAVE_ZVECTOR_CPU_DEFINITION"
    _arch_flags = "-mvx -mzvector"
    _dtype_nelements = {torch.float: 8, torch.bfloat16: 16, torch.float16: 16}

    def __str__(self) -> str:
        return "zvector"

    __hash__: Callable[[VecISA], Any] = VecISA.__hash__


class InvalidVecISA(VecISA):
    _bit_width = 0
    _macro = ""
    _arch_flags = ""
    _dtype_nelements = {}

    def __str__(self) -> str:
        return "INVALID_VEC_ISA"

    def __bool__(self) -> bool:  # type: ignore[override]
        return False

    __hash__: Callable[[VecISA], Any] = VecISA.__hash__


invalid_vec_isa = InvalidVecISA()
supported_vec_isa_list = [VecAVX512(), VecAVX2(), VecNEON()]


# Cache the cpuinfo to avoid I/O overhead. Meanwhile, the cpuinfo content
# might have too much redundant content that is useless for ISA check. Hence,
# we only cache some key isa information.
@functools.lru_cache(None)
def valid_vec_isa_list() -> List[VecISA]:
    if sys.platform == "darwin" and platform.processor() == "arm":
        return [VecNEON()]

    if sys.platform != "linux":
        return []

    if platform.machine() == "s390x":
        return [VecZVECTOR()]

    isa_list = []
    with open("/proc/cpuinfo") as _cpu_info:
        _cpu_info_content = _cpu_info.read()
        for isa in supported_vec_isa_list:
            if str(isa) in _cpu_info_content and isa:
                isa_list.append(isa)
        return isa_list


def pick_vec_isa() -> VecISA:
    if config.is_fbcode():
        return VecAVX2()

    _valid_vec_isa_list: List[VecISA] = valid_vec_isa_list()
    if not _valid_vec_isa_list:
        return invalid_vec_isa

    # If the simdlen is None, it indicates determine the vectorization length automatically
    if config.cpp.simdlen is None:
        assert _valid_vec_isa_list
        return _valid_vec_isa_list[0]

    for isa in _valid_vec_isa_list:
        if config.cpp.simdlen == isa.bit_width():
            return isa

    return invalid_vec_isa


def get_compile_only(compile_only: bool = True) -> str:
    return "-c" if compile_only else ""


def get_shared(shared: bool = True, compile_only: bool = False) -> str:
    if not shared:
        return ""
    if compile_only:
        return "-fPIC"
    if platform.system() == "Darwin" and "clang" in cpp_compiler():
        # This causes undefined symbols to behave the same as linux
        return "-shared -fPIC -undefined dynamic_lookup"
    else:
        return "-shared -fPIC"


def get_warning_all_flag(warning_all: bool = True) -> str:
    return "-Wall" if warning_all else ""


def get_glibcxx_abi_build_flags() -> str:
    return "-D_GLIBCXX_USE_CXX11_ABI=" + str(int(torch._C._GLIBCXX_USE_CXX11_ABI))


def cpp_flags() -> str:
    flags = ["-std=c++17", "-Wno-unused-variable", "-Wno-unknown-pragmas"]
    if is_clang():
        flags.append("-Werror=ignored-optimization-argument")
    return " ".join(flags)


def cpp_wrapper_flags() -> str:
    return "-DTORCH_INDUCTOR_CPP_WRAPPER"


def optimization_flags() -> str:
    base_flags = "-O0 -g" if config.aot_inductor.debug_compile else "-O3 -DNDEBUG"
    base_flags += " -ffast-math -fno-finite-math-only"
    if not config.cpp.enable_unsafe_math_opt_flag:
        base_flags += " -fno-unsafe-math-optimizations"
    if not config.cpp.enable_floating_point_contract_flag:
        base_flags += " -ffp-contract=off"

    if config.is_fbcode():
        # FIXME: passing `-fopenmp` adds libgomp.so to the generated shared library's dependencies.
        # This causes `ldopen` to fail in fbcode, because libgomp does not exist in the default paths.
        # We will fix it later by exposing the lib path.
        return base_flags

    if sys.platform == "darwin":
        # Per https://mac.r-project.org/openmp/ right way to pass `openmp` flags to MacOS is via `-Xclang`
        # Also, `-march=native` is unrecognized option on M1
        base_flags += " -Xclang"
    else:
        if platform.machine() == "ppc64le":
            base_flags += " -mcpu=native"
        else:
            base_flags += " -march=native"

    # Internal cannot find libgomp.so
    if not config.is_fbcode():
        base_flags += " -fopenmp"
    return base_flags


def use_custom_generated_macros() -> str:
    return "-D C10_USING_CUSTOM_GENERATED_MACROS"


def use_fb_internal_macros() -> str:
    if config.is_fbcode():
        openmp_lib = build_paths.openmp_lib()
        preprocessor_flags = " ".join(
            (
                "-D C10_USE_GLOG",
                "-D C10_USE_MINIMAL_GLOG",
                "-D C10_DISABLE_TENSORIMPL_EXTENSIBILITY",
            )
        )
        return f"-Wp,-fopenmp {openmp_lib} {preprocessor_flags}"
    else:
        return ""


def use_standard_sys_dir_headers() -> str:
    if config.is_fbcode():
        return "-nostdinc"
    else:
        return ""


@functools.lru_cache(None)
def is_conda_llvm_openmp_installed() -> bool:
    try:
        command = "conda list llvm-openmp --json"
        output = subprocess.check_output(command.split()).decode("utf8")
        return len(json.loads(output)) > 0
    except subprocess.SubprocessError:
        return False


@functools.lru_cache(None)
def homebrew_libomp() -> Tuple[bool, str]:
    try:
        # check if `brew` is installed
        subprocess.check_output(["which", "brew"])
        # get the location of `libomp` if it is installed
        # this is the location that `libomp` **would** be installed
        # see https://github.com/Homebrew/brew/issues/10261#issuecomment-756563567 for details
        libomp_path = (
            subprocess.check_output(["brew", "--prefix", "libomp"])
            .decode("utf8")
            .strip()
        )
        # check if `libomp` is installed
        omp_available = os.path.exists(libomp_path)
        return omp_available, libomp_path
    except subprocess.SubprocessError:
        return False, ""


def _set_gpu_runtime_env() -> None:
    if (
        config.is_fbcode()
        and torch.version.hip is None
        and "CUDA_HOME" not in os.environ
        and "CUDA_PATH" not in os.environ
    ):
        os.environ["CUDA_HOME"] = os.path.dirname(build_paths.cuda())


def _get_python_include_dirs():
    include_dir = Path(sysconfig.get_path("include"))
    # On Darwin Python executable from a framework can return
    # non-existing /Library/Python/... include path, in which case
    # one should use Headers folder from the framework
    if not include_dir.exists() and platform.system() == "Darwin":
        std_lib = Path(sysconfig.get_path("stdlib"))
        include_dir = (std_lib.parent.parent / "Headers").absolute()
    if not (include_dir / "Python.h").exists():
        warnings.warn(f"Can't find Python.h in {str(include_dir)}")
    return [str(include_dir)]


def get_include_and_linking_paths(
    include_pytorch: bool = False,
    vec_isa: VecISA = invalid_vec_isa,
    cuda: bool = False,
    aot_mode: bool = False,
) -> Tuple[List[str], str, str, str, str]:
    _set_gpu_runtime_env()
    from torch.utils import cpp_extension

    macros = vec_isa.build_macro() if vec_isa != invalid_vec_isa else ""
    build_arch_flags = ""
    if sys.platform == "linux" and (
        include_pytorch
        or vec_isa != invalid_vec_isa
        or cuda
        or config.cpp.enable_kernel_profile
    ):
        # Note - We include pytorch only on linux right now. There is more work
        # to do to enable OMP build on darwin where PyTorch is built with IOMP
        # and we need a way to link to what PyTorch links.
        ipaths = cpp_extension.include_paths(cuda) + _get_python_include_dirs()
        lpaths = cpp_extension.library_paths(cuda) + [
            sysconfig.get_config_var("LIBDIR")
        ]

        libs = []

        # No need to manually specify libraries in fbcode.
        if not config.is_fbcode():
            libs += ["torch", "torch_cpu"]
            libs += ["gomp"]
            if not aot_mode:
                libs += ["torch_python"]
        else:
            # internal remote execution is able to find omp, but not gomp
            libs += ["omp"]
            if aot_mode:
                ipaths += [os.path.dirname(cpp_prefix_path())]
                if cuda and torch.version.hip is None:
                    # This is a special treatment for Meta internal cuda-12 where all libs
                    # are in lib/cuda-12 and lib/cuda-12/stubs
                    for i, path in enumerate(lpaths):
                        if path.startswith(
                            os.environ["CUDA_HOME"]
                        ) and not os.path.exists(f"{path}/libcudart_static.a"):
                            for root, dirs, files in os.walk(path):
                                if "libcudart_static.a" in files:
                                    lpaths[i] = os.path.join(path, root)
                                    lpaths.append(os.path.join(lpaths[i], "stubs"))
                                    break
        if macros:
            if config.is_fbcode() and vec_isa != invalid_vec_isa:
                cap = str(vec_isa).upper()
                macros = " ".join(
                    [
                        vec_isa.build_arch_flags(),
                        f"-D CPU_CAPABILITY={cap}",
                        f"-D CPU_CAPABILITY_{cap}",
                        f"-D HAVE_{cap}_CPU_DEFINITION",
                    ]
                )

        if cuda:
            if macros is None:
                macros = ""
            macros += " -D USE_ROCM" if torch.version.hip else " -D USE_CUDA"

        if cuda:
            if torch.version.hip is not None:
                if config.is_fbcode():
                    libs += ["amdhip64"]
                else:
                    libs += ["c10_hip", "torch_hip"]
                macros += " -D __HIP_PLATFORM_AMD__"
            else:
                if config.is_fbcode():
                    libs += ["cuda"]
                else:
                    libs += ["c10_cuda", "cuda", "torch_cuda"]
        build_arch_flags = vec_isa.build_arch_flags()
    else:
        # Note - this is effectively a header only inclusion. Usage of some header files may result in
        # symbol not found, if those header files require a library.
        # For those cases, include the lpath and libs command as we do for pytorch above.
        # This approach allows us to only pay for what we use.
        ipaths = cpp_extension.include_paths(cuda) + _get_python_include_dirs()
        if aot_mode:
            ipaths += [os.path.dirname(cpp_prefix_path())]
        lpaths = []
        if sys.platform == "darwin":
            # only Apple builtin compilers (Apple Clang++) require openmp
            omp_available = not is_apple_clang()

            # check the `OMP_PREFIX` environment first
            if os.getenv("OMP_PREFIX") is not None:
                header_path = os.path.join(os.getenv("OMP_PREFIX"), "include", "omp.h")  # type: ignore[arg-type]
                valid_env = os.path.exists(header_path)
                if valid_env:
                    ipaths.append(os.path.join(os.getenv("OMP_PREFIX"), "include"))  # type: ignore[arg-type]
                    lpaths.append(os.path.join(os.getenv("OMP_PREFIX"), "lib"))  # type: ignore[arg-type]
                else:
                    warnings.warn("environment variable `OMP_PREFIX` is invalid.")
                omp_available = omp_available or valid_env

            libs = [] if omp_available else ["omp"]

            # prefer to use openmp from `conda install llvm-openmp`
            if not omp_available and os.getenv("CONDA_PREFIX") is not None:
                omp_available = is_conda_llvm_openmp_installed()
                if omp_available:
                    conda_lib_path = os.path.join(os.getenv("CONDA_PREFIX"), "lib")  # type: ignore[arg-type]
                    ipaths.append(os.path.join(os.getenv("CONDA_PREFIX"), "include"))  # type: ignore[arg-type]
                    lpaths.append(conda_lib_path)
                    # Prefer Intel OpenMP on x86 machine
                    if os.uname().machine == "x86_64" and os.path.exists(
                        os.path.join(conda_lib_path, "libiomp5.dylib")
                    ):
                        libs = ["iomp5"]

            # next, try to use openmp from `brew install libomp`
            if not omp_available:
                omp_available, libomp_path = homebrew_libomp()
                if omp_available:
                    ipaths.append(os.path.join(libomp_path, "include"))
                    lpaths.append(os.path.join(libomp_path, "lib"))

            # if openmp is still not available, we let the compiler to have a try,
            # and raise error together with instructions at compilation error later
        else:
            libs = ["omp"] if config.is_fbcode() else ["gomp"]

    # Unconditionally import c10 for non-abi-compatible mode to use TORCH_CHECK - See PyTorch #108690
    if not config.abi_compatible:
        libs += ["c10"]
        lpaths += [cpp_extension.TORCH_LIB_PATH]

    # third party libs
    if config.is_fbcode():
        # Note that the order of include paths do matter, as a result
        # we need to have several branches interleaved here
        if torch.version.hip is None:
            ipaths.append(build_paths.sleef())
        ipaths.append(build_paths.openmp())
        ipaths.append(build_paths.python())
        if torch.version.hip is not None:
            ipaths.append(build_paths.clang_include())
            ipaths.append(build_paths.gcc_include())
            ipaths.append(build_paths.gcc_install_tools_include())
        else:
            ipaths.append(build_paths.cc_include())
            ipaths.append(build_paths.libgcc())
            ipaths.append(build_paths.libgcc_arch())
        ipaths.append(build_paths.libgcc_backward())
        ipaths.append(build_paths.glibc())
        ipaths.append(build_paths.linux_kernel())
        if torch.version.hip is not None:
            ipaths.append(build_paths.rocm())
        else:
            ipaths.append(build_paths.cuda())
        # We also need to bundle includes with absolute paths into a remote directory
        # (later on, we copy the include paths from cpp_extensions into our remote dir)
        ipaths.append("include")

    static_link_libs = []
    if aot_mode and cuda and config.is_fbcode():
        # For Meta internal cuda-12, it is recommended to static link cudart
        if torch.version.hip is None:
            static_link_libs = ["-Wl,-Bstatic", "-lcudart_static", "-Wl,-Bdynamic"]

    lpaths_str = " ".join(["-L" + p for p in lpaths])
    libs_str = " ".join(static_link_libs + ["-l" + p for p in libs])
    return ipaths, lpaths_str, libs_str, macros, build_arch_flags


def cpp_compile_command(
    input: Union[str, List[str]],
    output: str,
    warning_all: bool = True,
    shared: bool = True,
    include_pytorch: bool = False,
    vec_isa: VecISA = invalid_vec_isa,
    cuda: bool = False,
    aot_mode: bool = False,
    compile_only: bool = False,
    use_absolute_path: bool = False,
    use_mmap_weights: bool = False,
) -> str:
    ipaths, lpaths, libs, macros, build_arch_flags = get_include_and_linking_paths(
        include_pytorch, vec_isa, cuda, aot_mode
    )
    if isinstance(input, str):
        input = [input]
    ipaths_str = " ".join(["-I" + p for p in ipaths])
    clang_flags = ""
    if config.is_fbcode():
        if aot_mode and not use_absolute_path:
            inp_name = input
            out_name = output
            linker_script = _LINKER_SCRIPT
        else:
            # We need to copy any absolute-path torch includes
            inp_name = [os.path.basename(i) for i in input]
            out_name = os.path.basename(output)
            linker_script = os.path.basename(_LINKER_SCRIPT)
        assert is_clang()
        # Use clang runtime instead of libgcc
        clang_flags += " --rtlib=compiler-rt"
        clang_flags += " -fuse-ld=lld"
        clang_flags += f" -Wl,--script={linker_script}"
        linker_paths = "-B" + build_paths.glibc_lib()
        linker_paths += " -L" + build_paths.glibc_lib()
    else:
        inp_name = input
        out_name = output
        linker_paths = ""  # let the compiler pick
    if compile_only:
        libs, lpaths = "", ""
    inp_name_str = " ".join(inp_name)
    if use_mmap_weights:
        macros += " -D USE_MMAP_SELF"

    return re.sub(
        r"[ \n]+",
        " ",
        f"""
            {cpp_compiler()} {inp_name_str} {get_shared(shared, compile_only)}
            {get_warning_all_flag(warning_all)} {cpp_flags()}
            {get_glibcxx_abi_build_flags()}
            {ipaths_str} {lpaths} {libs} {build_arch_flags}
            {macros} {linker_paths} {clang_flags}
            {optimization_flags()}
            {use_custom_generated_macros()}
            {use_fb_internal_macros()}
            {use_standard_sys_dir_headers()}
            {get_compile_only(compile_only)}
            -o {out_name}
        """,
    ).strip()


def run_command_and_check(cmd: str):
    cmd = shlex.split(cmd)
    try:
        subprocess.check_call(cmd)
    except subprocess.CalledProcessError as e:
        raise exc.CppCompileError(cmd, e.output) from e


@functools.lru_cache(None)
def split_aot_inductor_output_path(path: str) -> Tuple[str, str]:
    """Returns the path where the AOT Inductor compiled kernels are stored."""
    if path.endswith(".so"):
        return os.path.split(path)
    else:
        return path, ""


@clear_on_fresh_inductor_cache
class CudaKernelParamCache:
    cache: Dict[str, Dict[str, str]] = dict()
    cache_clear = staticmethod(cache.clear)

    @classmethod
    def set(cls, key: str, params: Dict[str, str], cubin: str) -> None:
        bin_type = "cubin" if torch.version.hip is None else "hsaco"
        _, path = write(
            cubin,
            bin_type,
            hash_type=bin_type,
            specified_dir=split_aot_inductor_output_path(
                config.aot_inductor.output_path
            )[0],
        )

        params[get_cpp_wrapper_cubin_path_name()] = path

        cls.cache[key] = params

    @classmethod
    def get(cls, key: str) -> Optional[Dict[str, str]]:
        return cls.cache.get(key, None)

    @classmethod
    def get_keys(cls):
        return cls.cache.keys()


class AotCodeCompiler:
    @classmethod
    def compile(
        cls,
        graph: GraphLowering,
        source_code: str,
        serialized_extern_kernel_nodes: Optional[str],
        cuda: bool,
    ) -> str:
        picked_vec_isa = pick_vec_isa()
        cpp_command = repr(
            cpp_compile_command(
                "i",
                "o",
                vec_isa=picked_vec_isa,
                cuda=cuda,
                aot_mode=graph.aot_mode,
            )
        )
        fbcode_aot_cpu_re = False
        use_absolute_path = False
        if config.is_fbcode():
            ld_command = build_paths.ld()
            if not cuda and graph.aot_mode:  # Meta internal AOTInductor CPU
                objcopy_command = build_paths.objcopy_fallback()
                fbcode_aot_cpu_re = True
                use_absolute_path = True
            else:
                objcopy_command = build_paths.objcopy()
        else:
            ld_command = "ld"
            objcopy_command = "objcopy"

        (
            specified_output_path,
            specified_so_name,
        ) = split_aot_inductor_output_path(config.aot_inductor.output_path)
        key, input_path = write(
            source_code,
            "cpp",
            extra=cpp_command,
            specified_dir=specified_output_path,
        )
        output_code_log.info("Output code written to: %s", input_path)
        trace_structured(
            "graph_dump",
            lambda: {
                "name": "inductor_aot_code",
                "type": "cpp",
                "filename": input_path,
            },
            payload_fn=lambda: source_code,
        )

        def _compile_consts_linux(consts: bytes) -> str:
            _, consts_path = write(
                consts,
                "bin",
                specified_dir=specified_output_path,
            )

            consts_o = os.path.splitext(consts_path)[0] + ".o"
            if fbcode_aot_cpu_re:
                cmd = f"{ld_command} -r -b binary -o {os.path.basename(consts_o)} {os.path.basename(consts_path)}"
                compile_file(consts_path, consts_o, cmd.split())
                os.chmod(consts_o, 0o644)
            else:
                cmd = f"{ld_command} -r -b binary -o {consts_o} {consts_path}"
                run_command_and_check(cmd)
            log.debug("aot constant binary command: %s", cmd)

            # .data section is between .text and .bss. When the size of .data is large,
            # during the linking, the relocation of .text against .bss may overflow.
            # Rename it to .ldata so that it won't be in between the .text and .bss section
            cmd = (
                f"{objcopy_command} --rename-section"
                " .data=.ldata"
                " --set-section-alignment .data=64"  # following the gAlignment of CPU in c10/core/alignment.h
                f" {consts_o} {consts_o}"
            )
            log.debug("aot constant rename section command: %s", cmd)
            run_command_and_check(cmd)

            cmd = f"rm {consts_path}"
            log.debug("aot constant bin removal command: %s", cmd)
            run_command_and_check(cmd)

            if fbcode_aot_cpu_re:
                body = re.sub(r"[\W]", "_", os.path.basename(consts_path))
            else:
                body = re.sub(r"[\W]", "_", consts_path)

            symbol_list = []
            symbol_list.append(
                f"{objcopy_command} --redefine-sym _binary_{body}_start=_binary_constants_bin_start {consts_o}"
            )
            symbol_list.append(
                f"{objcopy_command} --redefine-sym _binary_{body}_size=_binary_constants_bin_size {consts_o}"
            )
            symbol_list.append(
                f"{objcopy_command} --redefine-sym _binary_{body}_end=_binary_constants_bin_end {consts_o}"
            )
            log.debug("aot constant binary redefine symbol: %s", " ".join(symbol_list))
            for cmd in symbol_list:
                run_command_and_check(cmd)
            return consts_o

        def _compile_consts_darwin(consts: bytes) -> str:
            is_large_consts = len(consts) > 1024
            consts_asm = "\t.section\t__DATA,__data\n"
            consts_asm += "\t.globl\t__binary_constants_bin_start\n"
            consts_asm += "__binary_constants_bin_start:\n"
            if not is_large_consts:
                for c in consts:
                    consts_asm += f"\t.byte {c}\n"
                # Add one element even if constants are empty
                # Otherwise assembler will not put them in data section
                if not consts:
                    consts_asm += "\t.space 1\n"
            else:
                consts_asm += "\t.quad 0x1234567899abcdef\n"
                consts_asm += f"\t.space {len(consts) - 8}\n"
            consts_asm += ".globl\t__binary_constants_bin_end\n"
            consts_asm += "__binary_constants_bin_end:\n"
            _, consts_path = write(
                consts_asm,
                "S",
                specified_dir=specified_output_path,
            )
            consts_o = os.path.splitext(consts_path)[0] + ".o"
            cmd = f"{cpp_compiler()} -c -o {consts_o} {consts_path}"
            run_command_and_check(cmd)
            if is_large_consts:
                with open(consts_o, "r+b") as f:
                    f.seek(0)
                    hdr = f.read(1024)
                    # Search for magic number and write the actual data over it
                    start_idx = hdr.find(b"\xef\xcd\xab\x99\x78\x56\x34\x12")
                    assert start_idx != -1
                    f.seek(start_idx)
                    pos = 0
                    while pos < len(consts):
                        rc = f.write(consts[pos:])
                        pos += rc
            return consts_o

        from filelock import FileLock

        lock_dir = get_lock_dir()
        lock = FileLock(os.path.join(lock_dir, key + ".lock"), timeout=LOCK_TIMEOUT)
        with lock:
            # Currently, this only support serializing extern nodes in fbcode
            # Eventually, we should also have a serializer for OSS.
            if config.is_fbcode() and serialized_extern_kernel_nodes:
                output_json = os.path.splitext(input_path)[0] + ".json"
                with open(output_json, "w") as f:
                    f.write(serialized_extern_kernel_nodes)

            output_so = (
                config.aot_inductor.output_path
                if specified_so_name
                else os.path.splitext(input_path)[0] + ".so"
            )

            output_o = os.path.splitext(input_path)[0] + ".o"
            consts_size = sum(
                tensor.untyped_storage().nbytes()
                for (name, tensor) in graph.constants.items()
                if name not in graph.folded_constants
            )
            # TODO: Fix mmap weights with cuda
            use_mmap_weights = not config.is_fbcode() and consts_size > 2_000_000_000
            if config.aot_inductor.force_mmap_weights:
                use_mmap_weights = True
            compile_cmd = cpp_compile_command(
                input=input_path,
                output=output_o,
                vec_isa=picked_vec_isa,
                cuda=cuda,
                aot_mode=graph.aot_mode,
                compile_only=True,
                use_absolute_path=use_absolute_path,
                use_mmap_weights=use_mmap_weights,
            )
            log.debug("aot compilation command: %s", compile_cmd)
            if fbcode_aot_cpu_re:
                compile_file(input_path, output_o, compile_cmd.split())
                os.chmod(output_o, 0o644)
            else:
                run_command_and_check(compile_cmd)

            def _to_bytes(t: torch.Tensor) -> bytes:
                # This serializes the tensor's untyped_storage to bytes by accessing
                # the raw data of the underlying structure.
                import ctypes

                if t.numel() == 0:
                    return b""

                t_cpu = t.untyped_storage().cpu()
                raw_array = ctypes.cast(
                    t_cpu.data_ptr(),
                    ctypes.POINTER(ctypes.c_ubyte * t_cpu.nbytes()),
                )

                return bytes(raw_array.contents)

            serialized_weights = b"".join(
                _to_bytes(graph.get_original_value_of_constant(name))
                for name in graph.constants.keys()
                if name not in graph.folded_constants
            )
            if not use_mmap_weights:
                aot_constants = serialized_weights
                magic_number = 0
            else:
                magic_number = cast(
                    int, torch.randint(0, torch.iinfo(torch.int64).max, (1,)).item()
                )
                aot_constants = struct.pack("qq", consts_size + 8, magic_number)
            consts_o = {
                "linux": _compile_consts_linux,
                "darwin": _compile_consts_darwin,
            }[sys.platform](aot_constants)

            link_cmd = cpp_compile_command(
                input=[output_o, consts_o],
                output=output_so,
                vec_isa=picked_vec_isa,
                cuda=cuda,
                aot_mode=graph.aot_mode,
                use_absolute_path=use_absolute_path,
            )
            log.debug("aot linkage command: %s", link_cmd)
            if fbcode_aot_cpu_re:
                compile_file([output_o, consts_o], output_so, link_cmd.split())
                os.chmod(output_so, 0o755)
            else:
                run_command_and_check(link_cmd)

            if use_mmap_weights:
                with open(output_so, "a+b") as f_so:
                    so_size = f_so.tell()
                    # Page align the weights
                    f_so.write(b" " * (16384 - so_size % 16384))
                    f_so.write(serialized_weights)
                    f_so.write(struct.pack("q", magic_number))

            # Append cmds to the end of codegen-ed wrapper file
            with open(input_path, "a") as f:
                f.write("\n")
                f.write(f"// Compile cmd\n// {compile_cmd}\n")
                f.write(f"// Link cmd\n// {link_cmd}\n")

        return output_so


# Putting this fn in cpp.py (unfortunately) causes a deadlock, which is why it's in codecache.py.
# Why? importing from cpp.py invokes codecache.pick_vec_isa(), which takes out a lock.
# Cycle goes:
# - CppCodeCache.load()
# - pick_vec_isa()
# - valid_vec_isa_list()
# - VecISA.__bool__() <-- takes out a lock
# - compile_file() <-- imports cpp_prefix_path from cpp, which causes us to try to take out the same lock.
@clear_on_fresh_inductor_cache
@functools.lru_cache
def cpp_prefix_path() -> str:
    path = Path(__file__).parent / "codegen/cpp_prefix.h"
    with path.open() as f:
        content = f.read()
        _, filename = write(
            content,
            "h",
        )
    return filename


def cpp_prefix() -> str:
    filename = cpp_prefix_path()
    if config.is_fbcode():
        # We need relative paths, since we bundle up
        # everything that we compile into a folder for remote compilation.
        return f'#include "{os.path.basename(filename)}"'
    else:
        return f'#include "{filename}"'


# Given a path to an input cpp file and an output path,
# Attempts to compile the file, storing the output in "output_path"
@dynamo_timed
def compile_file(
    input_path: Union[str, List[str]], output_path: str, cmd: List[str]
) -> None:
    input_paths = [input_path] if isinstance(input_path, str) else input_path
    input_files = [
        os.path.basename(ip) if config.is_fbcode() else ip for ip in input_paths
    ]
    try:
        if config.is_fbcode():
            # Need to copy our header into the same folder as the sourcecode.
            header_path = cpp_prefix_path()
            header_name = os.path.basename(header_path)
            output_name = os.path.basename(output_path)
            # When we build remotely, we need to make sure to carefully copy any files
            # that are required during the compilation process into our build directly.
            # This is where all of the ATen/c10/Torch includes come from.
            torch_includes_path = os.path.join(_TORCH_PATH, "include")
            with tempfile.TemporaryDirectory() as tmp_dir:
                # Copy everything to tmp compilation folder
                shutil.copy(header_path, os.path.join(tmp_dir, header_name))
                shutil.copy(_LINKER_SCRIPT, os.path.join(tmp_dir, "script.ld"))
                for p, f in zip(input_paths, input_files):
                    shutil.copy(p, os.path.join(tmp_dir, f))
                dest_include_path = os.path.join(tmp_dir, "include")
                shutil.copytree(torch_includes_path, dest_include_path)
                # Run the build
                output_file_path = _run_build_command(cmd, tmp_dir, output_name)
                # Copy output from the build
                if os.path.exists(output_path):
                    os.remove(output_path)
                shutil.copy(output_file_path, output_path)
        else:
            subprocess.check_output(cmd, stderr=subprocess.STDOUT)
    except subprocess.CalledProcessError as e:
        output = e.output.decode("utf-8")
        openmp_problem = "'omp.h' file not found" in output or "libomp" in output
        if openmp_problem and sys.platform == "darwin":
            instruction = (
                "\n\nOpenMP support not found. Please try one of the following solutions:\n"
                "(1) Set the `CXX` environment variable to a compiler other than Apple clang++/g++ "
                "that has builtin OpenMP support;\n"
                "(2) install OpenMP via conda: `conda install llvm-openmp`;\n"
                "(3) install libomp via brew: `brew install libomp`;\n"
                "(4) manually setup OpenMP and set the `OMP_PREFIX` environment variable to point to a path"
                " with `include/omp.h` under it."
            )
            output += instruction
        raise exc.CppCompileError(cmd, output) from e


_libgomp: Optional[CDLL] = None


def custom_op_wrapper(op: str, *args):
    # This function will be called from generated cpp wrapper code in the JIT mode.
    # Because tensors will be passed in as AtenTensorHandle, we need to explicitly convert them.
    def convert_arg(arg):
        if str(type(arg)) == "<class 'PyCapsule'>":
            # No easy way to do isinstance check on PyCapsule
            return torch._C._aoti.alloc_tensor_by_stealing_from_void_ptr(arg)
        elif isinstance(arg, (list, tuple)):
            return type(arg)(convert_arg(a) for a in arg)
        else:
            return arg

    converted_args = [convert_arg(arg) for arg in args]

    assert op.startswith("torch.ops."), (
        op + " can not be called through custom_op_wrapper"
    )
    func = None
    for i, s in enumerate(op.split(".")):
        if i == 0:
            func = importlib.import_module(s)
        func = getattr(func, s)

    assert callable(func), op + " can not be loaded through custom_op_wrapper"
    result = func(*converted_args)
    if isinstance(result, (list, tuple)):
        for r in result:
            assert isinstance(r, torch.Tensor), op + " returns a list of non-tensors"
        return torch._C._aoti.unsafe_alloc_void_ptrs_from_tensors(result)  # type: ignore[arg-type]
    else:
        assert isinstance(result, torch.Tensor), op + " returns a non-tensor"
        return torch._C._aoti.unsafe_alloc_void_ptr_from_tensor(result)


@clear_on_fresh_inductor_cache
class CppCodeCache:
    cache: Dict[str, Callable[[], Union[CDLL, ModuleType]]] = {}
    cache_clear = staticmethod(cache.clear)
    cpp_compile_command_flags: Dict[str, Any] = {}

    @staticmethod
    def _load_library_inner(path: str, key: str) -> Union[CDLL, ModuleType]:
        return cdll.LoadLibrary(path)

    @classmethod
    def _load_library(cls, path: str, key: str) -> Union[CDLL, ModuleType]:
        try:
            result = cls._load_library_inner(path, key)
            result.key = key  # type: ignore[union-attr]
            return result
        except (ImportError, OSError) as e:
            if "gomp" in str(e) and os.path.exists("/usr/lib64/libgomp.so.1"):
                # hacky workaround for fbcode/buck
                global _libgomp
                _libgomp = cdll.LoadLibrary("/usr/lib64/libgomp.so.1")
                result = cls._load_library_inner(path, key)
                result.key = key  # type: ignore[union-attr]
                return result
            if "failed to map segment from shared object" in str(e):
                raise OSError(
                    f"{e}.  The most common reason this may occur is if the {tempfile.gettempdir()} folder "
                    "is mounted with noexec (e.g., by default Docker mounts tmp file systems "
                    f"as noexec).  Please remount {tempfile.gettempdir()} with exec enabled, or set another "
                    "temporary directory with TORCHINDUCTOR_CACHE_DIR environment variable."
                ) from e
            raise

    @classmethod
    def load_async(cls, source_code: str, cuda=False, submit_fn=None):
        compile_command = {
            **cls.cpp_compile_command_flags,
            "cuda": cuda,
            "vec_isa": pick_vec_isa(),
        }
        cpp_command = repr(cpp_compile_command("i", "o", **compile_command))
        key, input_path = write(source_code, "cpp", extra=cpp_command)

        if key not in cls.cache:
            from filelock import FileLock

            lock_path = os.path.join(get_lock_dir(), key + ".lock")
            output_path = input_path[:-3] + "so"
            future: Optional[Future[Any]] = None
            lib = None
            worker_fn = functools.partial(
                _worker_compile_cpp,
                lock_path,
                input_path,
                output_path,
                cpp_compile_command(
                    input=input_path, output=output_path, **compile_command
                ),
            )

            def load_fn():
                nonlocal lib
                if lib is None:
                    if future is not None:
                        future.result()
                    result = worker_fn()
                    assert result is None
                    lib = cls._load_library(output_path, key)
                    assert lib is not None
                return lib

            if submit_fn is not None:
                with FileLock(lock_path, timeout=LOCK_TIMEOUT):
                    if not os.path.exists(output_path):
                        future = submit_fn(worker_fn)

            cls.cache[key] = load_fn

        return cls.cache[key]

    @classmethod
    def load(cls, source_code: str, cuda: bool = False):
        return cls.load_async(source_code, cuda)()


def _worker_compile_cpp(lock_path, input_path, output_path, cmd):
    from filelock import FileLock

    with FileLock(lock_path, timeout=LOCK_TIMEOUT):
        if not os.path.exists(output_path):
            compile_file(input_path, output_path, shlex.split(cmd))


# Customized Python binding for cpp kernels
@clear_on_fresh_inductor_cache
class CppPythonBindingsCodeCache(CppCodeCache):
    cache: Dict[str, Callable[[], Union[CDLL, ModuleType]]] = {}
    cache_clear = staticmethod(cache.clear)
    cpp_compile_command_flags = {
        # kernels have no dependency on libtorch
        "include_pytorch": False,
        "shared": True,
    }
    entry_function = "kernel"
    call_entry_function = "kernel(%s);Py_RETURN_NONE;"
    extra_parse_arg = ""
    suffix_template = textwrap.dedent(
        """
        // Python bindings to call %s():
        #define PY_SSIZE_T_CLEAN
        #include <Python.h>
        #include <sstream>
        #include <cstdlib>

        #ifndef _MSC_VER
        #if __cplusplus < 202002L
        // C++20 earlier code
        // https://en.cppreference.com/w/cpp/language/attributes/likely
        #define likely(x)       __builtin_expect(!!(x), 1)
        #define unlikely(x)     __builtin_expect(!!(x), 0)
        #endif
        #endif

        // This is defined in guards.cpp so we don't need to import PyTorch headers that are slooow.
        // We manually link it below to workaround issues with fbcode build.
        static void* (*_torchinductor_pyobject_tensor_data_ptr)(PyObject* obj);

        template <typename T> static inline T parse_arg(PyObject* args, size_t n) {
            static_assert(std::is_pointer<T>::value, "arg type must be pointer or long");
            return static_cast<T>(_torchinductor_pyobject_tensor_data_ptr(PyTuple_GET_ITEM(args, n)));
        }
        template <> inline long parse_arg<long>(PyObject* args, size_t n) {
            auto result = PyLong_AsSsize_t(PyTuple_GET_ITEM(args, n));
            if(result == -1 && PyErr_Occurred())
                [[unlikely]] throw std::runtime_error("expected int arg");
            return result;
        }

        %s

        static PyObject* %s_py(PyObject* self, PyObject* args) {
            try {
                if(!PyTuple_CheckExact(args))
                    [[unlikely]] throw std::runtime_error("tuple args required");
                if(PyTuple_GET_SIZE(args) != %s)
                    [[unlikely]] throw std::runtime_error("requires %s args");
                %s
            } catch(std::exception const& e) {
                PyErr_SetString(PyExc_RuntimeError, e.what());
                return nullptr;
            } catch(...) {
                PyErr_SetString(PyExc_RuntimeError, "unhandled error");
                return nullptr;
            }
        }

        static PyMethodDef py_methods[] = {
            {"%s", %s_py, METH_VARARGS, ""},
            {NULL, NULL, 0, NULL}};

        static struct PyModuleDef py_module =
            {PyModuleDef_HEAD_INIT, "%s", NULL, -1, py_methods};

        PyMODINIT_FUNC PyInit_%s(void) {
            const char* str_addr = std::getenv("_TORCHINDUCTOR_PYOBJECT_TENSOR_DATA_PTR");
            if(!str_addr) {
                PyErr_SetString(PyExc_RuntimeError, "_TORCHINDUCTOR_PYOBJECT_TENSOR_DATA_PTR must be set");
                return nullptr;
            }
            std::istringstream iss(str_addr);
            uintptr_t addr = 0;
            iss >> addr;
            _torchinductor_pyobject_tensor_data_ptr =
                reinterpret_cast<decltype(_torchinductor_pyobject_tensor_data_ptr)>(addr);
            return PyModule_Create(&py_module);
        }
        """
    )

    @classmethod
    def _load_library_inner(cls, path: str, key: str) -> ModuleType:
        os.environ["_TORCHINDUCTOR_PYOBJECT_TENSOR_DATA_PTR"] = str(
            torch._C._dynamo.guards._torchinductor_pyobject_tensor_data_ptr  # type: ignore[attr-defined]
        )
        module_name = f"{key}.{cls.entry_function}"
        try:
            return sys.modules[module_name]
        except KeyError:
            pass
        spec = importlib.util.spec_from_file_location(module_name, path)
        assert spec is not None
        module = importlib.util.module_from_spec(spec)
        sys.modules[module_name] = module
        spec.loader.exec_module(module)  # type: ignore[union-attr]
        return module

    @classmethod
    def load_pybinding_async(
        cls,
        argtypes: List[str],
        source_code: str,
        cuda: bool = False,
        num_outputs: int = -1,
        submit_fn=None,
    ) -> Any:
        """
        Wrap a C++ function in fast Python bindings.

        Args:
            argtypes: The types of args to ENTRY_FUNCTION(), e.g. ["float*", "long"]
            source_code: C++ source code containing a ENTRY_FUNCTION() function

        Returns:
            A python version of ENTRY_FUNCTION()
        """
        parseargs = ", ".join(
            f"parse_arg<{argtype.replace('const ', '')}>(args, {n})"
            for n, argtype in enumerate(argtypes)
        )
        suffix = cls.suffix_template % (
            cls.entry_function,
            cls.extra_parse_arg % num_outputs if cls.extra_parse_arg else "",
            cls.entry_function,
            len(argtypes),
            len(argtypes),
            cls.call_entry_function % parseargs,
            cls.entry_function,
            cls.entry_function,
            cls.entry_function,
            cls.entry_function,
        )
        get_result = cls.load_async(source_code + suffix, cuda, submit_fn=submit_fn)
        result = None

        def future():
            nonlocal result
            if result is None:
                result = get_result()
                assert isinstance(result, ModuleType)
            return getattr(result, cls.entry_function)

        return future

    @classmethod
    def load_pybinding(cls, *args, **kwargs) -> Any:
        return cls.load_pybinding_async(*args, **kwargs)()


@clear_on_fresh_inductor_cache
class CppWrapperCodeCache(CppPythonBindingsCodeCache):
    cache: Dict[str, Callable[[], Union[CDLL, ModuleType]]] = {}
    cache_clear = staticmethod(cache.clear)
    cpp_compile_command_flags = {
        "include_pytorch": not config.abi_compatible,
        "shared": True,
    }
    entry_function = "inductor_entry_cpp"
    call_entry_function = "return inductor_entry_cpp(%s);"
    extra_parse_arg = textwrap.dedent(
        """
        #include <torch/csrc/inductor/aoti_torch/c/shim.h>

        static inline std::vector<AtenTensorHandle> unpack_tensor_handle_list(PyObject* pyvec) {
            std::vector<AtenTensorHandle> result;
            size_t result_len = PyList_GET_SIZE(pyvec);
            result.reserve(result_len);
            for (size_t i = 0; i < result_len; i++) {
                // AtenTensorHandle is essentially a pointer
                void* elem = PyCapsule_GetPointer(PyList_GET_ITEM(pyvec, i), NULL);
                result.push_back(reinterpret_cast<AtenTensorHandle>(elem));
            }
            return result;
        }

        static inline PyObject* pack_tensor_handle_list(const std::vector<AtenTensorHandle>& cppvec) {
            size_t result_len = cppvec.size();
            PyObject* result = PyList_New(static_cast<Py_ssize_t>(result_len));
            for (size_t i = 0; i < result_len; i++) {
                PyObject *elem =
                    cppvec[i] == nullptr
                        ? Py_None
                        // Store AtenTensorHandle as PyCapsulate
                        : PyCapsule_New(reinterpret_cast<void*>(cppvec[i]), NULL, NULL);
                PyList_SET_ITEM(result, i, elem);
            }
            return result;
        }

        template <> inline std::vector<AtenTensorHandle> parse_arg<std::vector<AtenTensorHandle>>(PyObject* args, size_t n) {
            return unpack_tensor_handle_list(PyTuple_GET_ITEM(args, n));
        }

        PyObject* inductor_entry_cpp(std::vector<AtenTensorHandle>&& input_handles) {
            // For outputs, we only allocate a vector to hold returned tensor handles,
            // not allocating the actual output tensor storage here
            std::vector<AtenTensorHandle> output_handles(%s);
            try {
                inductor_entry_impl(input_handles.data(), output_handles.data());
                return pack_tensor_handle_list(output_handles);
            } catch(std::exception const& e) {
                PyErr_SetString(PyExc_RuntimeError, e.what());
                return {};
            } catch(...) {
                PyErr_SetString(PyExc_RuntimeError, "unhandled error");
                return {};
            }
        }
        """
    )


@clear_on_fresh_inductor_cache
class PyCodeCache:
    cache: Dict[str, ModuleType] = dict()
    linemaps: Dict[str, List[Tuple[Any, ...]]] = dict()
    cache_clear = staticmethod(cache.clear)

    @classmethod
    def write(cls, source_code: str, extra: str = "") -> Tuple[str, str]:
        return write(source_code, "py", extra=extra)

    @classmethod
    def load(
        cls,
        source_code: str,
        extra: str = "",
        linemap: Optional[List[Tuple[int, str]]] = None,
        attrs: Optional[Dict[str, Any]] = None,
    ) -> ModuleType:
        key, path = write(source_code, "py", extra=extra)
        return cls.load_by_key_path(key, path, linemap, attrs)

    @classmethod
    def load_by_key_path(
        cls,
        key: str,
        path: str,
        linemap: Optional[List[Tuple[int, str]]] = None,
        attrs: Optional[Dict[str, Any]] = None,
    ) -> ModuleType:
        if linemap is None:
            linemap = []
        if key not in cls.cache:
            mod = _reload_python_module(key, path)

            # another thread might set this first
            cls.cache.setdefault(key, mod)
            # unzip into separate lines/nodes lists
            cls.linemaps[path] = list(zip(*linemap))

            if attrs is not None:
                for k, v in attrs.items():
                    setattr(mod, k, v)

            if not (linemap or attrs):
                mod._reload_in_subproc = functools.partial(  # type: ignore[attr-defined]
                    _reload_python_module_in_subproc, key, path
                )

        return cls.cache[key]

    @classmethod
    @functools.lru_cache(None)
    def stack_frames_for_code(
        cls, path: str, lineno: int
    ) -> Optional[List[Dict[str, Any]]]:
        if path not in cls.linemaps:
            return None
        # [(starting_line, <fx node>), ...]
        lines, nodes = cls.linemaps[path]
        p = bisect_right(lines, lineno)
        if p == 0:
            return None
        entry = nodes[p - 1]
        if not entry:
            return None

        def parse_stack_trace(stack_trace: str) -> List[Dict[str, Any]]:
            # ideally fx stores stack traces as data rather than a string
            # but this is not along a performance critical path
            regex = r'File "(.+)", line (\d+), in (.+)\n'
            matches = re.findall(regex, stack_trace)
            return [
                {"filename": f, "line": int(l), "name": n}
                for f, l, n in reversed(matches)
            ]

        return parse_stack_trace(entry)


class TritonCodeCache:
    @classmethod
    def load(cls, kernel_name: str, source_code: str) -> ModuleType:
        return _module_to_triton_kernel(PyCodeCache.load(source_code), kernel_name)


def _cuda_compiler() -> Optional[str]:
    if cuda_env.nvcc_exist(config.cuda.cuda_cxx):
        return config.cuda.cuda_cxx
    if cuda_env.nvcc_exist(os.getenv("CUDACXX")):
        return os.getenv("CUDACXX", "")
    if cuda_env.nvcc_exist(os.getenv("CUDA_HOME")):
        return os.path.realpath(os.path.join(os.getenv("CUDA_HOME", ""), "bin/nvcc"))
    return "nvcc"


def _cutlass_include_paths() -> List[str]:
    cutlass_path = config.cuda.cutlass_dir
    return [
        # Use realpath to get canonical absolute paths, in order not to mess up cache keys
        os.path.realpath(os.path.join(cutlass_path, "include")),
        os.path.realpath(os.path.join(cutlass_path, "tools/library/include")),
        os.path.realpath(os.path.join(cutlass_path, "tools/library/src")),
        os.path.realpath(os.path.join(cutlass_path, "tools/util/include")),
    ]


def _cuda_lib_options() -> List[str]:
    from torch.utils import cpp_extension

    extra_ldflags: List[str] = []
    if is_linux():
        extra_lib_dir = "lib64"
        if not os.path.exists(
            cpp_extension._join_cuda_home(extra_lib_dir)
        ) and os.path.exists(cpp_extension._join_cuda_home("lib")):
            # 64-bit CUDA may be installed in "lib"
            # Note that it's also possible both don't exist (see _find_cuda_home) - in that case we stay with "lib64"
            extra_lib_dir = "lib"
        extra_ldflags.append(f"-L{cpp_extension._join_cuda_home(extra_lib_dir)}")
        extra_ldflags.append(
            f'-L{cpp_extension._join_cuda_home(extra_lib_dir, "stubs")}'
        )
        extra_ldflags.append("-lcuda")
        extra_ldflags.append("-lcudart")
    else:
        raise NotImplementedError(
            "Unsupported env, failed to find cuda libs! Currently only Linux is supported."
        )
    return extra_ldflags


def _nvcc_host_compiler_options() -> List[str]:
    return [
        "-fPIC",
        "-fno-strict-aliasing",
        "-fvisibility=hidden",
        "-Wconversion",
    ]


def _nvcc_compiler_options() -> List[str]:
    arch = cuda_env.get_cuda_arch()
    if arch == "90":
        # Required by cutlass compilation.
        arch = "90a"
    code = [f"sm_{arch}", f"compute_{arch}"]
    if config.cuda.enable_cuda_lto:
        code += [f"lto_{arch}"]
    options = [
        "-t=0",
        "-DCUTLASS_ENABLE_TENSOR_CORE_MMA=1",
        "-w",
        f"-gencode=arch=compute_{arch},code=[{','.join(code)}]",
        config.cuda.compile_opt_level,
        "-std=c++17",
        "--expt-relaxed-constexpr",
        "-DNDEBUG",
    ]
    if config.cuda.enable_debug_info:
        options.extend(["-lineinfo", "-g", "-DCUTLASS_DEBUG_TRACE_LEVEL=1"])
    if config.cuda.enable_ptxas_info:
        options.extend(
            [
                "--keep",  # Keep the intermediate files for debugging (including ptx, sass, cubin etc.)
                "--ptxas-options=--warn-on-local-memory-usage",  # warn us if local memory is used in CUDA Kernels
                "--ptxas-options=--warn-on-spills",  # warn us if register spilling happens in CUDA Kernels
                "--resource-usage",  # Report on CUDA resource usage (shared mem, registers etc.)
                "--source-in-ptx",
            ]
        )  # Annotate the ptx file with source information
    if config.cuda.use_fast_math:
        options.extend(
            [
                "--use_fast_math",
                "-DCUTLASS_USE_TANH_FOR_SIGMOID=1",
            ]
        )
    return options


def cuda_compile_command(
    src_files: List[str],
    dst_file: str,
    dst_file_ext: str,
    extra_args: Optional[List[str]] = None,
) -> str:
    if extra_args is None:
        extra_args = []
    include_paths = _cutlass_include_paths()
    cuda_lib_options = _cuda_lib_options()
    nvcc_host_compiler_options = _nvcc_host_compiler_options()
    nvcc_compiler_options = _nvcc_compiler_options()
    options = (
        nvcc_compiler_options
        + extra_args
        + [
            f"-Xcompiler {opt}" if "=" in opt else f"-Xcompiler={opt}"
            for opt in nvcc_host_compiler_options
        ]
        + ["-I" + path for path in include_paths]
        + cuda_lib_options
    )
    src_file = " ".join(src_files)
    res = ""
    if dst_file_ext == "o":
        res = f"{_cuda_compiler()} {' '.join(options)} -c -o {dst_file} {src_file}"
    elif dst_file_ext == "so":
        options.append("-shared")
        res = f"{_cuda_compiler()} {' '.join(options)} -o {dst_file} {src_file}"
    elif dst_file_ext == "exe":
        res = f"{_cuda_compiler()} {' '.join(options)} -o {dst_file} {src_file}"
    else:
        raise NotImplementedError(f"Unsupported output file suffix {dst_file_ext}!")
    log.debug("CUDA command: %s", res)
    return res


class DLLWrapper:
    """A wrapper for a dynamic library."""

    def __init__(
        self,
        lib_path: str,
    ):
        self.lib_path = lib_path
        self.is_open = False
        self.DLL = cdll.LoadLibrary(lib_path)
        self.is_open = True

    def close(self):
        if self.is_open:
            self._dlclose()
            self.is_open = False

    def _dlclose(self):
        f_dlclose = None

        if is_linux():
            syms = CDLL(None)
            if not hasattr(syms, "dlclose"):
                # Apline Linux
                syms = CDLL("libc.so")

            if hasattr(syms, "dlclose"):
                f_dlclose = syms.dlclose
        else:
            raise NotImplementedError("Unsupported env, failed to do dlclose!")

        if f_dlclose is not None:
            f_dlclose.argtypes = [c_void_p]
            f_dlclose(self.DLL._handle)
        else:
            log.warning(
                "dll unloading function was not found, library may not be unloaded properly!"
            )

    def __getattr__(self, name):
        if not self.is_open:
            raise RuntimeError(f"Cannot use closed DLL library: {self.lib_path}")

        method = getattr(self.DLL, name)

        def _wrapped_func(*args):
            err = method(*args)
            if err:
                raise RuntimeError(f"Error in function: {method.__name__}")

        return _wrapped_func

    def __enter__(self):
        return self

    def __exit__(self, *args):
        self.close()

    def __del__(self):
        self.close()


@clear_on_fresh_inductor_cache
class CUDACodeCache:
    @dataclasses.dataclass
    class CacheEntry:
        input_path: str
        output_path: str

    cache: Dict[str, CacheEntry] = dict()
    cache_clear = staticmethod(cache.clear)
    _SOURCE_CODE_SUFFIX = "cu"

    @classmethod
    def write(cls, source_code, dst_file_ext) -> Tuple[str, str]:
        """
        Writes source code into a file with dst_file_ext as the file extension.
        Returns the hash key of source code, and the path to the file.
        """

        cuda_command = repr(
            cuda_compile_command(["dummy_input"], "dummy_output", dst_file_ext)
        )
        key, input_path = write(
            source_code, cls._SOURCE_CODE_SUFFIX, extra=cuda_command
        )
        return key, input_path

    @classmethod
    def compile(
        cls, source_code, dst_file_ext, extra_args: Optional[List[str]] = None
    ) -> Tuple[str, str, str]:
        """
        Compiles CUDA source_code into a file with dst_file_ext extension.
        Returns a tuple of dst_file_path, hash_key, source_code_path
        """
        key, input_path = cls.write(source_code, dst_file_ext)
        if key not in cls.cache:
            from filelock import FileLock

            lock_dir = get_lock_dir()
            lock = FileLock(os.path.join(lock_dir, key + ".lock"), timeout=LOCK_TIMEOUT)
            with lock:
                output_path = input_path[: -len(cls._SOURCE_CODE_SUFFIX)] + dst_file_ext
                if not os.path.exists(output_path):
                    cmd = cuda_compile_command(
                        [input_path], output_path, dst_file_ext, extra_args
                    )
                    start_time = time()
                    log.debug("CUDA Compilation: %s", cmd)
                    cmd_parts = cmd.split(" ")
                    try:
                        subprocess.check_output(
                            cmd_parts, stderr=subprocess.STDOUT, env=os.environ
                        )
                    except subprocess.CalledProcessError as error:
                        raise exc.CUDACompileError(cmd_parts, error.output) from error
                    end_time = time()
                    log_duration_msg = f"CUDA Compilation took {end_time-start_time} seconds. Compile command: {cmd}"
                    log.info(log_duration_msg)
                else:
                    log.debug(
                        "CUDA Compilation skipped: %s since output already exists",
                        input_path,
                    )
                cls.cache[key] = CUDACodeCache.CacheEntry(input_path, output_path)

        return (cls.cache[key].output_path, key, input_path)

    @classmethod
    def load(cls, source_code, dst_file_ext) -> Tuple[DLLWrapper, str, str]:
        """
        Compiles source code and loads the generated .so file.
        Returns a tuple of DLLWrapper, hash_key, source_code_path
        """

        if dst_file_ext != "so":
            raise RuntimeError(
                f"Only support loading a .so file for now. "
                f"Requested file extension: {dst_file_ext}. Source code: {source_code}"
            )
        dst_file_path, hash_key, source_code_path = cls.compile(
            source_code, dst_file_ext
        )
        return (DLLWrapper(dst_file_path), hash_key, source_code_path)


def caching_device_properties():
    for _, device_interface in get_registered_device_interfaces():
        if device_interface.is_available():
            device_interface.Worker.get_device_properties()


class CodeCacheFuture:
    def result(self):
        raise NotImplementedError


class TritonFuture(CodeCacheFuture):
    kernel: ModuleType

    def __init__(
        self,
        kernel: Any,
        future: Optional[Future[Any]],
    ) -> None:
        self.kernel = kernel
        self.future = future

    # @dynamo_utils.dynamo_timed
    def result(self) -> ModuleType:
        if self.future is not None:
            # If the worker failed this will throw an exception.
            result = self.future.result()
            assert result is None
            self.future = None
            self.kernel.precompile()
        return self.kernel


class LambdaFuture(CodeCacheFuture):
    def __init__(self, result_fn):
        self.result_fn = result_fn

    def result(self):
        return self.result_fn()


# If this process dies abnormally (e.g. segfault)
# it will not shut down the workers. Instead
# the workers will have their parent reassigned to the
# init process. This launches a separate thread to
# watch for the worker getting reassigned,
# and cleans it up in this case.
#
# This function cannot be an inner function since otherwise mp_context="spawn" would
# not work for ProcessPoolExecutor since inner functions cannot be pickled.
def _async_compile_initializer(orig_ppid) -> None:
    def run() -> None:
        while True:
            sleep(1)
            if orig_ppid != os.getppid():
                os.kill(os.getpid(), signal.SIGKILL)

    global _watchdog_thread
    _watchdog_thread = Thread(target=run, daemon=True)
    _watchdog_thread.start()
    # Ignore Ctrl-C (i.e. SIGINT) sent to pool workers to avoid meaningless log spam.
    signal.signal(signal.SIGINT, signal.SIG_IGN)


_watchdog_thread: Optional[Thread] = None

AnyPool = Union[ProcessPoolExecutor, ThreadPoolExecutor]

# Used to keep track of all process pools invoked so far.
_pool_set: Set[AnyPool] = set()


def shutdown_compile_workers() -> None:
    """Shut down all outstanding compile-worker pools."""
    for pool in _pool_set:
        pool.shutdown()
    after_fork()


def after_fork():
    """Reset pools to initial state without shutting them down"""
    _pool_set.clear()
    AsyncCompile.process_pool.cache_clear()


try:
    os.register_at_fork(after_in_child=after_fork)
except AttributeError:
    pass  # register_at_fork does not exists on windows


class AsyncCompile:
    def __init__(self) -> None:
        pass

    @staticmethod
    @functools.lru_cache(1)
    def pool() -> ThreadPoolExecutor:
        assert config.compile_threads > 1
        return ThreadPoolExecutor(config.compile_threads)

    @staticmethod
    @functools.lru_cache(1)
    def process_pool() -> AnyPool:
        assert config.compile_threads > 1
        pool: AnyPool
        if config.worker_start_method == "thread":
            pool = ThreadPoolExecutor(config.compile_threads)
        else:
            # ensure properties have been calculated before processes
            # are forked
            caching_device_properties()
            ctx = multiprocessing.get_context(config.worker_start_method)
            pool = ProcessPoolExecutor(
                config.compile_threads,
                mp_context=ctx,
                initializer=partial(_async_compile_initializer, os.getpid()),
            )
            # when this pool is created in a subprocess object, the normal exit handler
            # doesn't run, and we need to register our own handler.
            # exitpriority has to be high, because another one of the finalizers will
            # kill the worker thread that sends the shutdown message to the workers...
            multiprocessing.util.Finalize(None, pool.shutdown, exitpriority=sys.maxsize)

        _pool_set.add(pool)
        return pool

    @classmethod
    def warm_pool(cls) -> None:
        if config.compile_threads <= 1:
            return
        _compile_start()
        pool = cls.process_pool()
        assert isinstance(
            pool, ProcessPoolExecutor
        ), "warm_pool not yet implemented for ThreadPool"

        # We have to fork processes for compiler workers, but the more memory and other resources that are loaded, the
        # slower the os.fork time is, quite drastically. It also holds the GIL so we can't put it on another thread.

        # Examples:
        # A simple x + x + x script: 10ms seconds in the middle of the program, 2ms at startup
        # tf_efficientnet_b0 benchmark: 50ms! in the middle of the program , 3ms at startup

        # So we want to start the workers early when it is still cheap, and also to allow the workers to get
        # ready before we have work for them.

        # ProcessPoolExecutor also does not launch the workers until it finds a point when all the workers are idle.
        # But if we waited until then fork time will be long and we will be waiting for the processes to initialize.

        # We force them to start here with some YOLOing of the internal methods.
        if hasattr(pool, "_start_queue_management_thread"):
            pool._start_queue_management_thread()
        else:
            for _ in range(config.compile_threads):
                pool._adjust_process_count()
            if hasattr(pool, "_start_executor_manager_thread"):
                pool._start_executor_manager_thread()
        _compile_end()

    @classmethod
    def submit(cls, task: Callable[..., Any]) -> Any:
        if config.compile_threads <= 1:
            return task()
        return cls.pool().submit(task)

    def triton(self, kernel_name: str, source_code: str, device_str: str = "cuda"):
        _compile_start()
        _set_triton_ptxas_path()

        kernel = TritonCodeCache.load(kernel_name, source_code)
        if config.compile_threads > 1:
<<<<<<< HEAD
            if config.worker_start_method == "thread":
                return TritonFuture(
                    kernel,
                    self.process_pool().submit(call_standalone_triton_compile, kernel),
                )
            else:
                return TritonFuture(
                    kernel,
                    self.process_pool().submit(
                        _worker_compile_triton,
                        kernel._reload_in_subproc,
                    ),
                )
=======
            return TritonFuture(
                kernel,
                self.process_pool().submit(
                    _worker_compile_triton,
                    kernel._reload_in_subproc,
                ),
            )
>>>>>>> 599a2e25
        else:
            kernel.precompile()
            return kernel

    def multi_kernel(self, *args, **kwargs) -> Any:
        from torch._inductor.codegen.multi_kernel import MultiKernelCall

        # no need to call this in parallel since the sub-kernels are already parallel tasks
        return MultiKernelCall(*args, **kwargs)

    def cpp(self, source_code: str):
        if config.compile_threads <= 1:
            return CppCodeCache.load(source_code).kernel
        else:
            get_result = CppCodeCache.load_async(source_code, submit_fn=self.submit)
            return LambdaFuture(lambda: get_result().kernel)

    def cpp_pybinding(self, argtypes: List[str], source_code: str):
        if config.compile_threads <= 1:
            return CppPythonBindingsCodeCache.load_pybinding(argtypes, source_code)
        else:
            get_result = CppPythonBindingsCodeCache.load_pybinding_async(
                argtypes, source_code, submit_fn=self.submit
            )
            return LambdaFuture(get_result)

    def cuda(self, source_code, dst_file_ext):
        def task():
            return CUDACodeCache.load(source_code, dst_file_ext)[0]

        return self.submit(task)

    def wait(self, scope: Dict[str, Any]) -> None:
        num_kernels = len(
            [
                value
                for key, value in scope.items()
                if isinstance(value, (Future, CodeCacheFuture))
            ]
        )
        pbar = tqdm(
            total=num_kernels,
            desc="Inductor Compilation",
            disable=config.disable_progress,
            delay=0,
        )
        if config.compile_threads > 1:
            for key, result in scope.items():
                if config.verbose_progress and not isinstance(pbar, _Faketqdm):
                    pbar.set_postfix_str(key)
                if isinstance(result, (Future, CodeCacheFuture)):
                    scope[key] = result.result()
                    pbar.update(1)

        _compile_end()


if (
    os.environ.get("TORCH_TNT_IN_USE", "0") == "1"
    or os.environ.get("TORCH_WARM_POOL", "1") != "1"
    # TODO(jansel): do we need a version of warm_pool for threads?
    or config.worker_start_method == "thread"
):
    pass
elif sys.version_info >= (3, 12):
    log.info("AsyncCompile.warm_pool() is broken on 3.12+.")
else:
    AsyncCompile.warm_pool()<|MERGE_RESOLUTION|>--- conflicted
+++ resolved
@@ -59,10 +59,7 @@
     _reload_python_module_in_subproc,
     _set_triton_ptxas_path,
     _worker_compile_triton,
-<<<<<<< HEAD
     call_standalone_triton_compile,
-=======
->>>>>>> 599a2e25
 )
 from torch._inductor.runtime.runtime_utils import cache_dir
 from torch._inductor.utils import clear_on_fresh_inductor_cache, is_linux
@@ -2985,7 +2982,6 @@
 
         kernel = TritonCodeCache.load(kernel_name, source_code)
         if config.compile_threads > 1:
-<<<<<<< HEAD
             if config.worker_start_method == "thread":
                 return TritonFuture(
                     kernel,
@@ -2999,15 +2995,6 @@
                         kernel._reload_in_subproc,
                     ),
                 )
-=======
-            return TritonFuture(
-                kernel,
-                self.process_pool().submit(
-                    _worker_compile_triton,
-                    kernel._reload_in_subproc,
-                ),
-            )
->>>>>>> 599a2e25
         else:
             kernel.precompile()
             return kernel
