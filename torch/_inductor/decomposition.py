# mypy: allow-untyped-defs
import functools
import logging
import math
import sys
import typing
from typing import Optional

import torch
import torch._decomp as decomp
import torch._prims_common as utils
import torch.ao.quantization.fx._decomposed
from torch._decomp import (
    core_aten_decompositions,
    get_decompositions,
    remove_decompositions,
)
from torch._decomp.decompositions import (
    _grid_sampler_2d as decomp_grid_sampler_2d,
    pw_cast_for_opmath,
)
from torch._decomp.decompositions_for_rng import extra_random_decomps
from torch._dynamo.utils import counters
from torch._higher_order_ops.out_dtype import out_dtype
from torch._inductor.utils import pad_listlike
from torch._prims_common import (
    elementwise_dtypes,
    ELEMENTWISE_TYPE_PROMOTION_KIND,
    type_to_dtype,
)
from torch.fx.experimental.symbolic_shapes import definitely_true, guard_size_oblivious

from . import config, inductor_prims
from .utils import (
    is_gpu,
    needs_fallback_due_to_atomic_add_limitations,
    use_scatter_fallback,
)

log = logging.getLogger(__name__)
aten = torch.ops.aten
prims = torch.ops.prims
quantized = torch.ops.quantized
quantized_decomposed = torch.ops.quantized_decomposed

inductor_decompositions = get_decompositions(
    [
        aten._adaptive_avg_pool2d_backward,
        aten.arange,
        aten.bitwise_and_,
        aten.bitwise_or_,
        aten.clamp_min_,
        aten.dist,
        aten.empty_like,
        aten.flip,
        aten.gelu,
        aten.hardtanh,
        aten.index_select,
        aten.lcm,
        aten.leaky_relu,
        aten.linalg_vector_norm,
        aten._log_softmax,
        aten.max_pool2d_with_indices_backward,
        aten._native_batch_norm_legit,
        aten._native_batch_norm_legit_functional,
        aten._native_batch_norm_legit_no_training,
        aten._batch_norm_with_update,
        aten._batch_norm_with_update_functional,
        aten._batch_norm_no_update,
        aten.batch_norm_backward,
        aten.native_batch_norm,
        aten.native_group_norm,
        aten.native_layer_norm,
        aten.nll_loss2d_backward,
        aten._softmax,
        aten.sin_,
        aten.sqrt_,
        out_dtype,
        aten._to_copy,
        aten.tril_indices,
        aten.triu_indices,
        aten.upsample_bilinear2d.vec,
        quantized.linear_dynamic_fp16_unpacked_weight,
    ]
)
decompositions = {**core_aten_decompositions(), **inductor_decompositions}

# Remove unwanted decompositions included via the core ATen decompositions from
# the Inductor decomp table.
decomps_to_exclude = [
    aten._unsafe_index,
    aten._unsafe_masked_index,
    aten._unsafe_masked_index_put_accumulate,
    aten._scaled_dot_product_flash_attention_for_cpu.default,  # See comments in torch/_decomp/decompositions.py
    aten._softmax_backward_data,
    aten.clamp_max,
    aten.clamp_min,
    aten.glu,  # inductor lowers this directly
<<<<<<< HEAD
    aten.slice_scatter,  # need to be in the ATen graph in order for it to work with the re-inplacing pass
=======
    aten.select_scatter,  # need to be in the ATen graph in order for it to work with the re-inplacing pass
>>>>>>> d459a097
    aten.split.Tensor,  # inductor lowers this directly
    aten.squeeze,  # inductor lowers this directly
    aten.sum,  # inductor lowers this directly
    aten.unbind,  # inductor lowers this directly
]

remove_decompositions(decompositions, decomps_to_exclude)


def register_decomposition(ops):
    for op in [ops] if callable(ops) else ops:
        if op in decompositions:
            log.warning("duplicate decomp: %s", ops)
    return decomp.register_decomposition(ops, decompositions)


# TODO: for now, inductor doesn't handle asserts
# because the condition is symbol -> tensor in the graph.
@register_decomposition([aten._assert_async.msg])
def assert_async_msg_decomp(tensor, msg):
    return


# Following `assert_async_msg_decomp` and implement as non-op.
@register_decomposition([aten._functional_assert_async.msg])
def functional_assert_async_msg_decomp(tensor, msg):
    return


@register_decomposition([aten.sym_constrain_range_for_size.default])
def sym_constrain_range_for_size(symbol, *, min=None, max=None):
    return


@register_decomposition([aten.clamp])
@pw_cast_for_opmath
def clamp(x, min=None, max=None):
    if min is not None:
        x = x.clamp_min(min)
    if max is not None:
        x = x.clamp_max(max)
    return x


@register_decomposition([aten.full])
def full(size, fill_value, **kwargs):
    dtype = kwargs.get("dtype")
    if dtype is None:
        kwargs["dtype"] = type_to_dtype(type(fill_value))
        return torch.full(size, fill_value, **kwargs)
    return NotImplemented


# Not really sure how to put this into the main library.  PrimTorch wants
# empty_permuted to go to the prim, and typically users don't really want
# to decompose to empty_strided (but inductor is OK with it, because we are
# cool with strides and everything goes to empty_strided)
@register_decomposition([aten.empty_permuted.default])
def empty_permuted(size, physical_layout, **kwargs):
    perm = [0] * len(size)
    for p, l in enumerate(physical_layout):
        perm[l] = p
    return torch.empty([size[l] for l in physical_layout], **kwargs).permute(perm)


@register_decomposition([aten.convolution_backward])
def convolution_backward(
    grad_output,
    input,
    weight,
    bias_sizes,
    stride,
    padding,
    dilation,
    transposed,
    output_padding,
    groups,
    output_mask,
):
    if not output_mask[2] or not is_gpu(grad_output.device.type):
        return NotImplemented
    grad_bias = aten.sum(grad_output, [0] + list(range(2, grad_output.dim())))
    grad_inp, grad_weight, _ = aten.convolution_backward(
        grad_output,
        input,
        weight,
        bias_sizes,
        stride,
        padding,
        dilation,
        transposed,
        output_padding,
        groups,
        [output_mask[0], output_mask[1], False],
    )
    return (grad_inp, grad_weight, grad_bias)


@register_decomposition([aten.round.decimals])
def round_dec(x, decimals=0):
    ten_pow_decimals = 10.0**decimals
    return aten.round(x * ten_pow_decimals) * (1.0 / ten_pow_decimals)


@register_decomposition([aten.bmm])
@pw_cast_for_opmath
def bmm(self, batch2):
    if config.coordinate_descent_tuning:
        if guard_size_oblivious(self.shape[1] == 1) or guard_size_oblivious(
            batch2.shape[2] == 1
        ):
            out = (self.unsqueeze(-1) * batch2.unsqueeze(1)).sum(dim=2)
            return out
    if self.device.type == "cpu":
        if guard_size_oblivious(self.size(1) == 1) and guard_size_oblivious(
            batch2.size(-1) == 1
        ):
            counters["inductor"]["decompose_bmm"] += 1
            return torch.sum(
                self.squeeze(1) * batch2.squeeze(-1), dim=1, keepdim=True
            ).unsqueeze(1)
    return NotImplemented


@register_decomposition([aten.addmm])
@pw_cast_for_opmath
def addmm(self, mat1, mat2, beta=1, alpha=1):
    if self.device.type == "cpu":
        if guard_size_oblivious(mat1.size(0) == 1) and guard_size_oblivious(
            mat2.size(-1) == 1
        ):
            counters["inductor"]["decompose_addmm"] += 1
            out = torch.sum(
                mat1.squeeze(0) * mat2.squeeze(-1), dim=0, keepdim=True
            ).unsqueeze(0)
            return alpha * out + beta * self
        if (
            guard_size_oblivious(mat1.size(0) == 1)
            and definitely_true(mat2.size(0) <= 16)
            and definitely_true(mat2.size(1) <= 16)
        ):
            counters["inductor"]["decompose_addmm"] += 1
            out = (mat1.T * mat2).sum(dim=0, keepdim=True)
            return alpha * out + beta * self
    return NotImplemented


@register_decomposition([aten.mm])
@pw_cast_for_opmath
def mm(self, input2):
    # Our matrix vector multiplies only achieve peak bandwidth with coordinate descent tuning.
    # todo: Look into why and fix it (hopefully)
    if config.coordinate_descent_tuning:
        if guard_size_oblivious(self.shape[0] == 1) or guard_size_oblivious(
            input2.shape[1] == 1
        ):
            return (self.unsqueeze(2) * input2.unsqueeze(0)).sum(dim=1)
    if self.device.type == "cpu":
        if (
            guard_size_oblivious(self.size(-1) == 1)
            and guard_size_oblivious(self.size(0) > 0)
            and guard_size_oblivious(input2.size(0) == 1)
            and (self.dtype == input2.dtype)
            and definitely_true((torch.numel(self) + torch.numel(input2)) <= 32)
        ):
            counters["inductor"]["decompose_mm"] += 1
            return torch.cat([self[i, :] * input2 for i in range(self.size(0))])
        if guard_size_oblivious(self.size(0) == 1) and guard_size_oblivious(
            input2.size(-1) == 1
        ):
            counters["inductor"]["decompose_mm"] += 1
            return torch.sum(
                self.squeeze(0) * input2.squeeze(-1), dim=0, keepdim=True
            ).unsqueeze(0)
    return NotImplemented


# This pass does two things:
# - Eliminate cat when there is only one tensor input
# - Normalize cat calls, so that legacy empty 1-D tensors are removed (NB: we
#   don't remove ALL empty tensors, only the naughty ones)
@register_decomposition([aten.cat.default])
def cat(tensors, dim=0):
    from torch.fx.experimental.symbolic_shapes import guard_size_oblivious

    def non_empty_tensor(x):
        # For better or worse, this is a valid cat:
        #
        #   torch.cat([torch.randn(2, 2, 4), torch.randn(0), torch.randn(3, 2, 4)])
        #
        # We'd like to eliminate naughtiness like this for downstream passes
        # like split_cat.  The easiest way is to just drop such inputs
        # (guarding that they are non-zero).
        #
        # Is it permissible for this filtering to be size-oblivious?  A case
        # where this could matter is cat([(2, 2), (u0,)], dim=0); if u0
        # happened to be zero, we would have liked to have filtered it out.
        # But actually, the ONLY way this could have passed is if u0 == 0,
        # so by the time we get here we have already installed a deferred
        # runtime assert forcing u0 to be zero.  So if this hasn't happened,
        # we know that the unbacked SymInt has appropriate size and there are
        # no problems.
        return len(x.shape) != 1 or guard_size_oblivious(x.shape[0] > 0)

    filtered_tensors = list(filter(non_empty_tensor, tensors))

    if len(filtered_tensors) == 1:
        return filtered_tensors[0].clone()
    elif 1 < len(filtered_tensors) < len(tensors):
        # on the first call, when we remove empty tensors, we redispatch recursively
        return aten.cat.default(filtered_tensors, dim)
    # when no 'filtering' has occurred, we raise to prevent infinite recursion (no more decomposition needed)
    return NotImplemented


@register_decomposition([aten.angle])
def angle(x):
    if x.is_complex():
        return torch.where(
            torch.isnan(x.real), float("nan"), torch.atan2(x.imag, x.real)
        )

    # when x is real number
    #   if x >= 0, return 0
    #   if x < 0, return pi
    #   if x is nan, return nan
    _, dtype = elementwise_dtypes(
        x,
        type_promotion_kind=ELEMENTWISE_TYPE_PROMOTION_KIND.INT_TO_FLOAT,
    )
    pi = torch.scalar_tensor(math.pi, dtype=dtype, device=x.device)
    ret = torch.where(x < 0, pi, 0.0)
    return torch.where(torch.isnan(x), float("nan"), ret)


@register_decomposition([aten.add])
def add(x, y, *, alpha=None):
    # Require both x and y to be complex tensors.
    x_is_complex_tensor = torch.is_tensor(x) and x.is_complex()
    y_is_complex_tensor = torch.is_tensor(y) and y.is_complex()
    if not x_is_complex_tensor or not y_is_complex_tensor:
        return NotImplemented
    z = y
    if alpha is not None:
        z = alpha * y
    complex_type = torch.promote_types(x.dtype, y.dtype)

    # For complex typed `x`, `x.view(x.real.dtype)` doubles the last dimension and can cause problem
    # when broadcasting the add.
    def reshape_tensor_complex(tensor):
        """Reshape tensor from [*initial_dims, last_dim] to *initial_dims, last_dim/2, 2]"""
        # Get the current shape of the tensor
        *initial_dims, last_dim = tensor.shape

        # Check if the last dimension is even. We should never reach here since `x.view(x.real.dtype)`
        # doubles the last dimension for complex numbers.
        if last_dim % 2 != 0:
            raise AssertionError(
                "The size of the last dimension must be even to reshape it to [..., last_dim/2, 2]"
            )

        # Reshape the tensor
        new_shape = (*initial_dims, last_dim // 2, 2)
        reshaped_tensor = tensor.view(new_shape)
        return reshaped_tensor

    x_reshaped = reshape_tensor_complex(x.view(x.real.dtype))
    z_reshaped = reshape_tensor_complex(z.view(y.real.dtype))
    result = torch.flatten(x_reshaped + z_reshaped, start_dim=-2).view(complex_type)
    return result


@register_decomposition([aten.conj_physical])
def conj_physical(self):
    assert not self.is_complex(), "TODO: implement this"
    return self


@register_decomposition([aten.lift, aten.detach_])
def lift(self):
    return self


@register_decomposition([aten.bernoulli.default])
def bernoulli(self, *, generator=None):
    assert generator is None
    return (torch.rand_like(self, dtype=torch.float32) < self).to(self.dtype)


@register_decomposition([aten.fmin, prims.fmin])
def fmin(self, other):
    return torch.where(torch.isnan(other) | (other > self), self, other)


@register_decomposition([aten.fmax, prims.fmax])
def fmax(self, other):
    return torch.where(torch.isnan(other) | (other < self), self, other)


@register_decomposition(aten.amax)
def amax(self, dim=None, keepdim=False):
    if self.dtype == torch.bool:
        return torch.any(self, dim=dim, keepdim=keepdim)
    return NotImplemented


@register_decomposition(aten.amin)
def amin(self, dim=None, keepdim=False):
    if self.dtype == torch.bool:
        return torch.all(self, dim=dim, keepdim=keepdim)
    return NotImplemented


@register_decomposition([aten.narrow_copy])
def narrow_copy(self, dim, start, length):
    return torch.narrow(self, dim, start, length).clone()


@register_decomposition([aten.expand_copy])
def expand_copy(self, size, *, implicit=False):
    return aten.expand(self, size, implicit=implicit).clone()


@register_decomposition([aten.view_copy.default])
def view_copy_default(self, size):
    return aten.view(self, size).clone()


@register_decomposition([aten.view_copy.dtype])
def view_copy_dtype(self, dtype):
    return self.to(dtype).clone()


def get_like_layout(
    tensor: torch.Tensor, memory_format: Optional[torch.memory_format]
) -> torch.memory_format:
    # TODO: _to_copy tensor to stride permutation
    if memory_format is torch.preserve_format or memory_format is None:
        return utils.suggest_memory_format(tensor)
    else:
        return memory_format


@register_decomposition(aten.rand_like)
def rand_like(self, *, dtype=None, device=None, memory_format=None, **kwargs):
    return torch.rand(
        [*self.size()],
        dtype=dtype or self.dtype,
        device=device or self.device,
        **kwargs,
    ).to(memory_format=get_like_layout(self, memory_format))


@register_decomposition(aten.randn_like)
def randn_like(self, *, dtype=None, device=None, memory_format=None, **kwargs):
    return torch.randn(
        [*self.size()],
        dtype=dtype or self.dtype,
        device=device or self.device,
        **kwargs,
    ).to(memory_format=get_like_layout(self, memory_format))


@register_decomposition(aten.full_like)
def full_like(
    self,
    fill_value,
    *,
    dtype=None,
    layout=None,
    device=None,
    pin_memory=False,
    requires_grad=False,
    memory_format=torch.preserve_format,
):
    return torch.full(
        [*self.size()],
        fill_value,
        dtype=dtype or self.dtype,
        layout=layout or self.layout,
        device=device or self.device,
        requires_grad=requires_grad,
    ).to(memory_format=get_like_layout(self, memory_format))


@register_decomposition(aten.randint_like.default)
def randint_like(self, high, *, dtype=None, device=None, memory_format=None, **kwargs):
    return aten.randint.low(
        0,
        high,
        [*self.size()],
        dtype=dtype or self.dtype,
        device=device or self.device,
        **kwargs,
    ).to(memory_format=get_like_layout(self, memory_format))


@register_decomposition(aten.randint_like.low_dtype)
def randint_like_low(
    self, low, high, *, dtype=None, device=None, memory_format=None, **kwargs
):
    return aten.randint.low(
        low,
        high,
        [*self.size()],
        dtype=dtype or self.dtype,
        device=device or self.device,
        **kwargs,
    ).to(memory_format=get_like_layout(self, memory_format))


@register_decomposition(aten.randint.default)
def randint(high, size, **kwargs):
    return aten.randint.low(0, high, size, **kwargs)


@register_decomposition(quantized.linear_dynamic_fp16_unpacked_weight.default)
def linear_dynamic_fp16_unpacked_weight(
    input: torch.Tensor, weight: torch.Tensor, bias: torch.Tensor
) -> torch.Tensor:
    packed_weight = torch.ops._quantized.wrapped_fbgemm_pack_gemm_matrix_fp16(weight)
    return torch.ops._quantized.wrapped_fbgemm_linear_fp16_weight(
        input, packed_weight, bias, weight.size()[0]
    )


@register_decomposition(torch.ops.quantized.embedding_bag_byte_unpack)
def q_embedding_bag_byte_unpack_decomp(packed):
    def bitcast_u8_to_f32(u8):
        x, y, z, w = (u8[..., n].to(torch.int32) for n in (0, 1, 2, 3))
        if sys.byteorder == "little":
            return (x + (y << 8) + (z << 16) + (w << 24)).view(torch.float32)[..., None]
        else:
            return ((x << 24) + (y << 16) + (z << 8) + w).view(torch.float32)[..., None]

    scales = bitcast_u8_to_f32(packed[..., -8:-4])
    offsets = bitcast_u8_to_f32(packed[..., -4:])
    return packed[..., :-8].to(torch.float32) * scales + offsets


@register_decomposition([aten.grid_sampler_2d])
@pw_cast_for_opmath
def grid_sampler_2d(
    a: torch.Tensor,
    grid: torch.Tensor,
    interpolation_mode: int = 0,
    padding_mode: int = 0,
    align_corners: bool = False,
) -> torch.Tensor:
    # We do not expand the grid (_expand_grid=False) on cpu for performance reasons
    # Experimenting locally it was found that compiled CUDA code is accelerated by ~5x
    # and CPU code by ~2x on bicubic mode, if we expand the grid from (N, H, W, 2) into (N, C, H, W, 2)
    # However, this leads to a slowdown around ~0.8x on CPU bilinear mode, channels first.
    # Thus we apply this hack to not expand the grid for this case.
    _expand_grid = not (
        a.device == torch.device("cpu")
        and interpolation_mode == 0
        and a.is_contiguous(memory_format=torch.contiguous_format)
    )

    output = decomp_grid_sampler_2d(
        a,
        grid=grid,
        interpolation_mode=interpolation_mode,
        padding_mode=padding_mode,
        align_corners=align_corners,
        _expand_grid=_expand_grid,
    )
    return output


@register_decomposition(aten._foreach_addcmul.Scalar)
def _foreach_addcmul_scalar(self, left_tensors, right_tensors, scalar=1):
    return aten._foreach_add.List(
        self, aten._foreach_mul.List(left_tensors, right_tensors), alpha=scalar
    )


@register_decomposition(aten._foreach_addcdiv.Scalar)
def _foreach_addcdiv_scalar(self, left_tensors, right_tensors, scalar=1):
    return aten._foreach_add.List(
        self, aten._foreach_div.List(left_tensors, right_tensors), alpha=scalar
    )


@register_decomposition(aten._foreach_lerp.Scalar)
def _foreach_lerp_scalar(start_tensors, end_tensors, weight):
    return aten._foreach_add.List(
        start_tensors,
        aten._foreach_mul.Scalar(
            aten._foreach_sub.List(end_tensors, start_tensors), weight
        ),
    )


@aten.miopen_batch_norm.default.py_impl(torch._C.DispatchKey.Autograd)
@register_decomposition(aten.miopen_batch_norm)
def miopen_batch_norm(
    input: torch.Tensor,
    weight: torch.Tensor,
    bias: typing.Optional[torch.Tensor],
    running_mean: typing.Optional[torch.Tensor],
    running_var: typing.Optional[torch.Tensor],
    training: bool,
    exponential_average_factor: float,
    epsilon: float,
):
    a, b, c = aten.native_batch_norm(
        input,
        weight,
        bias,
        running_mean,
        running_var,
        training,
        exponential_average_factor,
        epsilon,
    )

    if training:
        return (a, b, c)
    return (
        a,
        weight.new_zeros((0,)),
        weight.new_zeros((0,)),
    )


@functools.lru_cache(None)
def fast_random_decomps():
    return {**decompositions, **extra_random_decomps}


def select_decomp_table():
    """decomps can change based on config"""
    if config.fallback_random:
        return decompositions
    return fast_random_decomps()


@register_decomposition(aten.masked_scatter)
def masked_scatter(self, mask, source):
    from .codegen.common import BackendFeature, has_backend_feature

    if has_backend_feature(self.device, BackendFeature.MASKED_SCATTER_WITH_INDEX):
        # This two-step algorithm is the same as eager CUDA, for eager CPU we
        # use a 1-shot serial iteration.
        self, mask = aten.broadcast_tensors([self, mask])
        source_idx = mask.reshape(-1).cumsum(0) - 1
        return inductor_prims.masked_scatter_with_index(self, mask, source_idx, source)
    return NotImplemented


@register_decomposition(quantized_decomposed.choose_qparams.tensor)
def choose_qparams_tensor(
    input: torch.Tensor, quant_min: int, quant_max: int, eps: float, dtype: torch.dtype
):
    min_val, max_val = torch.aminmax(input)
    scale = (max_val - min_val) / float(quant_max - quant_min)
    scale = torch.max(scale, torch.Tensor([eps]))
    zero_point = quant_min - torch.round(min_val / scale).to(torch.int)
    zero_point = torch.clamp(zero_point, quant_min, quant_max)
    return scale.to(torch.float64), zero_point.to(torch.int64)


@register_decomposition(aten.put)
def put(self, index, source, accumulate=False):
    flattened = self.flatten()
    flattened = torch.index_put(
        flattened, [index], source.reshape(index.shape), accumulate
    )
    return flattened.reshape(self.shape)


@register_decomposition(aten.put_)
def put_(self, index, source, accumulate=False):
    out = aten.put(self, index, source, accumulate=accumulate)
    return self.copy_(out)


@register_decomposition(aten._softmax_backward_data.default)
@pw_cast_for_opmath
def _softmax_backward_data(grad_output, output, dim, input_dtype):
    new_grad_output = grad_output * output
    sum_new_grad = torch.sum(new_grad_output, dim=dim, keepdim=True)
    # grad_input = new_grad_output - output * sum_new_grad
    grad_input = inductor_prims.fma(-output, sum_new_grad, new_grad_output)

    # CPU kernel doesn't respect input_dtype, but following check doesn't work for meta tensor
    # if grad_output.device == torch.device("cpu"):
    #     return grad_input.contiguous()

    if grad_output.dtype != input_dtype:
        grad_input = grad_input.to(input_dtype)
    return grad_input.contiguous()


@register_decomposition(aten.index_reduce)
def index_reduce(
    self, dim: int, index, src, reduction_type: str, *, include_self: bool = True
):
    if reduction_type == "mean" and not needs_fallback_due_to_atomic_add_limitations(
        self.dtype
    ):
        true_division = self.dtype.is_floating_point or self.dtype.is_complex
        ones = torch.ones_like(src)
        if include_self:
            out = self
            counts = torch.ones_like(self).index_add(dim, index, ones)
        else:
            out = self.index_fill(dim, index, 0)
            counts = torch.zeros_like(self).index_add(dim, index, ones)
            counts = counts.masked_fill(counts < 1, 1)
        out = out.index_add(dim, index, src)
        return out / counts if true_division else out // counts

    if use_scatter_fallback(
        aten.scatter_reduce_.two,
        reduction_type,
        self.dtype,
        src.dtype,
        src.device.type,
        True,
    ):
        return NotImplemented

    repeats = self.shape[dim + 1 :].numel() * self.shape[:dim].numel()
    index_shape = (index.numel(), *self.shape[dim + 1 :], *self.shape[:dim])
    perm = (*range(self.ndim - dim, self.ndim), 0, *range(1, self.ndim - dim))
    scatter_index = (
        index.to(torch.int64)
        .repeat_interleave(repeats)
        .reshape(index_shape)
        .permute(perm)
    )
    return self.scatter_reduce(
        dim,
        scatter_index,
        src,
        reduction_type,
        include_self=include_self,
    )


@register_decomposition(aten.max_pool2d_with_indices)
def max_pool2d_with_indices(
    x, kernel_size, stride=None, padding=0, dilation=1, ceil_mode=False
):
    if dilation == 1:
        dilation = [1, 1]

    if padding == 0:
        padding = [0, 0]

    if not stride:
        stride = kernel_size

    kernel_size = pad_listlike(kernel_size, 2)
    dilation = pad_listlike(dilation, 2)
    padding = pad_listlike(padding, 2)
    stride = pad_listlike(stride, 2)

    window_size = kernel_size[0] * kernel_size[1]
    # We fallback when using non-default dilation or when the window size is too large
    if (
        torch._inductor.lowering.should_fallback_max_pool2d_with_indices(
            kernel_size, dilation
        )
        or window_size > torch.iinfo(torch.int8).max
    ):
        return NotImplemented

    vals, offsets = prims._low_memory_max_pool2d_with_offsets(
        x,
        kernel_size,
        stride,
        padding,
        dilation,
        ceil_mode,
    )
    indices = prims._low_memory_max_pool2d_offsets_to_indices(
        offsets,
        kernel_size[1],
        x.size(-1),
        stride,
        padding,
    )
    return vals, indices<|MERGE_RESOLUTION|>--- conflicted
+++ resolved
@@ -96,11 +96,8 @@
     aten.clamp_max,
     aten.clamp_min,
     aten.glu,  # inductor lowers this directly
-<<<<<<< HEAD
+    aten.select_scatter,  # need to be in the ATen graph in order for it to work with the re-inplacing pass
     aten.slice_scatter,  # need to be in the ATen graph in order for it to work with the re-inplacing pass
-=======
-    aten.select_scatter,  # need to be in the ATen graph in order for it to work with the re-inplacing pass
->>>>>>> d459a097
     aten.split.Tensor,  # inductor lowers this directly
     aten.squeeze,  # inductor lowers this directly
     aten.sum,  # inductor lowers this directly
