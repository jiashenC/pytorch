import contextlib
import dataclasses
import functools
import itertools
import logging
import math
import re
import sys
from copy import copy, deepcopy
from enum import Enum
from typing import Any, Dict, List, Optional, Set, Tuple, Union

import sympy

import torch
import torch.fx
from torch._inductor import dependencies
from torch._prims_common import is_float_dtype
from torch.utils import _pytree as pytree
from torch.utils._sympy.functions import FloorDiv, ModularIndexing
from torch.utils._sympy.value_ranges import bound_sympy, ValueRanges

from .. import codecache, config, ir, metrics
from ..codegen.wrapper import WrapperCodeGen
from ..optimize_indexing import range_expressable_in_32_bits
from ..scheduler import (
<<<<<<< HEAD
    BaseScheduling,
    ForeachKernelSchedulerNode,
    FusedSchedulerNode,
=======
    BaseSchedulerNode,
    BaseScheduling,
    ForeachKernelSchedulerNode,
    FusedSchedulerNode,
    Scheduler,
>>>>>>> 22ba180e
    SchedulerNode,
)
from ..utils import (
    cache_on_self,
    free_symbol_startswith,
    get_fused_kernel_name,
    is_welford_reduction,
    parallel_num_threads,
    Placeholder,
    sympy_index_symbol,
    sympy_product,
    sympy_subs,
)

from ..virtualized import ops, OpsValue, V
from .common import (
    BracesBuffer,
    CppWrapperKernelArgs,
    CSE,
    CSEVariable,
    DataTypePropagation,
    DeferredLine,
    DTYPE_TO_COMPUTATION_DTYPE,
    ExprPrinter,
    IndentedBuffer,
    Kernel,
    KernelArgs,
    OpOverrides,
    OptimizationContext,
)

schedule_log = torch._logging.getArtifactLogger(__name__, "schedule")

DTYPE_TO_CPP = {
    torch.float32: "float",
    torch.float64: "double",
    torch.float16: "half",
    torch.int64: "int64_t",
    torch.int32: "int",
    torch.int16: "short",
    torch.int8: "signed char",
    torch.uint64: "uint64_t",
    torch.uint32: "unsigned int",
    torch.uint16: "unsigned short",
    torch.uint8: "unsigned char",
    torch.bool: "bool",
    torch.bfloat16: "bfloat16",
    torch.complex64: "complex64",
    torch.float8_e4m3fn: "float8_e4m3fn",
    torch.float8_e5m2: "float8_e5m2",
}

DTYPE_TO_ATEN = {
    torch.float32: "at::kFloat",
    torch.float64: "at::kDouble",
    torch.float16: "at::kHalf",
    torch.int64: "at::kLong",
    torch.int32: "at::kInt",
    torch.int16: "at::kShort",
    torch.int8: "at::kChar",
    torch.uint64: "at::kUInt64",
    torch.uint32: "at::kUInt32",
    torch.uint16: "at::kUInt16",
    torch.uint8: "at::kByte",
    torch.uint32: "at::kUInt32",
    torch.uint64: "at::kUInt64",
    torch.bool: "at::kBool",
    torch.bfloat16: "at::kBFloat16",
    torch.complex32: "at::kComplexHalf",
    torch.complex64: "at::kComplexFloat",
    torch.complex128: "at::kComplexDouble",
    torch.float8_e4m3fn: "at::kFloat8_e4m3fn",
    torch.float8_e5m2: "at::kFloat8_e5m2",
    torch.float8_e4m3fnuz: "at::kFloat8_e4m3fnuz",
    torch.float8_e5m2fnuz: "at::kFloat8_e5m2fnuz",
}

DEVICE_TO_ATEN = {
    "cpu": "at::kCPU",
    "cuda": "at::kCUDA",
}

INDEX_TYPE = "long"

NATIVE_OMP_RTYPES = {"+", "*", "^", "||", "min", "max"}
RTYPE_TO_CPP = {
    "sum": "+",
    "prod": "*",
    "xor_sum": "^",
    "min": "min",
    "max": "max",
    "argmin": "argmin",
    "argmax": "argmax",
    "any": "||",
    "welford_reduce": "welford",
    "welford_combine": "welford",
}
VECTORIZABLE_RTYPES = {
    "max",
    "min",
    "sum",
    "prod",
    "xor_sum",
    "welford_reduce",
    "welford_combine",
}

PYTHON_TO_CPP = {
    "Tensor": "at::Tensor",
    "int": "long",
    "float": "double",
    "bool": "bool",
    "str": "std::string",
    "ScalarType": "c10::ScalarType",
    "MemoryFormat": "at::MemoryFormat",
    "Layout": "at::Layout",
    "Device": "at::Device",
    "number": "at::Scalar",
}

CONTAINER_PYTHON_TO_CPP = {
    "List": "std::vector",
    "Optional": "c10::optional",
}

DTYPE_LOWP_FP = [
    torch.bfloat16,
    torch.float16,
]


BIN_CMP_OPS = ["eq", "ne", "le", "ge", "lt", "gt"]


def value_to_cpp(value, cpp_type):
    if value == float("-inf"):
        return f"-std::numeric_limits<{cpp_type}>::infinity()"
    elif value == float("inf"):
        return f"std::numeric_limits<{cpp_type}>::infinity()"
    elif isinstance(value, bool):
        return f"static_cast<{cpp_type}>({str(value).lower()})"
    elif math.isnan(value):
        return f"std::numeric_limits<{cpp_type}>::quiet_NaN()"
    else:
        return f"static_cast<{cpp_type}>({repr(value)})"


def reduction_init(reduction_type, dtype):
    if dtype in DTYPE_LOWP_FP:
        # Since load promotes all half-precision inputs to float, the initial
        # constant for reduction must be promoted as well
        dtype = torch.float32
    if reduction_type in ("xor_sum", "sum", "any"):
        return 0
    if reduction_type == "prod":
        return 1
    if reduction_type in {"max", "argmax"}:
        return (
            f"-std::numeric_limits<{DTYPE_TO_CPP[dtype]}>::infinity()"
            if is_float_dtype(dtype)
            else f"std::numeric_limits<{DTYPE_TO_CPP[dtype]}>::min()"
        )
    if reduction_type in {"min", "argmin"}:
        return (
            f"std::numeric_limits<{DTYPE_TO_CPP[dtype]}>::infinity()"
            if is_float_dtype(dtype)
            else f"std::numeric_limits<{DTYPE_TO_CPP[dtype]}>::max()"
        )
    if is_welford_reduction(reduction_type):
        return f"Welford<{DTYPE_TO_CPP[dtype]}>()"
    raise AssertionError(reduction_type)


def reduction_acc_type(reduction_type, dtype):
    assert reduction_type not in {"argmin", "argmax"}
    scalar_type = DTYPE_TO_CPP[DTYPE_TO_COMPUTATION_DTYPE[dtype]]
    if is_welford_reduction(reduction_type):
        return f"Welford<{scalar_type}>"

    return scalar_type


def reduction_combine(reduction_type, var, next_value):
    if reduction_type == "sum":
        return f"{var} + {next_value}"
    if reduction_type == "prod":
        return f"{var} * {next_value}"
    if reduction_type == "xor_sum":
        return f"{var} ^ {next_value}"
    if reduction_type == "any":
        return f"{var} || {next_value}"
    if reduction_type in ("min", "max"):
        return f"{reduction_type}_propagate_nan({var}, {next_value})"
    if reduction_type == "welford_reduce":
        return f"welford_combine({var}, {next_value})"
    if reduction_type == "welford_combine":
        if isinstance(next_value, tuple):
            mean, m2, weight = next_value
        else:
            mean, m2, weight = reduction_project(reduction_type, next_value)
        return f"welford_combine({var}, {{{mean}, {m2}, {weight}}})"
    raise AssertionError(reduction_type)


def reduction_project(reduction_type, acc):
    if is_welford_reduction(reduction_type):
        return f"{acc}.mean", f"{acc}.m2", f"{acc}.weight"
    elif reduction_type in {"argmin", "argmax"}:
        return f"{acc}.index"
    return acc


def is_to_lowp_dtype(expr):
<<<<<<< HEAD
    to_exprs = ["cvt_fp32_to_lowp_fp", "c10::convert"]
    if any(to_expr in expr for to_expr in to_exprs):
        if "half" in expr:
            return torch.half
        if "bfloat16" in expr:
            return torch.bfloat16
    return None


def get_lowp_to_fp32_expr(lowp_var, src_dtype, kernel):
    if isinstance(kernel, CppVecKernel):
        return f"cvt_lowp_fp_to_fp32<{DTYPE_TO_CPP[src_dtype]}>({lowp_var})"
=======
    to_exprs = ["convert<half>", "convert<bfloat16>"]
    return any(to_expr in expr for to_expr in to_exprs)


def get_lowp_to_fp32_expr(lowp_var, kernel):
    if isinstance(kernel, CppVecKernel):
        return f"at::vec::convert<float>({lowp_var})"
>>>>>>> 22ba180e
    else:
        assert isinstance(kernel, CppKernel)
        return f"c10::convert<float>({lowp_var})"


index_value_name_counter = 1


def argmax_argmin_prefix(reduction_type, src_dtype, tmpvar):
    global index_value_name_counter
    num_threads = (
        "max_threads" if config.cpp.dynamic_threads else parallel_num_threads()
    )
    struct_name = f"IndexValue_{index_value_name_counter}"
    index_value_name_counter += 1

    # A small annoyance, due to it being a little cumbersome to just throw {} into strings
    prefix = [
        f"struct {struct_name} {{size_t index; {DTYPE_TO_CPP[src_dtype]} value;}};",
        f"{struct_name} {tmpvar}{{0, {reduction_init(reduction_type, src_dtype)}}};",
    ]
    local_init = [
        f"{struct_name} {tmpvar}_local{{0, {reduction_init(reduction_type, src_dtype)}}};",
    ]
    tmpvar_per_thd = f"{tmpvar}_arr[{num_threads}]"
    parallel_prefix = [
        f"{struct_name} {tmpvar_per_thd};",
    ]
    return prefix, parallel_prefix, local_init


@functools.lru_cache
def stride_at(index: sympy.Expr, var: sympy.Symbol):
    replacement = {var: var + 1}
    new_index = sympy_subs(index, replacement)  # type: ignore[arg-type]
    return sympy.simplify(new_index - index)


@functools.lru_cache
def simplify_index_in_vec_range(index: sympy.Expr, var: sympy.Expr, vec_length: int):
    """
    Simplifies the index expression within the range of a vectorized loop.
    Given a vectorized loop variable `var` in the range of a loop with `vec_length`,
    this function transforms the `index` into an equivalent form. It handles
    simplifications for cases where `var` can be expressed as `vec_length * a + b`,
    where `b` ranges from 0 to `vec_length - 1`. The function reduces occurrences
    of `FloorDiv` and `ModularIndexing` in the `index` with best-effort optimizations.

    NOTE:
    The simplified index expression is intended for analysis purposes only, not
    for code generation. It replaces `FloorDiv` and `ModularIndexing` with free variables
    which are not dependent on the loop variable `var` in the vectorized range. Check
    https://github.com/pytorch/pytorch/pull/117221#discussion_r1449746217 for more details.

    Examples:
    1. If `var` is `x3` and `vec_length` is 16, and `x3 = 16*a + b`, then
       `FloorDiv(x3, div)` or `ModularIndexing(x3, div, mod)` becomes a free variable
       when `div` is divisible by 16.
    2. `ModularIndexing(x3, 1, mod)` can be simplified to `x3 + c` where `c` is a free
       variable when `mod` is divisible by 16.
    """

    div_freevar_id = 0
    mod_freevar_id = 0

    def visit_indexing_div(divisor):
        nonlocal div_freevar_id
        result = FloorDiv(var, divisor)
        if sympy.gcd(divisor, vec_length) == vec_length:
            result = sympy.Symbol(f"{var}_div_c{div_freevar_id}")
            div_freevar_id += 1
        return result

    def visit_modular_indexing(divisor, modulus):
        nonlocal mod_freevar_id
        result = ModularIndexing(var, divisor, modulus)
        if sympy.gcd(divisor, vec_length) == vec_length:
            result = sympy.Symbol(f"{var}_mod_c{mod_freevar_id}")
            mod_freevar_id += 1
        elif divisor == 1 and sympy.gcd(modulus, vec_length) == vec_length:
            result = var + sympy.Symbol(f"{var}_mod_c{mod_freevar_id}")
            mod_freevar_id += 1
        return result

    original_index = index

    div = sympy.Wild("divisor")
    if index.has(FloorDiv):
        index = index.replace(FloorDiv(var, div), visit_indexing_div)

    mod = sympy.Wild("modulus")
    if index.has(ModularIndexing):
        index = index.replace(ModularIndexing(var, div, mod), visit_modular_indexing)

    index = sympy.simplify(index)
    if index != original_index:
        return simplify_index_in_vec_range(index, var, vec_length)

    return index


@functools.lru_cache
def stride_at_vec_range(index: sympy.Expr, var: sympy.Symbol, vec_length: int):
    index_vec_simplified = simplify_index_in_vec_range(index, var, vec_length)
    return stride_at(index_vec_simplified, var)


class OuterLoopFusedSchedulerNode(FusedSchedulerNode):
    @classmethod
    def fuse(  # type: ignore[override]
        cls, node1: BaseSchedulerNode, node2: BaseSchedulerNode, outer_loop_fusion_depth
    ):
        assert node1.scheduler is node2.scheduler
        assert all(
            type(node)
            in (
                OuterLoopFusedSchedulerNode,
                SchedulerNode,
                FusedSchedulerNode,
            )
            for node in (node1, node2)
        )
        if any(type(node) is OuterLoopFusedSchedulerNode for node in (node1, node2)):
            return cls(
                node1.scheduler,
                (
                    list(node1.get_outer_nodes())
                    if type(node1) is OuterLoopFusedSchedulerNode
                    else [
                        node1,
                    ]
                )
                + (
                    list(node2.get_outer_nodes())
                    if type(node2) is OuterLoopFusedSchedulerNode
                    else [
                        node2,
                    ]
                ),
                outer_loop_fusion_depth,
            )
        else:
            return cls(node1.scheduler, [node1, node2], outer_loop_fusion_depth)  # type: ignore[list-item]

    def __init__(
        self,
        scheduler: "Scheduler",
        outer_fused_nodes: List[Union[FusedSchedulerNode, SchedulerNode]],
        outer_loop_fusion_depth,
    ):
        self.outer_fused_nodes: List[
            Union[FusedSchedulerNode, SchedulerNode]
        ] = outer_fused_nodes
        self.outer_loop_fusion_depth = outer_loop_fusion_depth
        flatten_snodes = []
        for _node in self.outer_fused_nodes:
            assert isinstance(_node, (SchedulerNode, FusedSchedulerNode))
            flatten_snodes.extend(list(_node.get_nodes()))
        super().__init__(scheduler, flatten_snodes)  # type: ignore[arg-type]

    def get_outer_nodes(self):
        return self.outer_fused_nodes

    def check_outer_fusion_loop_level_attr(
        self, cpp_kernel_proxy_list, outer_loop_fusion_depth
    ):
        # This function ensures that the same tiling split is applied at each loop level within the outer loop fusion depth.
        # In the fusion stage, we only examine nodes with same vars and reduce.
        # However, for nodes with same vars and reduce, the loops may still have different tile splits.
        # For example (test_expr_vec_non_contiguous in test_cpu_repro.py):
        #   * buf0 tiling along the 2nd loop level, buf1 tiling along the 3rd loop level.
        # If the check failed, we should fall back to standard loop codegen.
        def _inner(
            left_loop_level: LoopLevel,
            right_loop_level: LoopLevel,
            loop_fusion_depth: int,
        ) -> bool:
            # Check if same loop level attr
            outer_loops_attr_compare_list = [
                "var",
                "size",
                "offset",
                "steps",
            ]
            if not (
                all(
                    getattr(left_loop_level, attr_compare)
                    == getattr(right_loop_level, attr_compare)
                    for attr_compare in outer_loops_attr_compare_list
                )
            ):
                return False

            assert loop_fusion_depth >= 1
            if (loop_fusion_depth := loop_fusion_depth - 1) > 0:
                # If the next loop level is expected to undergo outer loop fusion,
                # there should be no kernel present at the current loop level.
                assert (
                    left_loop_level.kernel is None and right_loop_level.kernel is None
                )
                # Check next loop level attr
                if any(
                    # Assume no main/tail loop split at any outer loop fusion depth
                    # Given no clear performance benefit for this complex case
                    len(loop_level.inner) != 1
                    for loop_level in [left_loop_level, right_loop_level]
                ) or not _inner(
                    left_loop_level.inner[0],
                    right_loop_level.inner[0],
                    loop_fusion_depth,
                ):
                    return False

            return True

        for idx in range(len(cpp_kernel_proxy_list) - 1):
            left_loop_nest = cpp_kernel_proxy_list[idx].loop_nest
            right_loop_nest = cpp_kernel_proxy_list[idx + 1].loop_nest
            if any(
                # Assume no main/tail loop split at any outer loop fusion depth
                len(loop_nest.root) != 1
                for loop_nest in [left_loop_nest, right_loop_nest]
            ) or not _inner(
                left_loop_nest.root[0], right_loop_nest.root[0], outer_loop_fusion_depth
            ):
                return False

        return True

    def merge_outer_fusion_kernels(
        self,
        cpp_kernel_proxy_list,
    ):
        loop_nest_list: List[LoopNestWithSplit] = [
            kernel.loop_nest for kernel in cpp_kernel_proxy_list
        ]
        metrics.cpp_outer_loop_fused_inner_counts.append(len(loop_nest_list))

        kernel_group = cpp_kernel_proxy_list[0].kernel_group

        def _merge_outer_fusion_loop_levels(
            loop_level_nested_list: List[List["LoopLevel"]],
            outer_loop_fusion_depth,
        ):
            assert outer_loop_fusion_depth >= 1
            # Assume no main/tail loop split at any outer loop fusion depth
            assert all(
                len(loop_level_list) == 1 for loop_level_list in loop_level_nested_list
            )
            if (outer_loop_fusion_depth := outer_loop_fusion_depth - 1) >= 1:
                # Further merge the next loop level
                next_loop_level_nested_list = [
                    loop_level_list[0].inner
                    for loop_level_list in loop_level_nested_list
                ]
                _merge_outer_fusion_loop_levels(
                    next_loop_level_nested_list,
                    outer_loop_fusion_depth,
                )
            else:
                outer_loop_fused_kernel = OuterLoopFusedKernel(kernel_group)
                loop_level_of_first_kernel = loop_level_nested_list[0][0]
                for kernel_idx in range(len(loop_level_nested_list)):
                    outer_loop_fused_kernel.inner.append(
                        deepcopy(loop_level_nested_list[kernel_idx][0]),
                    )
                loop_level_of_first_kernel.inner = []
                loop_level_of_first_kernel.kernel = outer_loop_fused_kernel

        # Merge the List[LoopNestWithSplit] from cpp_kernel_proxy_list
        # into cpp_kernel_proxy_list[0].loop_nest
        _merge_outer_fusion_loop_levels(
            [_loop_nest.root for _loop_nest in loop_nest_list],  # type: ignore[misc]
            self.outer_loop_fusion_depth,
        )
        return cpp_kernel_proxy_list[0]


class CppPrinter(ExprPrinter):
    def _print_Integer(self, expr):
        return f"{int(expr)}L"

    def _print_Where(self, expr):
        c = self.paren(self.doprint(expr.args[0]))
        p = self.paren(self.doprint(expr.args[1]))
        q = self.paren(self.doprint(expr.args[2]))
        return f"{c} ? {p} : {q}"

    def _print_ModularIndexing(self, expr):
        x, div, mod = expr.args
        x = self.paren(self.doprint(x))
        if div != 1:
            div = self.paren(self.doprint(div))
            if expr.is_integer:
                x = f"c10::div_floor_integer({x}, {div})"
            else:
                x = f"c10::div_floor_floating(static_cast<double>({x}), static_cast<double>({div}))"
        mod = self.paren(self.doprint(mod))
        return f"static_cast<{INDEX_TYPE}>({x}) % static_cast<{INDEX_TYPE}>({mod})"

    def _print_FloorDiv(self, expr):
        x, div = expr.args
        x = self.paren(self.doprint(x))
        div = self.paren(self.doprint(div))
        if expr.is_integer:
            return f"c10::div_floor_integer({x}, {div})"
        return f"c10::div_floor_floating(static_cast<double>({x}), static_cast<double>({div}))"

    def _print_floor(self, expr):
        assert len(expr.args) == 1
        r = f"std::floor({self._print(expr.args[0])})"
        return f"static_cast<{INDEX_TYPE}>({r})" if expr.is_integer else r

    def _print_Trunc(self, expr):
        assert len(expr.args) == 1
        r = f"std::trunc({self._print(expr.args[0])})"
        return f"static_cast<{INDEX_TYPE}>({r})" if expr.is_integer else r

    def _print_Pow(self, expr):
        # Uses float constants to perform FP div
        base, exp = expr.args
        base = self._print(base)

        if exp == 0.5 or exp == -0.5:
            return f"std::sqrt({base})" if exp == 0.5 else f"1.0/std::sqrt({base})"
        assert exp.is_integer
        exp = int(exp)
        if exp > 0:
            r = "*".join([self.paren(base)] * exp)
        elif exp < 0:
            r = "1.0/" + self.paren("*".join([self.paren(base)] * abs(exp)))
        else:  # exp == 0
            r = "1.0"

        return f"static_cast<{INDEX_TYPE}>({r})" if expr.is_integer else r

    def _print_Rational(self, expr):
        # Uses float constants to perform FP div
        if expr.q == 1:
            r = f"{expr.p}"
        else:
            r = f"{expr.p}.0/{expr.q}.0"
        return f"static_cast<{INDEX_TYPE}>({r})" if expr.is_integer else r

    def _print_ceiling(self, expr):
        assert len(expr.args) == 1
        r = f"std::ceil({self._print(expr.args[0])})"
        return f"static_cast<{INDEX_TYPE}>({r})" if expr.is_integer else r

    def _print_Min(self, expr):
        args = [self._print(a) for a in expr.args]
        if len(args) == 2:
            return f"std::min({args[0]}, {args[1]})"
        else:
            # Initializer list overload
            il = "{" + ", ".join(args) + "}"
            return f"std::min({il})"

    def _print_Max(self, expr):
        args = [self._print(a) for a in expr.args]
        if len(args) == 2:
            return f"std::max({args[0]}, {args[1]})"
        else:
            # Initializer list overload
            il = "{" + ", ".join(args) + "}"
            return f"std::max({il})"

    def _print_Abs(self, expr):
        assert len(expr.args) == 1
        return f"std::abs({self._print(expr.args[0])})"

    def _print_OpaqueUnaryFn_cos(self, expr):
        assert len(expr.args) == 1
        return f"std::cos({self._print(expr.args[0])})"

    def _print_OpaqueUnaryFn_cosh(self, expr):
        assert len(expr.args) == 1
        return f"std::cosh({self._print(expr.args[0])})"

    def _print_OpaqueUnaryFn_acos(self, expr):
        assert len(expr.args) == 1
        return f"std::acos({self._print(expr.args[0])})"

    def _print_OpaqueUnaryFn_sin(self, expr):
        assert len(expr.args) == 1
        return f"std::sin({self._print(expr.args[0])})"

    def _print_OpaqueUnaryFn_sinh(self, expr):
        assert len(expr.args) == 1
        return f"std::sinh({self._print(expr.args[0])})"

    def _print_OpaqueUnaryFn_asin(self, expr):
        assert len(expr.args) == 1
        return f"std::asin({self._print(expr.args[0])})"

    def _print_OpaqueUnaryFn_tan(self, expr):
        assert len(expr.args) == 1
        return f"std::tan({self._print(expr.args[0])})"

    def _print_OpaqueUnaryFn_tanh(self, expr):
        assert len(expr.args) == 1
        return f"std::tanh({self._print(expr.args[0])})"

    def _print_OpaqueUnaryFn_atan(self, expr):
        assert len(expr.args) == 1
        return f"std::atan({self._print(expr.args[0])})"

    def _print_OpaqueUnaryFn_sqrt(self, expr):
        return f"std::sqrt({self._print(expr.args[0])})"

    def _print_Round(self, expr):
        assert len(expr.args) == 1
        return f"std::lrint({self._print(expr.args[0])})"

    def _print_RoundDecimal(self, expr):
        assert len(expr.args) == 2
        number, ndigits = expr.args
        if number.is_integer:
            # ndigits < 0 should have been filtered by the sympy function
            assert ndigits < 0
            raise ValueError(
                f"For integer inputs, only non-negative ndigits are currently supported, but got {ndigits}."
            )
        return f"static_cast<double>(std::nearbyint(1e{ndigits} * {self.paren(self._print(number))}) * 1e{-ndigits})"

    def _print_BooleanTrue(self, expr):
        return "true"

    def _print_BooleanFalse(self, expr):
        return "false"


# A function to print, useful for printing sympy symbols.
cexpr = CppPrinter().doprint


def cexpr_index(index):
    return f"static_cast<{INDEX_TYPE}>({cexpr(index)})"


class RecordOptimizationContext:
    def __init__(self, func_name: str = ""):
        self.func_name = func_name
        self.current_node: Optional[torch.fx.Node] = None
        self.opt_ctx: Optional[OptimizationContext] = None

    def __enter__(self):
        assert V.interpreter
        assert V.interpreter.current_node

        self.current_node = V.interpreter.current_node
        assert self.current_node is not None
        if OptimizationContext.key in self.current_node.meta:
            self.opt_ctx = self.current_node.meta[OptimizationContext.key]
        else:
            self.opt_ctx = OptimizationContext()
        assert self.opt_ctx is not None
        self.opt_ctx.ops_name = self.func_name
        return self

    def __exit__(self, exc_type, exc_val, exc_tb):
        assert self.current_node
        assert self.opt_ctx
        self.current_node.meta[OptimizationContext.key] = self.opt_ctx

    def get_opt_ctx(self):
        return self.opt_ctx

    def get_fx_node(self):
        assert self.current_node
        return self.current_node


def get_opt_ctx(node: torch.fx.Node) -> OptimizationContext:
    return node.meta.get(OptimizationContext.key, None)


def get_current_node_opt_ctx() -> OptimizationContext:
    assert V.interpreter.current_node
    return get_opt_ctx(V.interpreter.current_node)


class CppCSEVariable(CSEVariable):
    def __init__(self, name, bounds: ValueRanges[Any]):
        super().__init__(name, bounds)
        self.is_vec = False
        self.dtype: Optional[torch.dtype] = None
        self.dependent_itervars: Set[sympy.Symbol] = set()

    def __repr__(self):
        return (
            f"CppCSEVariable(name: {self.name}, bounds: {self.bounds}, is_vec: {self.is_vec}, dtype: {self.dtype}, "
            f"dependent_itervars: {self.dependent_itervars})"
        )

    def update_on_args(self, name, args, kwargs):
        if name == "load":
            # args[1] is index
            self._set_dependent_itervars(args[1])
        else:
            # propagate relevant itervars and is_vec from args
            self.dependent_itervars.update(
                *[
                    arg.dependent_itervars
                    for arg in args
                    if isinstance(arg, CppCSEVariable)
                ]
            )
            if name == "index_expr":
                self._set_dependent_itervars(args[0])
            if any(arg.is_vec for arg in args if isinstance(arg, CppCSEVariable)):
                self.is_vec = True
        # NOTE [dtype of CppCSEVariable]
        # Deciding dtype according to the current optimization context is not
        # always accurate since the dtypes are initialized during dtype propagation
        # at the beginning of the codegen. It is possible that some ops are invoked
        # during the codegen of the current op and take different dtypes from the
        # current op.
        # TODO(jgong5): A more accurate way of deciding the dtype of the variables is to
        # propagate the dtypes here inside `update_on_args`.
        if (
            hasattr(V.interpreter, "current_node")
            and get_current_node_opt_ctx() is not None
        ):
            self.dtype = get_current_node_opt_ctx().dtype

        if name in BIN_CMP_OPS:
            self.dtype = torch.bool

    def _set_dependent_itervars(self, index: sympy.Expr):
        """
        Set the relevant itervars for this variable based on the `index` expression.
        This includes the itervars directly used in the `index` as well as relevant itervars
        of other cse variables used in the `index`.
        """
        for s in index.free_symbols:
            if s in V.kernel.itervars:
                self.dependent_itervars.add(s)  # type: ignore[arg-type]
            elif s.name in V.kernel.cse.varname_map:  # type: ignore[attr-defined]
                self.dependent_itervars.update(
                    V.kernel.cse.varname_map[s.name].dependent_itervars  # type: ignore[attr-defined]
                )

    def depends_on(self, itervar: sympy.Symbol):
        return itervar in self.dependent_itervars


class CppOverrides(OpOverrides):
    """Map element-wise ops to C++"""

    @staticmethod
    def add(a, b):
        return f"decltype({a})({a} + {b})"

    @staticmethod
    def sub(a, b):
        return f"decltype({a})({a} - {b})"

    @staticmethod
    def mul(a, b):
        return f"decltype({a})({a} * {b})"

    @staticmethod
    def to_dtype(x, dtype, src_dtype=None):
        assert dtype in DTYPE_TO_CPP, f"{dtype} missing from {__name__}.DTYPE_TO_CPP"
        return f"c10::convert<{DTYPE_TO_CPP[dtype]}>({x})"

    @staticmethod
    def to_dtype_bitcast(x, dtype, src_dtype):
        assert dtype in DTYPE_TO_CPP, f"{dtype} missing from {__name__}.DTYPE_TO_CPP"
        if src_dtype in (torch.float16, torch.bfloat16):
            # c10::bit_cast requires the source and target have the bitwidth.
            # Because the input tensor's dtype could be promoted, e.g. from float16 to
            # float, we have to cast the tensor to its original source dtype before
            # invoking bit_cast. We also need to convert the bit-casted tensor
            # back to float to make sure we keep using higher precision values
            # for the rest of the computation.
            cast_x = f"c10::convert<{DTYPE_TO_CPP[src_dtype]}>({x})"
            cast_x = f"c10::bit_cast<{DTYPE_TO_CPP[dtype]}>({cast_x})"
            return f"c10::convert<{DTYPE_TO_CPP[torch.float32]}>({cast_x})"
        else:
            return f"c10::bit_cast<{DTYPE_TO_CPP[dtype]}>({x})"

    @staticmethod
    def abs(x):
        return f"std::abs({x})"

    @staticmethod
    def sin(x):
        return f"std::sin({x})"

    @staticmethod
    def cos(x):
        return f"std::cos({x})"

    @staticmethod
    def neg(x):
        return f"decltype({x})(-{x})"

    @staticmethod
    def exp(x):
        # return f"Sleef_expf_u10({x})"
        return f"std::exp({x})"

    @staticmethod
    def exp2(x):
        return f"std::exp2({x})"

    @staticmethod
    def expm1(x):
        return f"std::expm1({x})"

    @staticmethod
    def erf(x):
        return f"std::erf({x})"

    @staticmethod
    def erfc(x):
        return f"std::erfc({x})"

    @staticmethod
    def erfinv(x):
        return f"calc_erfinv({x})"

    @staticmethod
    def sqrt(x):
        return f"std::sqrt({x})"

    @staticmethod
    def rsqrt(x):
        return f"1 / std::sqrt({x})"

    @staticmethod
    def log1p(x):
        bug = config.cpp.inject_log1p_bug_TESTING_ONLY
        if bug == "accuracy":
            return f"{x} + decltype({x})(1)"
        elif bug is None:
            return f"std::log1p({x})"
        else:
            raise AssertionError(
                f"unrecognized config cpp.inject_log1p_bug_TESTING_ONLY = {bug!r}"
            )

    @staticmethod
    def tan(x):
        return f"std::tan({x})"

    @staticmethod
    def tanh(x):
        return f"std::tanh({x})"

    @staticmethod
    def signbit(x):
        return f"std::signbit({x})"

    @staticmethod
    def pow(a, b):
        return f"std::pow({a}, {b})"

    @staticmethod
    def log(x):
        return f"std::log({x})"

    @staticmethod
    def round(x):
        return f"std::nearbyint({x})"

    @staticmethod
    def floor(x):
        return f"std::floor({x})"

    @staticmethod
    def floordiv(a, b):
        # a and b are integer type
        quot = f"{a} / {b}"
        rem = f"{a} % {b}"
        return f"(({a} < 0) != ({b} < 0) ? ({rem} != 0 ? {quot} - 1 : {quot}) : {quot})"

    @staticmethod
    def ceil(x):
        return f"std::ceil({x})"

    @staticmethod
    def trunc(x):
        return f"std::trunc({x})"

    @staticmethod
    def truncdiv(a, b):
        # a and b are integer type
        return f"{a} / {b}"

    @staticmethod
    def fmod(a, b):
        return f"std::fmod({a}, {b})"

    @staticmethod
    def isinf(x):
        return f"std::isinf({x})"

    @staticmethod
    def isnan(x):
        return f"std::isnan({x})"

    @staticmethod
    def lgamma(x):
        return f"std::lgamma({x})"

    @staticmethod
    def acos(x):
        return f"std::acos({x})"

    @staticmethod
    def acosh(x):
        return f"std::acosh({x})"

    @staticmethod
    def cosh(x):
        return f"std::cosh({x})"

    @staticmethod
    def sinh(x):
        return f"std::sinh({x})"

    @staticmethod
    def asin(x):
        return f"std::asin({x})"

    @staticmethod
    def asinh(x):
        return f"std::asinh({x})"

    @staticmethod
    def atan2(x, y):
        return f"std::atan2({x}, {y})"

    @staticmethod
    def atan(x):
        return f"std::atan({x})"

    @staticmethod
    def atanh(x):
        return f"std::atanh({x})"

    @staticmethod
    def copysign(x, y):
        return f"std::copysign({x}, {y})"

    @staticmethod
    def frexp(x):
        cache_keys = f"frexp({x})[0]", f"frexp({x})[1]"
        if all(cache_key in V.kernel.cse.cache for cache_key in cache_keys):
            return tuple(V.kernel.cse.cache[cache_key] for cache_key in cache_keys)

        code = BracesBuffer()
        exponent = V.kernel.cse.newvar()
        mantissa = V.kernel.cse.newvar()
        code.writeline(f"int32_t {exponent};")
        code.writeline(f"auto {mantissa} = std::frexp({x}, &{exponent});")
        V.kernel.compute.splice(code)
        cse_vars = (mantissa, exponent)
        for cache_key, cse_var in zip(cache_keys, cse_vars):
            V.kernel.cse.cache[cache_key] = cse_var
        return mantissa, exponent

    @staticmethod
    def hypot(x, y):
        return f"std::hypot({x}, {y})"

    @staticmethod
    def log10(x):
        return f"std::log10({x})"

    @staticmethod
    def log2(x):
        return f"std::log2({x})"

    @staticmethod
    def nextafter(x, y):
        return f"std::nextafter({x}, {y})"

    @staticmethod
    def relu(x):
        bug = config.cpp.inject_relu_bug_TESTING_ONLY
        if bug == "compile_error":
            return "compile error!"
        elif bug == "runtime_error":
            return f"{x}; throw 1"
        elif bug == "accuracy":
            return f"{x} + decltype({x})(1)"
        elif bug is None:
            return f"std::max({x}, decltype({x})(0))"
        else:
            raise AssertionError(
                f"unrecognized config cpp.inject_relu_bug_TESTING_ONLY = {bug!r}"
            )

    @staticmethod
    def minimum(a, b):
        return f"min_propagate_nan({a}, {b})"

    @staticmethod
    def maximum(a, b):
        return f"max_propagate_nan({a}, {b})"

    @staticmethod
    def where(a, b, c):
        return f"{a} ? {b} : {c}"

    @staticmethod
    def mod(a, b):
        return f"mod({a}, {b})"

    @staticmethod
    def constant(val, dtype):
        opt_ctx: OptimizationContext = get_current_node_opt_ctx()
        assert opt_ctx and opt_ctx.dtype is not None
        dtype = opt_ctx.dtype
        if dtype in DTYPE_LOWP_FP:
            # Since load promotes all half-precision inputs to float, constants
            # must be promoted as well
            dtype = torch.float32
        return value_to_cpp(val, DTYPE_TO_CPP[dtype])

    @staticmethod
    def index_expr(expr, dtype):
        opt_ctx: OptimizationContext = get_current_node_opt_ctx()
        assert opt_ctx and opt_ctx.dtype is not None
        dtype = opt_ctx.dtype
        return ops.to_dtype(cexpr(V.kernel.rename_indexing(expr)), dtype)

    @staticmethod
    def masked(mask, body, other):
        code = BracesBuffer()

        # Write masked operation into a lambda
        body_var = V.kernel.cse.newvar()
        code.writeline(f"auto {body_var} = [&]")
        with V.kernel.swap_buffers(code), code.indent():
            result = body()
            code.writeline(f"return {result};")
        code.writeline(";")
        V.kernel.compute.splice(code)

        # Use the lambda's return type as the type of other
        other_code = value_to_cpp(other, f"decltype({body_var}())")
        return f"{mask} ? {body_var}() : {other_code}"

    @staticmethod
    def logical_and(a, b):
        return f"{a} && {b}"

    @staticmethod
    def logical_not(a):
        return f"!{a}"

    @staticmethod
    def logical_or(a, b):
        return f"{a} || {b}"

    @staticmethod
    def logical_xor(a, b):
        return f"{a} != {b}"

    @staticmethod
    def bitwise_and(a, b):
        return f"decltype({a})({a} & {b})"

    @staticmethod
    def bitwise_not(a):
        return f"decltype({a})(~{a})"

    @staticmethod
    def bitwise_or(a, b):
        return f"decltype({a})({a} | {b})"

    @staticmethod
    def bitwise_xor(a, b):
        return f"decltype({a})({a} ^ {b})"

    @staticmethod
    def bitwise_left_shift(a, b):
        return f"decltype({a})({a} << {b})"

    @staticmethod
    def bitwise_right_shift(a, b):
        return f"decltype({a})({a} >> {b})"

    @staticmethod
    def rand(seed: sympy.Expr, offset: sympy.Expr):
        return f"normalized_rand_cpu({seed}, {offset})"

    @staticmethod
    def randn(seed: sympy.Expr, offset: sympy.Expr):
        return f"randn_cpu({seed}, {offset})"

    @staticmethod
    def randint64(seed: sympy.Expr, offset: sympy.Expr, low, high):
        return f"randint64_cpu({seed}, {offset}, {low}, {high})"

    @staticmethod
    def sigmoid(x):
        return f"decltype({x})(1) / (decltype({x})(1) + std::exp(-{x}))"

    @staticmethod
    def sign(x):
        code = BracesBuffer()
        scalar_zero = f"decltype({x})(0)"
        scalar_one = f"decltype({x})(1)"
        code.writeline("[&]()")
        with code.indent():
            code.writeline(f"auto left = {x} > 0 ? {scalar_one} : {scalar_zero};")
            code.writeline(f"auto right = {x} < 0 ? {scalar_one} : {scalar_zero};")
            code.writeline("return left - right;")
        code.writeline("()")
        return code


CppOverrides._initialize_pointwise_overrides("cpp")


class CppVecOverrides(CppOverrides):
    """Map element-wise ops to aten vectorization C++"""

    def __new__(cls, *args, **kargs):
        self = super().__new__(cls)

        def wrap(func):
            # `CppVecKernel` generates both scalar ops and vector ops according to
            # whether the inputs are scalars or vectors while all ops in `CppVecOverrides`
            # (except for some ops explained below) assume the inputs are vectors. We wrap the ops in
            # `CppVecOverrides` to broadcast scalar inputs to vectors if needed or fallback to
            # `CppOverrides` when all inputs are scalars.
            #
            # Notes on ops handled separately in their own functions:
            # `ops.masked`:
            #     needs recursive handling of masked body.
            # `ops.index_expr`:
            #     needs to further analyze the dependency of the index expression on
            #     the tiling itervar.
            def wrapper(*args, **kwargs):
                scalars = [
                    arg
                    for arg in args
                    if isinstance(arg, (int, sympy.Expr))
                    or (isinstance(arg, CppCSEVariable) and not arg.is_vec)
                ]
                vectors = [
                    arg
                    for arg in args
                    if isinstance(arg, CppCSEVariable) and arg.is_vec
                ]
                new_args = list(args)
                if scalars and vectors:
                    # broadcast scalar args to vector if needed
                    new_args = []
                    vec_dtype = vectors[0].dtype
                    for arg in args:
                        if isinstance(arg, (int, sympy.Expr)):
                            arg_dtype = torch.int64
                            opt_ctx: OptimizationContext = get_current_node_opt_ctx()
                            assert opt_ctx
                            if opt_ctx.dtype is not None:
                                arg_dtype = opt_ctx.dtype
                            if isinstance(arg, sympy.Expr) and not arg.is_number:
                                arg = ops.index_expr(arg, arg_dtype)
                            else:
                                arg = ops.constant(arg, arg_dtype)
                            arg = arg.value if isinstance(arg, OpsValue) else arg
                        if isinstance(arg, CppCSEVariable) and not arg.is_vec:
                            assert isinstance(V.kernel, CppVecKernel)
                            # align scalar data type to the vector for binary ops
                            if len(args) == 2 and arg.dtype != vec_dtype:
                                arg = ops.to_dtype(arg, vec_dtype)
                                arg = arg.value if isinstance(arg, OpsValue) else arg
                                # See NOTE [dtype of CppCSEVariable]: we have to fix arg.dtype since
                                # the dtype from optimization context could be wrong.
                                assert isinstance(arg, CppCSEVariable)
                                arg.dtype = vec_dtype
                            new_arg = V.kernel.broadcast(arg)
                            new_args.append(new_arg)
                        else:
                            new_args.append(arg)
                if vectors:
                    return func(*new_args, **kwargs)
                else:
                    # fallback to scalar ops
                    scalar_ops = super(CppVecOverrides, self)
                    scalar_func = getattr(
                        scalar_ops, func.__name__, scalar_ops.__getattr__(func.__name__)  # type: ignore[attr-defined]
                    )
                    assert scalar_func is not None
                    return scalar_func(*args, **kwargs)

            return wrapper

        for name, method in vars(CppVecOverrides).items():
            if getattr(method, "__class__", None) == staticmethod and name not in [
                "masked",
                "index_expr",
            ]:
                setattr(self, name, wrap(method.__func__))
        return self

    @staticmethod
    def add(a, b):
        return f"{a} + {b}"

    @staticmethod
    def sub(a, b):
        return f"{a} - {b}"

    @staticmethod
    def mul(a, b):
        return f"{a} * {b}"

    @staticmethod
    def truediv(a, b):
        return f"{a} / {b}"

    @staticmethod
    def abs(x):
        return f"{x}.abs()"

    @staticmethod
    def sin(x):
        return f"{x}.sin()"

    @staticmethod
    def cos(x):
        return f"{x}.cos()"

    @staticmethod
    def exp(x):
        return f"{x}.exp()"

    @staticmethod
    def exp2(x):
        return f"{x}.exp2()"

    @staticmethod
    def expm1(x):
        # decompose for a better performance
        vec_one = f"decltype({x})(1)"
        return f"{x}.exp() - {vec_one}"

    @staticmethod
    def erf(x):
        return f"{x}.erf()"

    @staticmethod
    def erfc(x):
        return f"{x}.erfc()"

    @staticmethod
    def erfinv(x):
        return f"{x}.erfinv()"

    @staticmethod
    def sqrt(x):
        return f"{x}.sqrt()"

    @staticmethod
    def eq(x, y):
        assert isinstance(V.kernel, CppVecKernel)
        assert isinstance(x, CppCSEVariable)
        assert x.dtype is not None
        return f"{V.kernel._get_mask_type(x.dtype)}({x} == {y})"

    @staticmethod
    def ne(x, y):
        assert isinstance(V.kernel, CppVecKernel)
        assert isinstance(x, CppCSEVariable)
        assert x.dtype is not None
        return f"{V.kernel._get_mask_type(x.dtype)}({x} != {y})"

    @staticmethod
    def lt(x, y):
        assert isinstance(V.kernel, CppVecKernel)
        assert isinstance(x, CppCSEVariable)
        assert x.dtype is not None
        return f"{V.kernel._get_mask_type(x.dtype)}({x} < {y})"

    @staticmethod
    def gt(x, y):
        assert isinstance(V.kernel, CppVecKernel)
        assert isinstance(x, CppCSEVariable)
        assert x.dtype is not None
        return f"{V.kernel._get_mask_type(x.dtype)}({x} > {y})"

    @staticmethod
    def le(x, y):
        assert isinstance(V.kernel, CppVecKernel)
        assert isinstance(x, CppCSEVariable)
        assert x.dtype is not None
        return f"{V.kernel._get_mask_type(x.dtype)}({x} <= {y})"

    @staticmethod
    def ge(x, y):
        assert isinstance(V.kernel, CppVecKernel)
        assert isinstance(x, CppCSEVariable)
        assert x.dtype is not None
        return f"{V.kernel._get_mask_type(x.dtype)}({x} >= {y})"

    @staticmethod
    def and_(x, y):
        return f"{x} & {y}"

    @staticmethod
    def rsqrt(x):
        return f"{x}.rsqrt()"

    @staticmethod
    def pow(a, b):
        return f"{a}.pow({b})"

    @staticmethod
    def log(x):
        return f"{x}.log()"

    @staticmethod
    def round(x):
        return f"{x}.round()"

    @staticmethod
    def floor(x):
        return f"{x}.floor()"

    @staticmethod
    def ceil(x):
        return f"{x}.ceil()"

    @staticmethod
    def trunc(x):
        return f"{x}.trunc()"

    @staticmethod
    def fmod(a, b):
        return f"{a}.fmod({b})"

    @staticmethod
    def lgamma(x):
        return f"{x}.lgamma()"

    @staticmethod
    def logical_and(a, b):
        return f"{a} & {b}"

    @staticmethod
    def logical_not(a):
        return f"~{a}"

    @staticmethod
    def logical_or(a, b):
        return f"{a} | {b}"

    @staticmethod
    def logical_xor(a, b):
        return f"{a} ^ {b}"

    @staticmethod
    def tan(a):
        return f"{a}.tan()"

    @staticmethod
    def tanh(a):
        vec_one = f"decltype({a})(1)"
        vec_two = f"decltype({a})(2)"
        vec_minus_two = f"decltype({a})(-2)"
        return f"{vec_two} / ({vec_one} + ({vec_minus_two} * {a}).exp()) - {vec_one}"

    @staticmethod
    def reciprocal(a):
        return f"{a}.reciprocal()"

    @staticmethod
    def atan(x):
        return f"{x}.atan()"

    @staticmethod
    def acos(x):
        return f"{x}.acos()"

    @staticmethod
    def asin(x):
        return f"{x}.asin()"

    @staticmethod
    def cosh(x):
        return f"{x}.cosh()"

    @staticmethod
    def sinh(x):
        return f"{x}.sinh()"

    @staticmethod
    def log10(x):
        return f"{x}.log10()"

    @staticmethod
    def log2(x):
        return f"{x}.log2()"

    @staticmethod
    def nextafter(x):
        return f"{x}.nextafter()"

    @staticmethod
    def copysign(a, b):
        return f"{a}.copysign({b})"

    @staticmethod
    def atan2(a, b):
        return f"{a}.atan2({b})"

    @staticmethod
    def hypot(a, b):
        return f"{a}.hypot({b})"

    @staticmethod
    def atanh(x):
        # For real x, atanh(x) = 1/2 * log((1+x)/(1-x))
        vec_one = f"decltype({x})(1)"
        vec_one_half = f"decltype({x})(0.5)"
        return f"{vec_one_half} * (({vec_one} + {x})/({vec_one} - {x})).log()"

    @staticmethod
    def asinh(x):
        # For real x, asinh(x) = log(x + sqrt(1 + x**2))
        vec_one = f"decltype({x})(1)"
        return f"({x} + ({vec_one} + {x}*{x}).sqrt()).log()"

    @staticmethod
    def acosh(x):
        return f"{x}.acosh()"

    @staticmethod
    def relu(x):
        bug = config.cpp.inject_relu_bug_TESTING_ONLY
        if bug == "compile_error":
            return "compile error!"
        elif bug == "runtime_error":
            return f"{x}; throw 1"
        elif bug == "accuracy":
            return f"{x} + decltype({x})(1)"
        elif bug is None:
            return f"at::vec::clamp_min({x}, decltype({x})(0))"
        else:
            raise AssertionError(
                f"unrecognized config cpp.inject_relu_bug_TESTING_ONLY = {bug!r}"
            )

    # TODO: this seems to be dead
    @staticmethod
    def sigmoid(x):
        return f"decltype({x})(1)/(decltype({x})(1) + {x}.neg().exp())"

    @staticmethod
    def neg(x):
        return f"{x}.neg()"

    @staticmethod
    def floordiv(a, b):
        # a and b are integer type
        _t = f"decltype({a})"
        quot = f"{a} / {b}"
        has_rem = f"({a} % {b} != {_t}(0))"
        is_neg = f"(({a} < {_t}(0)) != ({b} < {_t}(0)))"
        return f"{_t}::blendv({quot}, {quot} - {_t}(1), {has_rem} & {is_neg})"

    @staticmethod
    def truncdiv(a, b):
        # a and b are integer type
        return f"{a} / {b}"

    @staticmethod
    def minimum(a, b):
        return f"at::vec::minimum({a}, {b})"

    @staticmethod
    def maximum(a, b):
        return f"at::vec::maximum({a}, {b})"

    @staticmethod
    def square(a):
        return f"{a} * {a}"

    @staticmethod
    def where(a, b, c):
        assert isinstance(V.kernel, CppVecKernel)
        return f"decltype({b})::blendv({c}, {b}, {V.kernel._get_mask_cast(a, b.dtype)})"

    @staticmethod
    def sign(x):
        code = BracesBuffer()
        vec_zero = f"decltype({x})(0)"
        vec_one = f"decltype({x})(1)"
        blendv_l = f"decltype({x})::blendv({vec_zero}, {vec_one}, {vec_zero} < {x})"
        blendv_r = f"decltype({x})::blendv({vec_zero}, {vec_one}, {x} < {vec_zero})"
        code.writeline("[&]()")
        with code.indent():
            code.writeline(f"auto left = {blendv_l};")
            code.writeline(f"auto right = {blendv_r};")
            code.writeline("return left - right;")
        code.writeline("()")
        return code

    @staticmethod
    def to_dtype(x, dtype, src_dtype=None):
        assert dtype in [
            torch.bool,
            torch.float,
            torch.bfloat16,
            torch.float16,
            torch.uint8,
            torch.int8,
            torch.int32,
            torch.int64,
        ], f"{__name__} does not support {dtype}"
        node: torch.fx.Node = V.interpreter.current_node
        assert node and isinstance(node, torch.fx.Node)
        opt_ctx_x = get_opt_ctx(node.args[1])
        assert opt_ctx_x
        assert opt_ctx_x.dtype is not None
        assert isinstance(V.kernel, CppVecKernel)
        src_dtype = opt_ctx_x.dtype
        src_cpp_type = DTYPE_TO_CPP[src_dtype]
        src_num_vectors = V.kernel._get_num_vectors(src_dtype)
        dst_cpp_type = DTYPE_TO_CPP[dtype]
        dst_num_vectors = V.kernel._get_num_vectors(dtype)
        if src_dtype != torch.bool and dtype == torch.bool:
            return f"{V.kernel._get_mask_type(src_dtype)}::from<{src_cpp_type},{src_num_vectors}>({x})"
        if opt_ctx_x.dtype == torch.bool and dtype != torch.bool:
            return f"{x}.to<{dst_cpp_type},{dst_num_vectors}>()"
        if src_dtype != dtype:
            if src_num_vectors == dst_num_vectors == 1:
                return f"at::vec::convert<{dst_cpp_type}>({x})"
            else:
                return f"at::vec::convert<{dst_cpp_type},{dst_num_vectors},{src_cpp_type},{src_num_vectors}>({x})"
        return f"({x})"

    @staticmethod
    def log1p(x):
        bug = config.cpp.inject_log1p_bug_TESTING_ONLY
        if bug == "accuracy":
            return f"{x} + decltype({x})(1)"
        elif bug is None:
            return f"{x}.log1p()"
        else:
            raise AssertionError(
                f"unrecognized config cpp.inject_log1p_bug_TESTING_ONLY = {bug!r}"
            )

    @staticmethod
    def masked(mask, body, other):
        assert isinstance(V.kernel, CppVecKernel)
        code = BracesBuffer()
        var = V.kernel.cse.newvar()
        with V.kernel.masked(mask) as new_mask:
            code.writeline(f"auto {var} = [&]")
            with V.kernel.swap_buffers(code), code.indent():
                result = body()
                code.writeline(f"return {result};")
        code.writeline(";")
        V.kernel.compute.splice(code)

        dtype = result.dtype
        body_code = f"{var}()"
        body_code_vec = (
            body_code
            if result.is_vec
            else f"{V.kernel._get_vec_type(dtype)}({body_code})"
        )
        other_code = value_to_cpp(other, DTYPE_TO_CPP[dtype])
        other_code_vec = f"{V.kernel._get_vec_type(dtype)}({other_code})"
        assert isinstance(new_mask, CppCSEVariable), new_mask
<<<<<<< HEAD
        if new_mask.is_vec or result.is_vec:
            if result.dtype != torch.float:
                raise CppVecUnsupportedError(
                    "masked with non-float tensor is not supported in vectorized codegen"
                )
=======
        if new_mask.is_vec:
>>>>>>> 22ba180e
            type = f"decltype({body_code_vec})"
            code = BracesBuffer()
            code.writeline("[&]")
            with V.kernel.swap_buffers(code), code.indent():
                code.writeline(f"if ({new_mask}.all_zero())")
                with code.indent():
                    code.writeline(f"return {other_code_vec};")
                code.writeline("else")
                with code.indent():
                    code.writeline(
                        f"return {type}::blendv({other_code_vec}, {body_code_vec}, {V.kernel._get_mask_cast(new_mask, dtype)});"
                    )
            code.writeline("()")
            csevar = V.kernel.cse.generate(
                V.kernel.compute,
                code,
            )
        elif result.is_vec:
            csevar = V.kernel.cse.generate(
                V.kernel.compute, f"{mask} ? {body_code_vec} : {other_code_vec}"
            )
        else:
            csevar = V.kernel.cse.generate(
                V.kernel.compute, f"{mask} ? {body_code} : {other_code}"
            )
        # `result` is explicitly added to the args for correct propagation
        # of relevant itervars and vectorization status.
        csevar.update_on_args("masked", (mask, body, other, result), {})
        return csevar

    @staticmethod
    def index_expr(expr, dtype):
        opt_ctx: OptimizationContext = get_current_node_opt_ctx()
        assert opt_ctx and opt_ctx.dtype is not None
        dtype = opt_ctx.dtype
        assert isinstance(V.kernel, CppVecKernel)
        index = V.kernel.rename_indexing(expr)
        tiling_var = V.kernel.itervars[V.kernel.tiling_idx]
        stride = V.kernel._try_get_const_stride(index, tiling_var)
        if stride == 0:
            return CppOverrides.index_expr(expr, dtype)
        elif stride is not None:
            value = ops.to_dtype(cexpr(index), dtype)
            if isinstance(value, OpsValue):
                value = value.value
            csevar = V.kernel.arange(value, stride)
        else:
            csevar = V.kernel._load_or_store_non_contiguous(  # type: ignore[assignment]
                None, index, dtype, V.kernel.compute
            )
        csevar.update_on_args("index_expr", (expr, dtype), {})
        return csevar


CppVecOverrides._initialize_pointwise_overrides("cppvec")


class CppTile2DOverrides(CppVecOverrides):
    @staticmethod
    def index_expr(expr, dtype):
        assert isinstance(V.kernel, CppTile2DKernel)
        expr = V.kernel.transform_indexing(expr)
        return CppVecOverrides.index_expr(expr, dtype)


class CppKernel(Kernel):
    overrides = CppOverrides  # type: ignore[assignment]
    sexpr = cexpr
    newvar_prefix = "auto "
    suffix = ";"

    def __init__(self, args, num_threads):
        super().__init__(args)
        self.call_ranges: Optional[Tuple[sympy.Expr, ...]] = None
        self.ranges: List[sympy.Expr] = []
        self.itervars: List[sympy.Symbol] = []
        self.reduction_depth = None
        self.reduction_prefix = IndentedBuffer()
        self.reduction_suffix = IndentedBuffer()
        self.parallel_reduction_prefix = IndentedBuffer()
        self.parallel_reduction_suffix = IndentedBuffer()
        self.local_reduction_init = IndentedBuffer()
        self.local_reduction_stores = IndentedBuffer()
        self.is_reduction = False
        self.reduction_cse = CSE(self.newvar_prefix, self.suffix, name_prefix="tmp_acc")
        self.preloads = IndentedBuffer()
        self.poststores = IndentedBuffer()
        self.num_threads = num_threads  # num_threads the kernel specialized for
        self.reduction_omp_dec: Dict[Tuple[str, str], str] = {}

    def _gen_parallel_reduction_buffers(
        self,
        acc,
        acc_type,
        reduction_type,
        dtype,
        reduction_combine_fn=reduction_combine,
        reduction_init_fn=reduction_init,
    ):
        if config.cpp.dynamic_threads and not self.parallel_reduction_prefix:
            self.parallel_reduction_prefix.writeline(
                "int max_threads = omp_get_max_threads();"
            )
        acc_local = f"{acc}_local"
        num_threads = (
            "max_threads" if config.cpp.dynamic_threads else parallel_num_threads()
        )
        acc_per_thread = f"{acc}_arr[{num_threads}]"
        acc_local_in_array = acc_per_thread.replace(f"[{num_threads}]", "[tid]")
        self.local_reduction_init.writeline(
            f"{acc_type} {acc_local} = {reduction_init_fn(reduction_type, dtype)};"
        )
        self.parallel_reduction_prefix.writeline(f"{acc_type} {acc_per_thread};")
        self.parallel_reduction_prefix.writelines(
            [
                f"for (int tid = 0; tid < {num_threads}; tid++)",
                "{",
                f"    {acc_local_in_array} = {reduction_init_fn(reduction_type, dtype)};",
                "}",
            ],
        )
        self.local_reduction_stores.writelines(
            [
                f"{acc_local_in_array} = {acc_local};",
            ]
        )
        self.parallel_reduction_suffix.writelines(
            [
                f"for (int tid = 0; tid < {num_threads}; tid++)",
                "{",
                f"    {acc} = {reduction_combine_fn(reduction_type, acc, acc_local_in_array)};",
                "}",
            ],
        )

    def get_reduction_var_pattern(self, line: str):
        return re.search("tmp_acc[0-9]+", line)

    def update_stores_with_parallel_reduction(self):
        for i, line in enumerate(self.stores._lines):
            if isinstance(line, str):
                m = self.get_reduction_var_pattern(line)
                if m:
                    var_name = m.group(0)
                    self.stores._lines[i] = line.replace(var_name, f"{var_name}_local")

    @contextlib.contextmanager
    def masked(self, mask):
        """Context manager to add an additional mask to loads and stores."""
        prior = self._load_mask
        if prior:
            mask = ops.and_(mask, prior)
            if isinstance(mask, OpsValue):
                mask = mask.value
                assert isinstance(mask, CppCSEVariable)
                # see NOTE [dtype of CppCSEVariable]
                # mask's dtype should be bool
                mask.dtype = torch.bool

        self._load_mask = mask
        try:
            yield mask
        finally:
            self._load_mask = prior

    def cache_fp32_cse_var_before_lowp_store(self, var_to_store):
        """
        https://github.com/pytorch/pytorch/issues/115260
        For FusedSchedulerNode[node1, node2], the node2 loads what node1 stores and the buffer is
        in low-precision floating point data type. When the output of node1 also serves as the output of the
        kernel, the result of nodes would be different from the case when output of node1 is not the output
        of the kernel (where we don't need to insert `to_dtype` for legalization). To address the problem, on
        storing the lowp node1 output, we also add the inverse dtype conversion to high precision data type
        to the cse cache.

        Example (pseudo code):
            node1_output = ...
            node1_output_lowp = to_dtype(node1_output, dtype=torch.bfloat16)
            store(buf, node1_output_lowp)
            node2_input_lowp = load(buf)
            node2_input = to_dtype(node2_input_lowp, dtype=torch.float)

        Without cse cache trick:
            node1_output = ...
            node1_output_lowp = to_dtype(node1_output, dtype=torch.bfloat16)
            store(buf, node1_output_lowp)
            node2_input_lowp = node_output_lowp # hit store cache
            node2_input = to_dtype(node2_input_lowp, dtype=torch.float)

        With cse cache trick:
            node1_output = ...
            node1_output_lowp = to_dtype(node1_output, dtype=torch.bfloat16)
            # also add `to_dtype(node1_input_lowp, dtype=torch.float)` -> `node1_output` to cse cache
            store(buf, node1_output_lowp)
            node2_input_lowp = node_output_lowp # hit store cache
            node2_input = node1_output # hit cse cache
        """

        if var_to_store.dtype not in DTYPE_LOWP_FP:
            # only need to cache fp32 cse var while var_to_store is lowp data
            return

        def find_fp32_var(var, cache):
            fp32_cse_var = None
            fp32_cse_var_name = None
<<<<<<< HEAD
            lowp_dtype = None
            for expr, cse_var in cache.items():
                if cse_var == var:
                    lowp_dtype = is_to_lowp_dtype(expr)
                    if lowp_dtype:
                        m = re.search(r"tmp\d+", expr)
                        assert m
                        fp32_cse_var_name = m.group()
=======
            for expr, cse_var in cache.items():
                if cse_var == var:
                    if is_to_lowp_dtype(expr):
                        m = re.search(r"tmp\d+", expr)
                        if m is not None:
                            fp32_cse_var_name = m.group()
>>>>>>> 22ba180e
            if fp32_cse_var_name:
                for cse_var in cache.values():
                    if cse_var.name == fp32_cse_var_name:
                        fp32_cse_var = cse_var
                        break
                assert fp32_cse_var is not None
<<<<<<< HEAD
            return fp32_cse_var, lowp_dtype

        fp32_var, lowp_dtype = find_fp32_var(var_to_store, self.cse.cache)
        if fp32_var:
            self.cse.cache[
                get_lowp_to_fp32_expr(var_to_store, lowp_dtype, self)
            ] = fp32_var
=======
            return fp32_cse_var

        fp32_var = find_fp32_var(var_to_store, self.cse.cache)
        if fp32_var:
            self.cse.cache[get_lowp_to_fp32_expr(var_to_store, self)] = fp32_var
>>>>>>> 22ba180e

    def scale_index_with_offset(
        self, index: sympy.Expr, scale=1, itervar_idx=-1, offset=0
    ):
        var = self.itervars[itervar_idx]
        replacement = {var: var * scale + offset}
        new_index = sympy_subs(index, replacement)
        return new_index

    def index_to_str(self, index: sympy.Expr) -> str:
        """
        Convert an index expr to a string that can be used in cpp code.
        e.g. a sympy expression "s2" may actually appear as "ks1" in the cpp kernel.
        """
        return cexpr(self.rename_indexing(index))

    def index_indirect_depends_on(self, index: sympy.Expr, itervar: sympy.Symbol):
        """
        Check if an index has free symbol CppCSEVariable that depends on `itervar`.
        """
        return any(
            self.cse.varname_map[s.name].depends_on(itervar)  # type: ignore[attr-defined]
            for s in index.free_symbols
            if s.name in self.cse.varname_map  # type: ignore[attr-defined]
            and isinstance(self.cse.varname_map[s.name], CppCSEVariable)  # type: ignore[attr-defined]
        )

    def index_depends_on(self, index: sympy.Expr, itervar: sympy.Symbol):
        return itervar in index.free_symbols or self.index_indirect_depends_on(
            index, itervar
        )

    def load(self, name: str, index: sympy.Expr):
        var = self.args.input(name)
        index = self.rename_indexing(index)
        line = f"{var}[{cexpr_index(index)}]"
        if V.graph.get_dtype(name) in [torch.float16]:
            line = f"static_cast<float>({line})"
        csevar = self.cse.generate(self.loads, line)
        csevar.update_on_args("load", (name, index), {})
        return csevar

    def store(self, name, index, value, mode=None):
        assert "buf" in name
        var = self.args.output(name)
        self.cache_fp32_cse_var_before_lowp_store(value)
        index = self.rename_indexing(index)
        if mode is None:
            line = f"{var}[{cexpr_index(index)}] = {value};"
        elif mode == "atomic_add":
            if not config.cpp.dynamic_threads and self.num_threads == 1:
                line = f"{var}[{cexpr_index(index)}] += {value};"
            else:
                dtype = V.graph.get_dtype(name)
                # mirroring static_cast<float>(...) in load:
                value = f"static_cast<{DTYPE_TO_CPP[dtype]}>({value})"
                line = f"atomic_add(&{var}[{cexpr_index(index)}], {value});"
        else:
            raise NotImplementedError(f"store mode={mode}")
        self.stores.writeline(DeferredLine(name, line))

    def reduction(self, dtype, src_dtype, reduction_type, value):
        argmax_or_argmin = reduction_type in {"argmax", "argmin"}

        reduction_key = src_dtype, reduction_type, value
        if reduction_key in self.reduction_cse.reduction_cache:
            return self.reduction_cse.reduction_cache[reduction_key]

        acc = self.reduction_cse.generate(
            self.loads, f"reduction {reduction_key}", write=False
        )
        self.is_reduction = True
        if argmax_or_argmin:
            prefix, parallel_prefix, local_init = argmax_argmin_prefix(
                reduction_type, src_dtype, acc
            )
            self.local_reduction_init.writelines(local_init)
            self.reduction_prefix.writelines(prefix)
            self.parallel_reduction_prefix.writelines(parallel_prefix)
            compare_op = (
                "greater_or_nan" if reduction_type == "argmax" else "less_or_nan"
            )
            assert self.reduction_depth is not None
            index = self.itervars[self.reduction_depth]
            for i in range(self.reduction_depth + 1, len(self.itervars)):
                index = index * self.ranges[i] + self.itervars[i]
            self.stores.writelines(
                [
                    f"if(!({compare_op}({acc}.value, {value}, {acc}.index, {cexpr_index(index)}))) {{",
                    f"    {acc}.index = {cexpr_index(index)}; {acc}.value = {value};",
                    "}",
                ]
            )
            acc_local = f"{acc}_local"
            num_threads = parallel_num_threads()
            acc_per_thread = f"{acc}_arr[{num_threads}]"
            acc_local_in_array = acc_per_thread.replace(f"[{num_threads}]", "[tid]")
            self.parallel_reduction_suffix.writelines(
                [
                    f"for (int tid = 0; tid < {num_threads}; tid++)",
                    "{",
                    f"    if(!({compare_op}({acc}.value, {acc_local_in_array}.value, {acc}.index, {acc_local_in_array}.index))) {{",
                    f"        {acc}.index = {acc_local_in_array}.index; {acc}.value = {acc_local_in_array}.value;",
                    "    }",
                    "}",
                ],
            )
            self.local_reduction_stores.writelines(
                [
                    f"{acc_local_in_array} = {acc_local};",
                ]
            )
        else:
            acc_type = reduction_acc_type(reduction_type, dtype)

            self.reduction_prefix.writeline(
                f"{acc_type} {acc} = {reduction_init(reduction_type, dtype)};"
            )
            self.stores.writeline(
                f"{acc} = {reduction_combine(reduction_type, acc, value)};"
            )
            self._gen_parallel_reduction_buffers(acc, acc_type, reduction_type, dtype)
        result = reduction_project(reduction_type, acc)
        self.reduction_cse.reduction_cache[reduction_key] = result
        return result

    def store_reduction(self, name, index, value):
        index = self.rename_indexing(index)
        var = self.args.output(name)
        self.reduction_suffix.writeline(
            DeferredLine(name, f"{var}[{cexpr_index(index)}] = {value};")
        )

    def set_ranges(self, lengths, reduction_lengths):
        if self.call_ranges:
            assert self.call_ranges == tuple(lengths) + tuple(
                reduction_lengths
            ), f"{self.call_ranges} == {tuple(lengths)} + {tuple(reduction_lengths)}"
            assert self.reduction_depth == len(lengths)
        else:
            self.call_ranges = tuple(lengths) + tuple(reduction_lengths)
            self.ranges = [self.rename_indexing(x) for x in self.call_ranges]
            self.itervars = [
                sympy_index_symbol(f"x{n}") for n in range(len(self.ranges))
            ]
            self.reduction_depth = len(lengths)
        return (
            self.itervars[: self.reduction_depth],
            self.itervars[self.reduction_depth :],
        )

    def size_hint(self):
        return V.graph.sizevars.size_hint(
            sympy_product(self.call_ranges), fallback=8192
        )

    def codegen_loops_impl(self, loop_nest, code, worksharing):
        threads = parallel_num_threads()
        assert self.call_ranges is not None
        par_depth = self.decide_parallel_depth(
            self.call_ranges[: loop_nest.max_parallel_depth()], threads
        )
        with contextlib.ExitStack() as stack:
            if par_depth:
                if loop_nest.is_reduction_only():
                    # need to close the worksharing scope to define reduction vars outside it
                    worksharing.close()
                else:
                    worksharing.parallel(threads)
                loop_nest.mark_parallel(par_depth)
            elif threads > 1:
                if worksharing.single():
                    stack.enter_context(code.indent())

            def gen_loop_kernel(loop: LoopLevel):
                def is_parallel_reduction(loop):
                    root = loop.get_root()
                    return root.is_reduction and root.parallel

                kernels = loop.get_kernels()
                assert len(kernels) == 1
                if not isinstance(
                    kernels[0], OuterLoopFusedKernel
                ) and is_parallel_reduction(loop):
                    kernels[0].update_stores_with_parallel_reduction()
                gen_kernel(kernels[0])

            def gen_kernel(kernel):
                if isinstance(kernel, OuterLoopFusedKernel):
                    for loop in kernel.inner:
                        if loop.inner:
                            gen_loops(loop.inner, loop.is_reduction)
                        else:
                            with contextlib.ExitStack() as stack:
                                # If there is any kernel existing at the final outer loop fusion level,
                                # the kernel code should be placed within its respective indent to prevent
                                # the duplication of variable definitions.
                                stack.enter_context(code.indent())
                                gen_loop_kernel(loop)
                else:
                    with contextlib.ExitStack() as stack:
                        assert kernel
                        if hasattr(kernel, "codegen_inner_loops"):
                            code.splice(kernel.preloads)
                            kernel.codegen_inner_loops(code)
                            stack.enter_context(code.indent())
                        code.splice(kernel.loads)
                        code.splice(kernel.compute)
                        code.splice(kernel.stores)
                    if hasattr(kernel, "codegen_inner_loops"):
                        code.splice(kernel.poststores)

            def get_reduction_code_buffer(loops, buffer="prefix"):
                assert buffer in ("prefix", "suffix", "local")
                for loop in loops:
                    for kernel in loop.get_kernels():
                        if buffer == "local":
                            return (
                                kernel.local_reduction_init,
                                kernel.local_reduction_stores,
                            )
                        elif buffer == "suffix":
                            suffix = kernel.reduction_suffix
                            if loop.parallel:
                                suffix = kernel.parallel_reduction_suffix + suffix
                            return suffix
                        else:
                            prefix = kernel.reduction_prefix
                            if loop.parallel:
                                prefix = prefix + kernel.parallel_reduction_prefix
                            return prefix

            def gen_loops(loops: List[LoopLevel], in_reduction=False):
                with contextlib.ExitStack() as stack_outer:
                    local_reduction_init = local_reduction_stores = None
                    if loops:
                        loop = loops[0]
                        if loop.is_reduction and not in_reduction:
                            reduction_prefix = get_reduction_code_buffer(loops)
                            if reduction_prefix:
                                stack_outer.enter_context(code.indent())
                            code.splice(reduction_prefix)
                        if loop_nest.is_reduction_only() and loop.parallel:
                            (
                                local_reduction_init,
                                local_reduction_stores,
                            ) = get_reduction_code_buffer(loops, "local")
                            worksharing.parallel(threads)
                            if local_reduction_init:
                                assert local_reduction_stores
                                code.splice(local_reduction_init)

                    for loop in loops:
                        gen_loop(loop)

                    if loops:
                        loop = loops[0]
                        if loop_nest.is_reduction_only() and loop.parallel:
                            if local_reduction_stores:
                                code.splice(local_reduction_stores)
                            worksharing.close()
                        if loop.is_reduction and not in_reduction:
                            code.splice(get_reduction_code_buffer(loops, "suffix"))

            def gen_loop(loop: LoopLevel):
                with contextlib.ExitStack() as stack:
                    loop_lines = loop.lines()
                    if loop_lines is None:
                        return
                    code.writelines(loop_lines)
                    stack.enter_context(code.indent())
                    # generate inner loops or loop body
                    if loop.inner:
                        gen_loops(loop.inner, loop.is_reduction)
                    else:
                        gen_loop_kernel(loop)

            stack.enter_context(code.indent())
            if loop_nest.root:
                gen_loops(loop_nest.root)
            else:
                gen_kernel(loop_nest.kernel)

    def codegen_loops(self, code, worksharing):
        loop_nest = LoopNestWithSplit.build(self)
        self.codegen_loops_impl(loop_nest, code, worksharing)

    @property
    def assert_function(self) -> str:
        if V.graph.aot_mode:
            return "AOTI_TORCH_CHECK"
        else:
            return "TORCH_CHECK"

    def decide_parallel_depth(self, ranges, threads):
        seq = self.size_hint()
        par = 1
        depth = 0
        for expr in ranges:
            hint = V.graph.sizevars.size_hint(expr, fallback=8192)
            if par >= 2 * threads or par == threads:
                break
            if seq // threads < config.cpp.min_chunk_size:
                # not enough work
                break
            depth += 1
            par *= hint
            seq /= hint
        # if we assume thread number is dynamic, make sure we
        # have at least one parallel scope and let OMP runtime
        # to manage the serial vs. parallel.
        if config.cpp.dynamic_threads and depth == 0 and len(ranges) > 0:
            depth = 1
        return depth

    @contextlib.contextmanager
    def write_to_suffix(self):
        prior = (self.loads, self.compute, self.stores, self.cse)
        self.loads = IndentedBuffer()
        self.compute = IndentedBuffer()
        self.stores = IndentedBuffer()
        self.cse = self.cse.clone()
        yield
        self.reduction_suffix.splice(self.loads)
        self.reduction_suffix.splice(self.compute)
        self.reduction_suffix.splice(self.stores)
        (self.loads, self.compute, self.stores, self.cse) = prior

    def create_cse_var(self, *args, **kwargs):
        return CppCSEVariable(*args, **kwargs)


class CppVecKernel(CppKernel):
    overrides = CppVecOverrides  # type: ignore[assignment]

    def __init__(
        self,
        args,
        num_threads,
        tiling_factor=0,
        tiling_idx=-1,
        tiling_dtype=torch.float,
    ):
        super().__init__(args, num_threads)
        self.vec_isa = codecache.pick_vec_isa()
        assert self.vec_isa
        if tiling_factor == 0:
            tiling_factor = self.vec_isa.nelements(dtype=tiling_dtype)
        self.tiling_factor = tiling_factor
        self.tiling_idx = tiling_idx

    def _try_get_const_stride(self, index: sympy.Expr, itervar: sympy.Symbol):
        if self.index_indirect_depends_on(index, itervar):
            return None
        for indirect_var in (
            self.cse.varname_map[s.name]  # type: ignore[attr-defined]
            for s in index.free_symbols
            if s.name.startswith("tmp")  # type: ignore[attr-defined]
        ):
            assert isinstance(indirect_var, CppCSEVariable)
            if indirect_var.is_vec:
                return None
        stride = stride_at_vec_range(index, itervar, self.tiling_factor)
        return stride if stride.is_number else None

    def _get_num_vectors(self, dtype: torch.dtype) -> int:
        num_vectors = math.ceil(
            self.tiling_factor * dtype.itemsize * 8 / self.vec_isa.bit_width()
        )
        assert num_vectors >= 1
        return num_vectors

    def _get_vec_type(self, dtype: torch.dtype) -> str:
        num_vectors = self._get_num_vectors(dtype)
        if num_vectors == 1:
            return f"at::vec::Vectorized<{DTYPE_TO_CPP[dtype]}>"
        else:
            return f"at::vec::VectorizedN<{DTYPE_TO_CPP[dtype]},{num_vectors}>"

    def _get_mask_type(self, dtype: torch.dtype = torch.float) -> str:
        if dtype == torch.bool:
            return ""
        num_vectors = self._get_num_vectors(dtype)
        return f"at::vec::VecMask<{DTYPE_TO_CPP[dtype]},{num_vectors}>"

    def _get_mask_cast(self, mask: CppCSEVariable, dtype: torch.dtype) -> str:
        assert mask.dtype == torch.bool, repr(mask)
        num_vectors = self._get_num_vectors(dtype)
        return f"{mask}.template cast<{DTYPE_TO_CPP[dtype]},{num_vectors}>()"

    def get_reduction_var_pattern(self, line: str):
        return re.search("tmp_acc[0-9]+_vec", line)

    def _get_vec_load_line(
        self,
        var: str,
        index: sympy.Expr,
        dtype: torch.dtype,
        load_mask: Optional[CppCSEVariable] = None,
    ):
        """
        Get a load line str that loads a vector from `var` at `index` of type `dtype`.
        If `load_mask` is not None, we do a masked load accordingly.
        Notes on the `dtype`:
        1. We always load `self.tiling_factor` number of elements regardless of the `dtype`.
           It means we load half of the vector lanes for 16-bit data types and quarter of the
           vector lanes for 8-bit data types.
        2. `torch.bool` and `torch.uint8` could mean masks and we load them as float mask vectors.
        """
        opt_ctx: OptimizationContext = get_current_node_opt_ctx()
        assert opt_ctx is not None
        cpp_type = DTYPE_TO_CPP[dtype]
        num_vectors = self._get_num_vectors(dtype)
        load_mask_str = None
        if load_mask:
            if not load_mask.is_vec:
                # TODO: avoid hard-code torch.float
                load_mask_str = f"{self._get_mask_type(torch.float)}::from({load_mask})"
            else:
                load_mask_str = f"{self._get_mask_cast(load_mask, torch.float)}"
        loadbuf = f"{var} + {cexpr_index(index)}" if index != 0 else var
        if dtype == torch.bool:
            # TODO: should we consider load mask here?
            line = f"{self._get_mask_type()}::from({loadbuf})"
        else:
            line = (
                f"{load_mask_str}.template loadu<{cpp_type},{num_vectors}>({loadbuf})"
                if load_mask_str
                else f"{self._get_vec_type(dtype)}::loadu({loadbuf}, {self.tiling_factor})"
            )
        return line

    def _load_or_store_non_contiguous(
        self,
        var: Optional[str],
        index: sympy.Expr,
        dtype: torch.dtype,
        buffer: Optional[IndentedBuffer] = None,
        store_value: Optional[Union[str, CppCSEVariable]] = None,
    ) -> Optional[CppCSEVariable]:
        """
        Load or store a vector in a non-contiguous way. The vector is initialized from an array that is
        filled in an inner loop over the tiling factor.
        :param var: buffer to load from or store to, i.e. `var[transformed(index)]`. If None, we load the index
                    as index expression, i.e. `transformed(index)`.
        :param index: index into the `var` or the index expression by its own if `var` is None.
                      The `index` could contain indirect indexing or the tiling itervar. When used in
                      the inner loop, the index is transformed as follows:
                      1. the index is linearized along the tiling dim.
                      2. the indirect indexing vector variables are transformed into arrays over the tiling dim.
        :param dtype: data type of `var` or `index` if `var` is None.
        :param buffer: the code buffer to write the generated code to. If None, we write to `self.loads`.
        :param store_value: the value to store. If None, we load the vector.
        :return: a CppCSEVariable that represents the loaded vector or None if it is a store.
        """
        assert not store_value or var is not None, "store var must be provided"

        if buffer is None:
            buffer = self.loads

        def get_result_size(dtype: torch.dtype) -> int:
            if dtype.itemsize < 4:
                return self.tiling_factor * (4 // dtype.itemsize)
            else:
                return self.tiling_factor

        def vec_to_array(vec_var: CppCSEVariable) -> CppCSEVariable:
            assert vec_var.is_vec
            code = BracesBuffer()
            code.writeline("[&]")
            with self.swap_buffers(code), code.indent():
                vec_dtype = vec_var.dtype
                assert vec_dtype is not None
                if vec_dtype == torch.bool:
                    vec_dtype = torch.float
                result_size = get_result_size(vec_dtype)
                code.writeline(
                    f"__at_align__ std::array<{DTYPE_TO_CPP[vec_dtype]}, {result_size}> tmpbuf;"
                )
                line = f"{vec_var}.store(tmpbuf.data());"
                code.writeline(line)
                code.writeline("return tmpbuf;")
            code.writeline("()")
            csevar = self.cse.generate(buffer, code)
            assert isinstance(csevar, CppCSEVariable)
            return csevar

        opt_ctx: OptimizationContext = get_current_node_opt_ctx()
        assert opt_ctx is not None
        code = BracesBuffer()
        code.writeline("[&]")
        with self.swap_buffers(code), code.indent():
            result_size = get_result_size(dtype)
            result_declare = (
                f"__at_align__ std::array<{DTYPE_TO_CPP[dtype]}, {result_size}> tmpbuf;"
            )
            code.writeline(result_declare)
            if store_value:
                code.writeline(f"{store_value}.store(tmpbuf.data());")
            itervar_inner = sympy_index_symbol(
                f"{self.itervars[self.tiling_idx]}_inner"
            )
            replacements = {}
            for indirect_var in (
                self.cse.varname_map[s.name]  # type: ignore[attr-defined]
                for s in index.free_symbols
                if s.name.startswith("tmp")  # type: ignore[attr-defined]
            ):
                assert isinstance(indirect_var, CppCSEVariable)
                if indirect_var.is_vec:
                    array_var = vec_to_array(indirect_var)
                    replacements[indirect_var] = f"{array_var}[{itervar_inner}]"
            index = self.scale_index_with_offset(
                index, itervar_idx=self.tiling_idx, offset=itervar_inner
            )
            load_mask = None
            if self._load_mask is not None:
                assert not store_value, "unexpected store with load mask"
                assert isinstance(self._load_mask, CppCSEVariable), self._load_mask
                if self._load_mask.is_vec:
                    load_mask = f"{self._load_mask}.is_masked({itervar_inner})"
                else:
                    load_mask = f"{self._load_mask} != 0"
            if codecache.is_gcc():
                code.writeline(f"#pragma GCC unroll {self.tiling_factor}")
            else:
                code.writeline(f"#pragma unroll {self.tiling_factor}")
            code.writeline(
                f"for (long {itervar_inner} = 0; {itervar_inner} < {self.tiling_factor}; {itervar_inner}++)"
            )
            with code.indent(), contextlib.ExitStack() as stack:
                index_c = cexpr_index(index)
                for indirect_var in replacements:
                    index_c = re.sub(
                        r"\b" + f"{indirect_var}" + r"\b",
                        replacements[indirect_var],
                        index_c,
                    )
                rhs = f"{var}[{index_c}]" if var is not None else f"{index_c}"
                if load_mask:
                    code.writeline(f"if ({load_mask})")
                    stack.enter_context(code.indent())
                if store_value:
                    code.writeline(f"{rhs} = tmpbuf[{itervar_inner}];")
                else:
                    code.writeline(f"tmpbuf[{itervar_inner}] = {rhs};")
            if not store_value:
                load_line = self._get_vec_load_line("tmpbuf.data()", 0, dtype)  # type: ignore[arg-type]
                code.writeline(f"return {load_line};")
        code.writeline("()")
        if store_value:
            code.writeline(";")
            buffer.splice(code)
            return None
        else:
            csevar = self.cse.generate(buffer, code)
            assert isinstance(csevar, CppCSEVariable)
            csevar.is_vec = True
            return csevar

    def load(self, name: str, index: sympy.Expr):
        opt_ctx: OptimizationContext = get_current_node_opt_ctx()
        var = self.args.input(name)
        index = self.rename_indexing(index)
        dtype = V.graph.get_dtype(name)
        tiling_var = self.itervars[self.tiling_idx]
        stride = self._try_get_const_stride(index, tiling_var)
        if stride == 0:
            # load scalar and lazily broadcast it on demand
            return super().load(name, index)
        elif stride == 1:
            # load contiguously
            line = self._get_vec_load_line(var, index, dtype, self._load_mask)
            csevar = self.cse.generate(self.loads, line)  # type: ignore[assignment]
        else:
            csevar = self._load_or_store_non_contiguous(var, index, dtype)  # type: ignore[assignment]
        assert isinstance(csevar, CppCSEVariable)
        csevar.update_on_args("load", (name, index), {})
        csevar.is_vec = True
        return csevar

    def _get_store_line(
        self,
        value: Union[str, CppCSEVariable],
        var: str,
        index: sympy.Expr,
        dtype: torch.dtype,
    ):
        """
        Get a store line buffer that stores `value` into `var` at `index` of `dtype`. It handles
        both contiguous and non-contiguous store cases.
        :param value: Vectorized type templaterized on `dtype`.
        :param var: buffer to store into.
        :index: index into the `var`.
        """
        # when value's type is str (e.g., welford reduction), caller should make sure
        # it is a vector
        assert isinstance(value, str) or (
            isinstance(value, CppCSEVariable) and value.is_vec
        ), value
        tiling_var = self.itervars[self.tiling_idx]
        var_expr = f"{var} + {cexpr_index(index)}"
        stride = self._try_get_const_stride(index, tiling_var)
        code = IndentedBuffer()
        if stride == 1:
            if dtype == torch.float:
                code.writeline(f"{value}.store({var_expr});")
            else:
                code.writeline(f"{value}.store({var_expr}, {self.tiling_factor});")
        else:
            self._load_or_store_non_contiguous(
                var, index, dtype, buffer=code, store_value=value
            )
        return code

    def store(self, name, index, value, mode=None):
        assert "buf" in name
        assert mode is None
        assert isinstance(value, CppCSEVariable), value
        if not value.is_vec:
            # this happens when we store a scalar into a vectorized buffer like "fill"
            value = self.broadcast(value)
        opt_ctx: OptimizationContext = get_current_node_opt_ctx()
        var = self.args.output(name)
        self.cache_fp32_cse_var_before_lowp_store(value)
        index = self.rename_indexing(index)
        code = self._get_store_line(value, var, index, V.graph.get_dtype(name))
        self.stores.splice(code.map(lambda x: DeferredLine(name, x)))

    def reduction(self, dtype, src_dtype, reduction_type, value):
        assert reduction_type in {
            "max",
            "min",
            "sum",
            "prod",
            "xor_sum",
            "welford_reduce",
            "welford_combine",
        }
        assert dtype == src_dtype
        assert dtype in [torch.float, torch.int64]
        assert isinstance(value, CppCSEVariable), value

        if not value.is_vec:
            value = self.broadcast(value)

        reduction_key = src_dtype, reduction_type, value
        if reduction_key in self.reduction_cse.reduction_cache:
            return self.reduction_cse.reduction_cache[reduction_key]

        vec_ns = "at::vec"
        vec = f"{vec_ns}::Vectorized<{DTYPE_TO_CPP[dtype]}>"
        acc_type = reduction_acc_type(reduction_type, dtype)
        acc_type_vec = self.reduction_acc_type_vec(reduction_type, dtype)

        acc = self.reduction_cse.generate(
            self.loads, f"reduction {reduction_key}", write=False
        )
        acc_vec = f"{acc}_vec"
        self.is_reduction = True
        self.reduction_prefix.writeline(
            f"{acc_type} {acc} = {reduction_init(reduction_type, dtype)};"
        )
        self.reduction_prefix.writeline(
            f"{acc_type_vec} {acc_vec} = {self.reduction_init_vec(reduction_type, dtype)};"
        )
        self.stores.writeline(
            f"{acc_vec} = {self.reduction_combine_vec(reduction_type, acc_vec, value)};"
        )
        self._gen_parallel_reduction_buffers(
            acc,
            acc_type,
            reduction_type,
            dtype,
        )
        self._gen_parallel_reduction_buffers(
            acc_vec,
            acc_type_vec,
            reduction_type,
            dtype,
            reduction_combine_fn=self.reduction_combine_vec,
            reduction_init_fn=self.reduction_init_vec,
        )
        tmpvar: Union[str, CSEVariable]
        if self.tiling_idx >= self.reduction_depth:
            # Horizontal reduction
            if is_welford_reduction(reduction_type):
                assert (
                    self._get_num_vectors(dtype) == 1
                ), "Welford reduction does not support VectorizedN (N>1)"
                next_value = f"welford_vec_reduce_all({acc_vec})"
            else:
                reduce_all_body = (
                    "{ return "
                    + self.reduction_combine_vec(reduction_type, "x", "y")
                    + "; }"
                )
                vec = f"at::vec::Vectorized<{DTYPE_TO_CPP[dtype]}>"
                vec_reduce_all_func = f"at::vec::vec_reduce_all<{DTYPE_TO_CPP[dtype]}>"
                next_value = f"{vec_reduce_all_func}([]({vec}& x, {vec}& y) {reduce_all_body}, {acc_vec})"

            self.reduction_suffix.writeline(
                f"{acc} = {reduction_combine(reduction_type, acc, next_value)};"
            )
            tmpvar = acc
        else:
            tmpvar = acc_vec

        result = reduction_project(reduction_type, tmpvar)
        self.reduction_cse.reduction_cache[reduction_key] = result
        return result

    def store_reduction(self, name, index, value):
        index = self.rename_indexing(index)
        var = self.args.output(name)
        out_dtype = V.graph.get_dtype(name)
        # Only float reductions are vectorized currently
        dtype = torch.float
        code = IndentedBuffer()
        if self.tiling_idx >= self.reduction_depth:
            # Horizontal reduction
            code.writeline(
                f"{var}[{cexpr_index(index)}] = static_cast<{DTYPE_TO_CPP[out_dtype]}>({value});"
            )
        else:
            # Vertical reduction
            if out_dtype != dtype:
                if out_dtype in DTYPE_LOWP_FP and dtype == torch.float:
                    _lowp_fp_tmpvar_vec = f"{DTYPE_TO_CPP[out_dtype]}_{value}"
                    code.writeline(
                        f"auto {_lowp_fp_tmpvar_vec} = at::vec::convert<{DTYPE_TO_CPP[out_dtype]}>({value});"
                    )
                    value = _lowp_fp_tmpvar_vec
                else:
                    raise AssertionError(
                        f"Unsupported reduction type from {dtype} to {out_dtype}"
                    )
            code.splice(self._get_store_line(value, var, index, out_dtype))
        self.reduction_suffix.splice(code.map(lambda x: DeferredLine(name, x)))

    def broadcast(self, scalar_var: CppCSEVariable) -> CppCSEVariable:
        assert not scalar_var.is_vec
        if scalar_var.dtype == torch.bool:
            vec_var = self.cse.generate(
                self.compute, f"{self._get_mask_type()}::from({scalar_var.name})"
            )
        else:
            assert scalar_var.dtype is not None
            vec_var = self.cse.generate(
                self.compute,
                f"{self._get_vec_type(scalar_var.dtype)}({scalar_var.name})",
            )
        assert isinstance(vec_var, CppCSEVariable)
        vec_var.dtype = scalar_var.dtype
        vec_var.dependent_itervars = scalar_var.dependent_itervars
        vec_var.is_vec = True
        return vec_var

    def arange(self, index: CppCSEVariable, stride: sympy.Symbol) -> CppCSEVariable:
        assert not index.is_vec
        assert index.dtype is not None
        csevar = self.cse.generate(
            self.compute,
            f"{self._get_vec_type(index.dtype)}::arange({index}, {stride})",
        )
        assert isinstance(csevar, CppCSEVariable)
        csevar.dtype = index.dtype
        csevar.is_vec = True
        return csevar

    def reduction_init_vec(self, reduction_type, dtype):
        scalar_type = DTYPE_TO_COMPUTATION_DTYPE[dtype]
        vec_type = self._get_vec_type(scalar_type)

        if is_welford_reduction(reduction_type):
            return f"Welford<{vec_type}>()"

        scalar_init = reduction_init(reduction_type, dtype)
        return f"{vec_type}({scalar_init})"

    def reduction_acc_type_vec(self, reduction_type, dtype):
        assert reduction_type not in {"argmin", "argmax"}
        scalar_type = DTYPE_TO_COMPUTATION_DTYPE[dtype]
        vec_type = self._get_vec_type(scalar_type)
        if is_welford_reduction(reduction_type):
            return f"Welford<{vec_type}>"

        return vec_type

    def reduction_combine_vec(self, reduction_type, var, next_value):
        if reduction_type == "max":
            return f"at::vec::maximum({var}, {next_value})"
        elif reduction_type == "min":
            return f"at::vec::minimum({var}, {next_value})"
        elif reduction_type == "sum":
            return f"{var} + {next_value}"
        elif reduction_type == "prod":
            return f"{var} * {next_value}"
        elif reduction_type == "xor_sum":
            return f"{var} ^ {next_value}"
        elif reduction_type == "welford_reduce":
            return f"welford_combine({var}, {next_value})"
        elif reduction_type == "welford_combine":
            if isinstance(next_value, tuple):
                # When reading a value from Inductor IR we have a tuple of variable names
                mean, m2, weight = next_value
            else:
                # When combining intermediate accumulators we have a Welford<T> struct
                mean, m2, weight = reduction_project(reduction_type, next_value)
            return f"welford_combine({var}, {{{mean}, {m2}, {weight}}})"
        else:
            raise NotImplementedError()

    def indirect_assert(self, var, lower, upper, mask=None):
        assert not mask, "do not support mask in indirect_indexing assertion"
        assert isinstance(var, CppCSEVariable)
        assert var.dtype is not None
        if not var.is_vec:
            return super().indirect_assert(var, lower, upper, mask)
        lower_scalar = lower
        upper_scalar = upper
        if lower:
            lower = f"{self._get_vec_type(var.dtype)}({lower})"
        if upper:
            upper = f"{self._get_vec_type(var.dtype)}({upper})"
        if lower and upper:
            cond = f"({lower} <= {var}) & ({var} < {upper})"
            cond_print = f"{lower_scalar} <= {var} < {upper_scalar}"
        elif lower:
            cond = f"{lower} <= {var}"
            cond_print = f"{lower_scalar} <= {var}"
        else:
            assert upper
            cond = f"{var} < {upper}"
            cond_print = f"{var} < {upper_scalar}"
        cond = f"({self._get_mask_type(var.dtype)}({cond})).all_masked()"
        return f'{self.assert_function}({cond}, "index out of bounds: {cond_print}")'


class CppTile2DKernel(CppVecKernel):
    """
    A vector kernel that handles the 2d tiles with the tile size defined in `tiling_factor` on
    the inner-most loop level and one of the outer loop level (`outer_tiling_idx`). When the data
    tile is accessed in a contiguous way from the outer loop axis, a transposition is applied on the
    tile to make the access contiguous from the inner-most loop axis. Then, the same vectorization
    logic from its parent `CppVecKernel` is leveraged for load/store/compute. The transposed tile load
    and store are generated into kernel.preloads and kernel.poststores buffers.

    The loop structure looks like below:
    for ...
      for i_outer ...
        for ...
          for inner_most ...
            // generated by CppTile2DKernel
            float tmp0[16*16]; at::vec::transpose_mxn<...>(tmp0, in_ptr0 + ..., ...); // into kernel.preloads
            float tmp1[16*16]; // into kernel.preloads
            for i_inner ... { // the kernel inner loop
              vectorized loads/compute/stores (e.g., load tmp0, store tmp1) // into kernel.loads/compute/stores
            }
            at::vec::transpose_mxn(out_ptr0 + ..., tmp1, ...) // into kernel.poststores
          for inner_most ... (tail)
            // generated by CppVecKernel
            ...
      for i_outer ... (tail)
        for ...
          for ...
            // generated by CppKernel
            ...
    """

    overrides = CppTile2DOverrides  # type: ignore[assignment]

    def __init__(self, args, num_threads, tiling_factor, tiling_indices, tiling_dtype):
        super().__init__(
            args, num_threads, tiling_factor, tiling_indices[1], tiling_dtype
        )
        self.tiling_indices = tiling_indices

    def inner_itervar(self):
        return sympy_index_symbol(f"{self.itervars[self.outer_idx]}_inner")

    def need_vec_transpose(self, index):
        outer_var = self.itervars[self.outer_idx]
        inner_var = self.itervars[self.tiling_idx]
        outer_stride = stride_at_vec_range(index, outer_var, self.tiling_factor)
        inner_stride = stride_at_vec_range(index, inner_var, self.tiling_factor)
        return (
            self._load_mask is None  # TODO: support transposition with mask
            and outer_stride == 1
            and index.has(inner_var)
            and not inner_stride.has(inner_var)
            and not inner_stride.has(outer_var)
        )

    def gen_transposed_tile_load_store(self, name, var, index, is_store):
        # transposed tile load/store outside the kernel inner loop
        dtype = V.graph.get_dtype(name)
        factor = self.tiling_factor
        src = f"{var} + {cexpr_index(index)}"
        dst = "__place_holder__"
        ld_src = f"{cexpr_index(stride_at_vec_range(index, self.itervars[self.tiling_idx], self.tiling_factor))}"
        ld_dst = f"{factor}"
        if is_store:
            src, dst = dst, src
            ld_src, ld_dst = ld_dst, ld_src

        need_define = True
        load_or_store = f"at::vec::transpose_mxn<{DTYPE_TO_CPP[dtype]},{factor},{factor}>({src}, {ld_src}, {dst}, {ld_dst});"
        if is_store:
            tile_var = self.cse.newvar()
        elif load_or_store not in self.cse.cache:
            tile_var = self.cse.generate(self.preloads, load_or_store, write=False)
        else:
            need_define = False
            tile_var = self.cse.cache[load_or_store]

        if need_define:
            define_line = f"{DTYPE_TO_CPP[dtype]} {tile_var}[{factor}*{factor}] __attribute__ ((aligned ({factor})));"
            self.preloads.writeline(define_line)

        load_or_store = load_or_store.replace("__place_holder__", str(tile_var))
        if is_store:
            self.poststores.writeline(DeferredLine(name, load_or_store))
        else:
            self.preloads.writeline(load_or_store)

        return tile_var

    def load(self, name: str, index: sympy.Expr):
        opt_ctx: OptimizationContext = get_current_node_opt_ctx()
        var = self.args.input(name)
        index = self.rename_indexing(index)

        inner = self.inner_itervar()
        if self.need_vec_transpose(index):
            tile_var = self.gen_transposed_tile_load_store(
                name, var, index, is_store=False
            )
            # vector load inside the kernel inner loop
            loadbuf = f"{tile_var} + {cexpr_index(inner * self.tiling_factor)}"
            dtype = V.graph.get_dtype(name)
            line = self._get_vec_load_line(loadbuf, 0, dtype)  # type: ignore[arg-type]
            csevar = self.cse.generate(self.loads, line)
            csevar.update_on_args("load", (name, index), {})
            assert isinstance(csevar, CppCSEVariable)
            csevar.is_vec = True
            return csevar
        else:
            new_index = self.transform_indexing(index)
            return super().load(name, new_index)

    def store(self, name, index, value, mode=None):
        assert "buf" in name
        opt_ctx: OptimizationContext = get_current_node_opt_ctx()
        var = self.args.output(name)

        inner = self.inner_itervar()
        index = self.rename_indexing(index)
        assert mode is None
        if self.need_vec_transpose(index):
            tile_var = self.gen_transposed_tile_load_store(
                name, var, index, is_store=True
            )
            # vector store inside the kernel inner loop
            storebuf = f"{tile_var} + {cexpr_index(inner * self.tiling_factor)}"
            if V.graph.get_dtype(name) in DTYPE_LOWP_FP:
                line = f"{value}.store({storebuf}, {self.tiling_factor});"
            elif V.graph.get_dtype(name) in (torch.uint8, torch.int8):
                line = f"{value}.store({storebuf}, {self.tiling_factor});"
            else:
                line = f"{value}.store({storebuf});"
            self.stores.writeline(DeferredLine(name, line))
        else:
            new_index = self.transform_indexing(index)
            super().store(name, new_index, value, mode)

    def codegen_inner_loops(self, code):
        inner = self.inner_itervar()
        code.writeline(
            f"for (long {inner} = 0; {inner} < {self.tiling_factor}; {inner}++)"
        )

    def set_ranges(self, group, reduction_group):
        vars = super().set_ranges(group, reduction_group)
        # do vertical reduction as the tail loop
        self.outer_idx, self.tiling_idx = (
            self.tiling_indices
            if self.tiling_indices[1] < self.reduction_depth
            else reversed(self.tiling_indices)
        )
        return vars

    def transform_indexing(self, index: sympy.Expr) -> sympy.Expr:
        return self.scale_index_with_offset(
            index,
            itervar_idx=self.outer_idx,
            offset=self.inner_itervar(),
        )


class CppVecKernelChecker(CppVecKernel):
    def __init__(self, args, num_threads, tiling_factor, tiling_idx=-1):
        super().__init__(args, num_threads, tiling_factor, tiling_idx)

        # Since this kernel is only for checker but does not generate any
        # code, so we need to decrease the kernel count.
        metrics.generated_kernel_count -= 1

        # Used to record the graph wrapper code as the wrapper_code status could be
        # changed during graph run.
        self._orig_wrapper_code = None

        self.simd_vec = True

        self.fast_vec_list = []
        for k, v in CppVecOverrides.__dict__.items():
            if isinstance(v, staticmethod):
                self.fast_vec_list.append(k)
        self.exit_stack = contextlib.ExitStack()

        # Cache all the load result
        self.load_supported_dtypes: List[torch.dtype] = [
            torch.float,
            torch.bfloat16,
            torch.float16,
            torch.bool,
            torch.uint8,
            torch.int8,
            torch.int32,
            torch.int64,
        ]
        self.store_supported_dtypes: List[torch.dtype] = [
            torch.float,
            torch.bfloat16,
            torch.float16,
            torch.uint8,
            torch.int8,
            torch.int32,
            torch.int64,
        ]

    def disable_vec(self, msg=None):
        if schedule_log.isEnabledFor(logging.DEBUG):
            schedule_log.debug("Disabled vectorization: %s", msg)
        self.simd_vec = False

    def load(self, name: str, index: sympy.Expr):
        with RecordOptimizationContext(__name__) as node_ctx:
            load_dtype = V.graph.get_dtype(name)
            opt_ctx: OptimizationContext = node_ctx.get_opt_ctx()
            assert opt_ctx

            opt_ctx.dtype = load_dtype
            var = self.cse.newvar()

            if len(self.itervars) == 0:
                self.disable_vec("not a loop")
                return var

            if load_dtype not in self.load_supported_dtypes and (
                index.has(self.itervars[self.tiling_idx])
                or free_symbol_startswith(index, "tmp")
            ):
                self.disable_vec(f"{load_dtype} not supported by load")
                return var

            return var

    def store(self, name, index, value, mode=None):
        with RecordOptimizationContext(__name__) as node_ctx:
            if len(self.itervars) == 0:
                self.disable_vec("not a loop")
                return self.simd_vec

            store_dtype = V.graph.get_dtype(name)

            opt_ctx: OptimizationContext = node_ctx.get_opt_ctx()
            assert opt_ctx
            opt_ctx.dtype = store_dtype

            if store_dtype not in self.store_supported_dtypes:
                self.disable_vec(f"{store_dtype} not supported by store")
                return self.simd_vec

            assert "buf" in name
            index = self.rename_indexing(index)

            if mode:
                self.disable_vec(f"store mode: {mode}")
                return self.simd_vec

            return self.simd_vec

    def reduction(self, dtype, src_dtype, reduction_type, value):
        if not (
            (dtype == torch.float and src_dtype == torch.float)
            or (dtype == torch.int64 and src_dtype == torch.int64)
            and reduction_type in VECTORIZABLE_RTYPES
        ):
            self.disable_vec(
                f"reduction: dtype {dtype}, src_dtype {src_dtype}, reduction_type {reduction_type}"
            )
        if is_welford_reduction(reduction_type):
            return tuple([self.simd_vec] * 3)
        return self.simd_vec

    def store_reduction(self, name, index, value):
        return self.simd_vec

    def __exit__(self, exc_type, exc_val, exc_tb):
        assert self._orig_wrapper_code is not None
        # Restore the wrapper_code
        V.graph.wrapper_code = self._orig_wrapper_code
        self.exit_stack.__exit__(exc_type, exc_val, exc_tb)

    def __enter__(self):
        # Record the graph wrapper code. The wrapper_code status could be
        # changed during graph run. Regarding this checker, we also need to
        # run the graph but we don't expect to change any status that would
        # impact the code generation. Hence, we record the graph wrapper code
        # and replace it with a dummy wrapper_code and then restore to the
        # original one as long as the checker is finished.
        self._orig_wrapper_code = V.graph.wrapper_code
        V.graph.wrapper_code = WrapperCodeGen()

        parent_handler = V.MockHandler()
<<<<<<< HEAD

        class VecCheckerProxy:
            bin_cmp_ops = ["eq", "ne", "le", "ge", "lt", "gt"]

            @staticmethod
            def _bin_cmp_op(x, y):
                current_node: torch.fx.Node = V.interpreter.current_node
                if not self.is_supported_cmp(current_node):
                    self.disable_vec(f"binary comparison op: {current_node}")
                return self.simd_vec
=======
>>>>>>> 22ba180e

        class VecCheckerProxy:
            @staticmethod
            def __getattr__(name):  # type: ignore[misc]
                def inner(*args, **kwargs):
                    if name not in self.fast_vec_list:
                        self.disable_vec(f"op: {name}")

                    parent_val = getattr(parent_handler, name)(*args, **kwargs)
                    return pytree.tree_map(lambda _: self.simd_vec, parent_val)

                return inner

            @staticmethod
            def load(name: str, index: sympy.Expr):
                return self.load(name, index)

            @staticmethod
            def store(name, index, value, mode=None):
                return self.store(name, index, value, mode=mode)

            @staticmethod
            def reduction(dtype, src_dtype, reduction_type, value):
                return self.reduction(dtype, src_dtype, reduction_type, value)

            @staticmethod
            def store_reduction(name, index, value):
                return self.store_reduction(name, index, value)

            @staticmethod
            def constant(val, dtype):
                with RecordOptimizationContext(__name__) as node_ctx:
                    opt_ctx: OptimizationContext = node_ctx.get_opt_ctx()
                    assert opt_ctx
                    # VecKernel override dtype for constant
                    # Vectorization only support int32/fp32 now
                    # So if dtype = int64/fp64, we will cast it to int32/fp32 if possible
                    i32_iinfo = torch.iinfo(torch.int32)
                    if (
                        dtype == torch.int64
                        and val <= i32_iinfo.max
                        and val >= i32_iinfo.min
                        and all(
                            user.target in BIN_CMP_OPS
                            for user in node_ctx.current_node.users
                        )
                    ):
                        opt_ctx.dtype = torch.int32

                    f32_iinfo = torch.finfo(torch.float32)
                    if dtype == torch.double:
                        if (
                            (val <= f32_iinfo.max and val >= f32_iinfo.min)
                            or (val == torch.inf)
                            or (val == -torch.inf)
                        ):
                            opt_ctx.dtype = torch.float32

                    supported_dtypes = [
                        torch.float,
                        torch.bfloat16,
                        torch.float16,
                        torch.bool,
                        torch.uint8,
                        torch.int8,
                        torch.int32,
                        torch.int64,
                    ]

                    if opt_ctx.dtype not in supported_dtypes:
                        self.disable_vec(f"constant dtype: {opt_ctx.dtype}")
                    return val

            @staticmethod
            def index_expr(expr, dtype):
                assert len(self.ranges) == len(self.itervars)

                def can_use_int32():
                    free_symbols = list(expr.free_symbols)
                    sizes = {
                        k: v
                        for k, v in zip(self.itervars, self.ranges)
                        if k in free_symbols
                    }
                    # Trivial case: Range empty
                    if any(v == 0 for v in sizes.values()):
                        return True

                    vars_ranges = {
                        k: ValueRanges(0, v - 1)
                        for k, v in sizes.items()
                        if not isinstance(v, sympy.Expr) or v.is_number
                    }
                    if not vars_ranges or len(vars_ranges) != len(free_symbols):
                        i32_iinfo = torch.iinfo(torch.int32)
                        return (
                            expr.is_number
                            and expr <= i32_iinfo.max
                            and expr >= i32_iinfo.min
                        )
                    expr_ranges = bound_sympy(expr, vars_ranges)
                    if math.isinf(expr_ranges.lower) or math.isinf(expr_ranges.upper):  # type: ignore[arg-type]
                        return False
                    # If something takes the values 0..7, we will compare in the loop
                    # x < 8. As such, for the loop not to overflow in the last iteration, we want
                    # to check that expr_ranges.upper + 1 is representable as well
                    return range_expressable_in_32_bits(
                        ValueRanges(
                            int(expr_ranges.lower), int(expr_ranges.upper) + 1  # type: ignore[arg-type]
                        )
                    )

                with RecordOptimizationContext(__name__) as node_ctx:
                    assert len(self.ranges) == len(self.itervars)
                    opt_ctx: OptimizationContext = node_ctx.get_opt_ctx()
                    assert opt_ctx
                    if (
                        dtype == torch.int64
                        and can_use_int32()
                        and all(
                            user.target in BIN_CMP_OPS
                            for user in node_ctx.current_node.users
                        )
                    ):
                        opt_ctx.dtype = torch.int32
                    else:
                        self.disable_vec(f"index_expr: {expr}, dtype {dtype}")

                    tmp_var = self.cse.newvar()
                    return tmp_var

            @staticmethod
            def indirect_indexing(index_var, size, check=True):
                return sympy_index_symbol(str(index_var))

            @staticmethod
            def masked(mask, body, other):
                body()
                return self.cse.newvar()

            @staticmethod
            def to_dtype(x, dtype, src_dtype=None):
<<<<<<< HEAD
                with RecordOptimizationContext(__name__) as node_ctx:
                    opt_ctx: OptimizationContext = node_ctx.get_opt_ctx()
                    assert opt_ctx
                    opt_ctx.dtype = dtype

                    cur_node = node_ctx.get_fx_node()
                    input_value: torch.fx.Node = cur_node.all_input_nodes[1]
                    if dtype == torch.float:
                        if input_value.target in [
                            "load",
                        ]:
                            # Support masked_load for BF16/FP16. Because the legalization will
                            # insert to_dtype to convert the BF16/FP16 input to FP32.
                            dtype = (
                                V.graph.get_dtype(input_value.args[1])  # type: ignore[arg-type]
                                if input_value.target == "load"
                                else input_value.args[-1]
                            )
                            if dtype in [
                                torch.float16,
                                torch.bfloat16,
                                torch.float,
                                torch.float64,
                                torch.uint8,
                                torch.int8,
                                torch.int32,
                                torch.int64,
                            ]:
                                # Convert from dtype to torch.float
                                pass
                            else:
                                self.disable_vec(f"to_dtype: dtype {dtype}")
                    elif dtype in DTYPE_LOWP_FP:
                        if not all(usr.target == "store" for usr in cur_node.users):
                            self.disable_vec(
                                "to_dtype: bfloat16/float16 expecting users are all stores"
                            )
                            return x

                        store_names = [usr.args[1] for usr in cur_node.users]
                        if not all(
                            V.graph.get_dtype(name) in [dtype] for name in store_names
                        ):
                            self.disable_vec(
                                "to_dtype: expecting all stores into bfloat16 or float16"
                            )
                            return x
                    elif dtype == torch.bool:
                        pass
                    elif dtype in (torch.uint8, torch.int8):
                        # Only allow below 2 cases:
                        # Case 1: to_int8 and store which corresponding to the single quant node
                        # at last of fusion pattern.
                        is_to_int8_and_store = all(
                            usr.target in ["store"] for usr in cur_node.users
                        )
                        # Case 2: to_int8 and to_float which corresponding to pair of quant/dequant node
                        # at middle of fusion pattern.
                        is_to_int8_and_to_float = all(
                            (
                                usr.target in ["to_dtype"]
                                and usr.args[2] == torch.float32
                            )
                            for usr in cur_node.users
                        )
                        if not (is_to_int8_and_store or is_to_int8_and_to_float):
                            self.disable_vec(f"to_dtype: dtype {dtype}")
                    elif dtype in [torch.int64, torch.int32]:
                        pass
                    else:
                        self.disable_vec(f"to_dtype: dtype {dtype}")
                    return x
=======
                if dtype not in [
                    torch.float,
                    torch.bfloat16,
                    torch.float16,
                    torch.bool,
                    torch.uint8,
                    torch.int8,
                    torch.int32,
                    torch.int64,
                ]:
                    self.disable_vec(f"to_dtype: {dtype}")
                return x
>>>>>>> 22ba180e

        self.exit_stack.enter_context(V.set_ops_handler(VecCheckerProxy()))
        self.exit_stack.enter_context(V.set_kernel_handler(self))
        return self


class CppKernelProxy(CppKernel):
    def __init__(self, kernel_group):
        super().__init__(kernel_group.args, kernel_group.ws.num_threads)
        self.kernel_group = kernel_group
        self.loop_nest = None
        self.call_ranges = None
        self.picked_vec_isa: codecache.VecISA = codecache.pick_vec_isa()

    def data_type_propagation(self, nodes):
        for _node in nodes:
            assert isinstance(_node, SchedulerNode)
            DataTypePropagation.propagate_scheduler_node(_node)

    # Check if all the nodes of a given fx graph can support BF16/FP16
    def is_lowp_fp_scheduler(self, scheduler_node: SchedulerNode):
        if not isinstance(scheduler_node._body, ir.LoopBody):
            return True

        _lowp_fp_type: Optional[torch.dtype] = None

        # Propagate the dtype to check if all the fx node is bf16/fp16
        DataTypePropagation.propagate_scheduler_node(scheduler_node)

        sub_blocks = [scheduler_node._body.root_block] + list(
            scheduler_node._body.subblocks.values()
        )
        for sub_block in sub_blocks:
            for _node in sub_block.graph.nodes:
                # TODO(Eikan): Regarding get_index and index_expr, we should conclude the
                # the data type as well.
                if _node.op == "placeholder" or _node.target in (
                    "get_index",
                    "index_expr",
                ):
                    continue

                # Fast path if all operations can support bf16/fp16 without converting to fp32
                if _node.target not in [
                    "load",
                    "store",
                    "abs",
                    "neg",
                    "output",
                ]:
                    return False

                if hasattr(_node, "meta") and _node.meta:
                    assert OptimizationContext.key in _node.meta
                    opt_ctx: OptimizationContext = _node.meta[OptimizationContext.key]
                    if not opt_ctx.dtype or opt_ctx.dtype not in DTYPE_LOWP_FP:
                        return False
                    if _lowp_fp_type:
                        assert (
                            _lowp_fp_type == opt_ctx.dtype
                        ), "scheduler node do not support bf16/fp16 mix"
                    else:
                        _lowp_fp_type = opt_ctx.dtype
                else:
                    return False

        scheduler_node._lowp_fp_type = _lowp_fp_type  # type: ignore[attr-defined]
        return True

    def legalize_lowp_fp_dtype(self, nodes):
        def add_to_dtype(sub_graph: torch.fx.Graph):
            def is_lowp_fp_load(node: torch.fx.Node):
                if node.target not in ["load"]:
                    return False
                assert len(node.args) == 3
                load_dtype = V.graph.get_dtype(node.args[1])  # type: ignore[arg-type]
                return load_dtype in DTYPE_LOWP_FP

            def is_lowp_fp_store(node: torch.fx.Node):
                if node.target != "store":
                    return False
                _, store_var, _, _, _ = node.args
                store_dtype = V.graph.get_dtype(store_var)  # type: ignore[arg-type]
                return store_dtype in DTYPE_LOWP_FP

            sub_graph_nodes = list(sub_graph.nodes)
            to_lowp_fp_legalized_nodes = []
            for _node in sub_graph_nodes:
                if is_lowp_fp_load(_node):
                    # No need to promote to float if all users are direct stores
                    if all(user.target == "store" for user in _node.users):
                        continue
                    ops = _node.args[0]
                    with sub_graph.inserting_after(_node):
                        to_type_node = sub_graph.call_method(
                            "to_dtype", args=(ops, _node, torch.float)
                        )
                        to_type_node_args = to_type_node.args
                        _node.replace_all_uses_with(to_type_node)
                        to_type_node.args = to_type_node_args
                        metrics.cpp_to_dtype_count += 1
                elif is_lowp_fp_store(_node):
                    ops, name, _, value_var, _ = _node.args
                    # No need to promote to float if it is a user of a load which are all directly stored
                    if value_var.target == "load" and all(
                        user.target == "store" for user in value_var.users
                    ):
                        continue
                    dtype = V.graph.get_dtype(name)
                    with sub_graph.inserting_before(_node):
                        to_type_node = sub_graph.call_method(
                            "to_dtype", args=(ops, value_var, dtype)
                        )
                        _node.replace_input_with(value_var, to_type_node)
                        metrics.cpp_to_dtype_count += 1
                elif _node.target == "reduction":
                    (
                        ops,
                        dtype,
                        src_dtype,
                        reduction_type,
                        value,
                    ) = _node.args
                    if src_dtype in DTYPE_LOWP_FP:
                        # Since we always convert the load/store value to float if the tensor is bfloat16/float16.
                        # Therefore, the reduction should never work with bfloat16/float16 value. Hence, we update
                        # the bfloat16/float16 reduction by
                        #     1) updating the src_dtype to float
                        # and 2) updating the dtype to float if it is bfloat16/float16.
                        assert dtype in [
                            torch.float,
                            torch.bfloat16,
                            torch.float16,
                            torch.int64,
                        ]
                        _node.args = (
                            ops,
                            torch.float if dtype in DTYPE_LOWP_FP else dtype,
                            torch.float,
                            reduction_type,
                            value,
                        )
                elif _node.target == "to_dtype" and _node.args[-1] in DTYPE_LOWP_FP:
                    (ops, x, _) = _node.args
                    # The legalization always loads the BF16/FP16 tensor as FP32 for computation
                    # and converts back to BF16/FP16 after the computation.
                    # Hence, there should be no computation w/ BF16/FP16.
                    # Therefore, we update the to_dtype by replacing the bf16/fp16 dtype with fp32.
                    # Save the legalized to_dtype node for the elimination(eliminate_to_dtype step):
                    #  1) Eliminate the redundant to_dtype node if we have a pattern as follows:
                    #     graph():
                    #       %lowp_fp_legalized = call_method[target=to_dtype](args = (%ops, %input, torch.float))
                    #       %to_dtype2 = call_method[target=to_dtype](args = (%ops, %lowp_fp_legalized, torch.bfloat16/float16))
                    # Regarding the first to_dtype, it is redundant because
                    # the second to_type also converts to the torch.bfloat16/torch.float16.
                    # Hence, we remove the first to_type.
                    to_lowp_fp_legalized_nodes.append(_node)
                    _node.args = (ops, x, torch.float)
                else:
                    pass

            def eliminate_to_dtype(sub_graph: torch.fx.Graph):
                def _eliminate_duplicate_to_node(sub_graph: torch.fx.Graph):
                    # Eliminate the redundant to_dtype node. Let's consider a pattern as follows:
                    #   graph():
                    #     %to_dtype1 = call_method[target=to_dtype](args = (%ops, %input, torch.float), kwargs = {})
                    #     %to_dtype2 = call_method[target=to_dtype](args = (%ops, %to_dtype1, torch.float), kwargs = {})
                    # Regarding the first to_dtype, it is redundant because the second to_type also converts to the
                    # torch.float. Hence, we remove the first to_type
                    def _used_by_to(to_node: torch.fx.Node):
                        return all(usr.target == "to_dtype" for usr in to_node.users)

                    all_to_nodes = [
                        node for node in sub_graph.nodes if node.target == "to_dtype"
                    ]
                    all_to_nodes_and_users = [
                        {node: node.users} for node in all_to_nodes if _used_by_to(node)
                    ]
                    for node_users in all_to_nodes_and_users:
                        for node, users in node_users.items():
                            if node in sub_graph.nodes and (
                                all(usr.args[-1] == node.args[-1] for usr in users)
                                or (
                                    node in to_lowp_fp_legalized_nodes
                                    and all(
                                        usr.args[-1] in DTYPE_LOWP_FP for usr in users
                                    )
                                )
                            ):
                                val_node = node.all_input_nodes[-1]
                                node.replace_all_uses_with(val_node)
                                sub_graph.erase_node(node)

                    # For debug mode, the graph of LoopBody will attach a new GraphModule as
                    # owning_module for debugging while the release mode will not. The lint will
                    # check whether the graph has owning_module to decide if it needs to check
                    # call_module. LoopBody might contain get_index as a module call. But it
                    # is just a function. Hence, it cannot pass the lint check for debug mode.
                    # We bypass the check if the owning_module is None. Eventually, we should call
                    # get_index via call_function but not call_module.
                    if sub_graph.owning_module is None:
                        sub_graph.lint()

                _eliminate_duplicate_to_node(sub_graph)

            eliminate_to_dtype(sub_graph)

        def _legalize_lowp_fp(loop_body: ir.LoopBody):
            sub_blocks = [loop_body.root_block] + list(loop_body.subblocks.values())
            for sub_block in sub_blocks:
                add_to_dtype(sub_block.graph)

        if all(
            isinstance(_node, SchedulerNode) and self.is_lowp_fp_scheduler(_node)
            for _node in nodes
        ):
            # Mark the load node to load bf16/fp16
            for _node in nodes:
                sub_blocks = [_node._body.root_block] + list(
                    _node._body.subblocks.values()
                )
                for sub_block in sub_blocks:
                    for fx_node in sub_block.graph.nodes:
                        if fx_node.target in ["load", "store"]:
                            assert fx_node.meta
                            assert OptimizationContext.key in fx_node.meta
                            opt_ctx: OptimizationContext = fx_node.meta[
                                OptimizationContext.key
                            ]
                            assert opt_ctx.dtype in DTYPE_LOWP_FP

            # Bypass the legalization as the kernel can run with bf16/fp16 directly
            return

        for _node in nodes:
            assert isinstance(_node, SchedulerNode)
            assert isinstance(_node._body, ir.LoopBody)
            node: SchedulerNode = _node

            def is_memory_copy_scheduler_node(node: SchedulerNode):
                op_counts = node.read_writes.op_counts
                return (
                    len(op_counts) == 2 and "load" in op_counts and "store" in op_counts
                )

            should_legalize = not is_memory_copy_scheduler_node(node)
            if should_legalize:
                body: ir.LoopBody = node._body
                _legalize_lowp_fp(body)

    def codegen_nodes(self, nodes: List[SchedulerNode]):
        # Legalize BF16 node by adding to_dtype explicitly
        self.legalize_lowp_fp_dtype(nodes)
        self.data_type_propagation(nodes)

        assert len(nodes) >= 1
        first_node = nodes[0]
        vec_dtype = (
            first_node._lowp_fp_type  # type: ignore[attr-defined]
            if all(
                hasattr(_node, "_lowp_fp_type")
                and _node._lowp_fp_type == first_node._lowp_fp_type  # type: ignore[attr-defined]
                for _node in nodes
            )
            else torch.float
        )

        kernel_group = self.kernel_group
        _, (group, reduction_group) = max(
            nodes, key=lambda x: int(x.is_reduction())
        ).group

        self.set_ranges(group, reduction_group)

        def codegen_kernel(cls, *args):
            with kernel_group.new_kernel(cls, *args) as kernel:
                # Ugly hack to maintain the metrics kernel count since
                # we only count in CppKernelProxy, not those contained in it
                metrics.generated_kernel_count -= 1

                run(kernel)
                return kernel

        def run(kernel):
            vars, reduction_vars = kernel.set_ranges(group, reduction_group)
            in_suffix = False
            for node in nodes:
                if node.group[1] in [
                    (group, reduction_group),
                    (group + reduction_group, ()),
                ]:
                    assert not in_suffix
                    node.run(vars, reduction_vars)
                else:
                    in_suffix = True
                    assert node.group[1] == (
                        group,
                        (),
                    ), f"unexpected group: {node.group[1]} != {group}, {reduction_group}"
                    # we can fuse in some extra pointwise into the suffix
                    with kernel.write_to_suffix():
                        node.run(vars, ())

        scalar_kernel = codegen_kernel(CppKernel)
        V.graph.removed_buffers |= scalar_kernel.removed_buffers
        V.graph.inplaced_to_remove |= scalar_kernel.inplaced_to_remove
        self.loop_nest = LoopNestWithSplit.build(scalar_kernel)

        if not self.picked_vec_isa:
            return

        def select_tiling_indices(tiling_factor):
            all_index = []
            for node in nodes:
                rw = dependencies.extract_read_writes(node._body, *node._sizes)
                all_index += [dep.index for dep in itertools.chain(rw.reads, rw.writes)]
            contig_vars = set()
            contig_vars_list = []
            non_contig_stride_const = set()
            non_contig_stride_other = set()
            for index in all_index:
                for var in index.free_symbols:
                    if not re.search(r"^d\d+$", var.name):
                        continue
                    stride = stride_at_vec_range(index, var, tiling_factor)
                    if stride == 0:
                        continue
                    elif stride == 1:
                        contig_vars.add(int(var.name[1:]))
                        contig_vars_list.append(int(var.name[1:]))
                    elif all(s.name.startswith("s") for s in stride.free_symbols):
                        non_contig_stride_const.add(int(var.name[1:]))
                    else:
                        non_contig_stride_other.add(int(var.name[1:]))
            contig_only = (
                contig_vars - non_contig_stride_const - non_contig_stride_other
            )
            if len(contig_vars) == 0:
                # no contiguous vars
                return [len(self.itervars) - 1]
            if contig_only:
                return sorted(contig_only)[-1:]
            contig_and_const_stride = (
                contig_vars & non_contig_stride_const
            ) - non_contig_stride_other
            contig_vars_sorted = sorted(contig_vars)
            if (
                len(contig_vars_sorted) == 2
                and contig_vars_sorted[-1] in contig_and_const_stride
                and contig_vars_sorted[-1] == len(self.itervars) - 1
            ):
                return contig_vars_sorted
            return sorted(contig_vars_sorted, key=contig_vars_list.count)[-1:]

        def select_tiling(dtype: torch.dtype = torch.float):
            # TODO(jgong5): support alternative tiling factors and data types
            tiling_factor = self.picked_vec_isa.nelements(dtype=dtype)
            tiling_indices = select_tiling_indices(tiling_factor)
            if tiling_indices:
                could_vec = True
                for tiling_indice in tiling_indices:
                    with CppVecKernelChecker(
                        deepcopy(self.kernel_group.args),
                        parallel_num_threads(),
                        tiling_factor,
                        tiling_indice,
                    ) as vec_checker:
                        run(vec_checker)
                        could_vec = could_vec and vec_checker.simd_vec
                        if not could_vec:
                            break
                if could_vec:
                    if len(tiling_indices) == 1:
                        return [tiling_factor], tiling_indices
                    if len(tiling_indices) == 2:
                        return [tiling_factor, tiling_factor], tiling_indices
            return [], []

        # Kernels share the same global contexts like V.graph.wrapper_code, V.kernel.args.
        # But the generated scalar kernel has updated these global contexts. Hence, the other kernels
        # should not do this again to avoid context conflict. By now, we only control the
        # config.inplace_buffers. In the future, we could maintain more contexts.
        with torch._inductor.config.patch(inplace_buffers=False):
            tiling_factors, tiling_indices = select_tiling(vec_dtype)
            assert len(tiling_factors) == len(tiling_indices)
            if len(tiling_indices) == 1:
                vec_kernel = codegen_kernel(
                    CppVecKernel, tiling_factors[0], tiling_indices[0], vec_dtype
                )
                metrics.generated_cpp_vec_kernel_count += 1
                main_loop, tail_loop = self.loop_nest.split_with_tiling(
                    tiling_indices[0], factor=tiling_factors[0]
                )
                main_loop.set_kernel(vec_kernel)
                tail_loop.set_kernel(scalar_kernel)
                main_loop.simd_vec = True
                tail_loop.simd_omp = True
                # We chop the loop into two cubes by the nelements - main loop and tail loop.
                # Regarding the main loop, it is straightforward that it could be vectorized with
                # nelements. But for the tail loop, it still could be vectorized. For example,
                # if the nelements is 8(256bits), then the tail loop still could be vectorized
                # as 4(128bits).
                tail_loop.simd_nelements = tiling_factors[0] // 2
            elif len(tiling_indices) == 2:
                assert (
                    tiling_indices[1] == len(self.itervars) - 1
                    and tiling_factors[0] == tiling_factors[1]
                )
                tile2d_kernel = codegen_kernel(
                    CppTile2DKernel, tiling_factors[0], tiling_indices, vec_dtype
                )
                vec_kernel = codegen_kernel(
                    CppVecKernel, tiling_factors[0], tiling_indices[0], vec_dtype
                )
                metrics.generated_cpp_vec_kernel_count += 2
                outer_main_loop, outer_tail_loop = self.loop_nest.split_with_tiling(
                    tiling_indices[0], factor=tiling_factors[0]
                )
                outer_tail_loop.set_kernel(scalar_kernel)
                (
                    inner_main_loop,
                    inner_tail_loop,
                ) = outer_main_loop.split_with_tiling(
                    tiling_indices[1] - tiling_indices[0], factor=tiling_factors[0]
                )
                inner_main_loop.set_kernel(tile2d_kernel)
                inner_tail_loop.set_kernel(vec_kernel)

    def codegen_loops(self, code, worksharing):
        self.codegen_loops_impl(self.loop_nest, code, worksharing)


<<<<<<< HEAD
=======
class OuterLoopFusedKernel(CppKernel):
    def __init__(self, kernel_group):
        super().__init__(kernel_group.args, kernel_group.ws.num_threads)
        self.inner: List["LoopLevel"] = []


>>>>>>> 22ba180e
class ReasonFusedNodes(Enum):
    SAME_VARS_REDUCE = "same_vars_reduce"
    COMPATIBLE_REDUCTION = "compatible_reduction"
    COMPATIBLE_RANGES_NO_REDUCTION = "compatible_ranges_no_reduction"


class CppScheduling(BaseScheduling):
    # ctypes limits the number of args to 1024, refer to:
    # https://github.com/python/cpython/commit/a285af7e626d1b81cf09f8b2bf7656f100bc1237
    # We set a conservative threshold here.
    MAX_FUSED_KERNEL_ARGS_NUM = 500

    def __init__(self, scheduler):
        self.scheduler = scheduler
        self.reset_kernel_group()
        self._ready_to_flush = False

    def _set_flush_status(self, status: bool):
        self._ready_to_flush = status

    def group_fn(self, sizes):
        return tuple(tuple(map(V.graph.sizevars.simplify, s)) for s in sizes)

<<<<<<< HEAD
    def get_kernel_group(self):
=======
    def reset_kernel_group(self):
>>>>>>> 22ba180e
        from .cpp_wrapper_cpu import CppWrapperCpu

        self.kernel_group: Union[CppWrapperKernelGroup, KernelGroup]
        if isinstance(V.graph.wrapper_code, CppWrapperCpu):
            self.kernel_group = CppWrapperKernelGroup()
        else:
            self.kernel_group = KernelGroup()

    def fuse(self, node1, node2):
        if node1.is_foreach() or node2.is_foreach():
            return ForeachKernelSchedulerNode.fuse(node1, node2)
        else:
            if (
                self._why_fuse_nodes(node1, node2)
                == ReasonFusedNodes.COMPATIBLE_RANGES_NO_REDUCTION
            ):
                assert isinstance(node1, (SchedulerNode, FusedSchedulerNode))
                assert isinstance(node2, (SchedulerNode, FusedSchedulerNode))

                _, (vars1, reduce1) = node1.group
                _, (vars2, reduce2) = node2.group
                assert reduce1 == () and reduce2 == (), (reduce1, reduce2)

                def get_indexing_ranges_exprs(node):
                    if isinstance(node, FusedSchedulerNode):
<<<<<<< HEAD
                        assert len(node.snodes) > 0
                        return get_indexing_ranges_exprs(node.snodes[0])
=======
                        assert len(node.snodes) > 0, node.snodes
                        var_ranges = None
                        indexing_exprs = set()
                        for snode in node.snodes:
                            v, exprs = get_indexing_ranges_exprs(snode)
                            if var_ranges is None:
                                var_ranges = v
                            assert var_ranges == v, (var_ranges, v, node.snodes)
                            for expr in exprs:
                                indexing_exprs.add(expr)
                        return var_ranges, list(indexing_exprs)
>>>>>>> 22ba180e
                    else:
                        assert isinstance(node, SchedulerNode)
                        comp_buffer = node.node
                        assert isinstance(comp_buffer, ir.ComputedBuffer)
                        _, body, _ = comp_buffer.get_default_sizes_body()
                        return body.var_ranges, list(body.indexing_exprs.values())

                node_to_recomp = node1 if len(vars1) < len(vars2) else node2
                assert isinstance(node_to_recomp, SchedulerNode)

                ref_node = node2 if len(vars1) < len(vars2) else node1

                extra_indexing_constraints = get_indexing_ranges_exprs(ref_node)

                node_to_recomp.recompute_size_and_body(
                    extra_indexing_constraints=extra_indexing_constraints
                )

                _, (vars1, _) = node1.group
                _, (vars2, _) = node2.group
                assert vars1 == vars2, (vars1, vars2)
<<<<<<< HEAD

            return FusedSchedulerNode.fuse(node1, node2)
=======
                return FusedSchedulerNode.fuse(node1, node2)
            elif self.can_fuse_vertical_outer_loop(node1, node2):
                return OuterLoopFusedSchedulerNode.fuse(
                    node1, node2, self._get_outer_loop_fusion_depth(node1, node2)
                )
            else:
                return FusedSchedulerNode.fuse(node1, node2)
>>>>>>> 22ba180e

    def _why_fuse_nodes(self, node1, node2) -> Optional[ReasonFusedNodes]:
        _, (vars1, reduce1) = node1.group
        _, (vars2, reduce2) = node2.group

        if vars1 == vars2 and reduce1 == reduce2:
            return ReasonFusedNodes.SAME_VARS_REDUCE
        if reduce1 == () and vars1 == vars2 + reduce2:
            return ReasonFusedNodes.COMPATIBLE_REDUCTION
        if self._can_fuse_nodes_with_compatible_ranges(node1, node2):
            return ReasonFusedNodes.COMPATIBLE_RANGES_NO_REDUCTION
        # TODO(jansel): allow fusion pointwise (vars1, ()) suffix?
        return None

    def _can_fuse_nodes_with_compatible_ranges(self, node1, node2):
        # Here we try to fuse SchedulerNode/FusedSchedulerNode with compatible ranges
        # e.g. (s0, s1, s2) and (s0 * s1 * s2)
        _, (vars1, reduce1) = node1.group
        _, (vars2, reduce2) = node2.group

        c1 = reduce1 == () and reduce2 == ()
        c2 = math.prod(vars1) == math.prod(vars2)
        c3 = len(vars1) == 1 or len(vars2) == 1
        if not (c1 and c2 and c3):
            return False

        node_to_recomp = node1 if len(vars1) < len(vars2) else node2
        ref_node = node2 if len(vars1) < len(vars2) else node1

        # We can not recompute sizes and body for nodes other than SchedulerNode
        # TODO: we can extend fusion support with compatible ranges for FusedSchedulerNode
        if isinstance(node_to_recomp, FusedSchedulerNode):
            return False

<<<<<<< HEAD
        def get_buffer(node):
            if isinstance(node, FusedSchedulerNode):
                assert len(node.snodes) > 0
                # use the last scheduler node from the list as it has the most
                # relevant indexing expressions
                return get_buffer(node.snodes[-1])
            else:
                assert isinstance(node, SchedulerNode)
                return node.node

        ref_node_buffer = get_buffer(ref_node)
        if isinstance(ref_node_buffer, ir.TemplateBuffer):
            return False

        assert isinstance(ref_node_buffer, ir.ComputedBuffer)

=======
>>>>>>> 22ba180e
        # It may happen that node1 and node2 compatible number of elements
        # but different original ranges, for example:
        # {d0: s0, d1: s1, d2: s2} vs {d0: s0*s1*s2}
        # See https://github.com/pytorch/pytorch/pull/120077/files#r1500427848 for more details
        # TODO: we can fix if it allows us to CSE at least one of the variables
<<<<<<< HEAD
        var_ranges1 = ref_node_buffer.get_read_writes().var_ranges
        var_ranges2 = node_to_recomp.node.get_read_writes().var_ranges
        if var_ranges1 != var_ranges2:
=======

        assert isinstance(node_to_recomp, SchedulerNode)
        if isinstance(node_to_recomp.node, ir.TemplateBuffer):
            return False
        assert isinstance(node_to_recomp.node, ir.ComputedBuffer)
        # node.data.get_size() is a cheaper version of node.get_read_writes().var_ranges
        # but without variable name
        ranges2 = node_to_recomp.node.data.get_size()
        ranges1 = None
        if isinstance(ref_node, FusedSchedulerNode):
            ranges_set = set()
            for snode in ref_node.snodes:
                if isinstance(snode.node, ir.TemplateBuffer):
                    break
                assert isinstance(snode.node, ir.ComputedBuffer)
                ranges_set.add(tuple(snode.node.data.get_size()))

            if len(ranges_set) != 1:
                return False

            ranges1 = list(next(iter(ranges_set)))
        else:
            assert isinstance(ref_node, SchedulerNode)
            assert isinstance(ref_node.node, ir.ComputedBuffer)
            ranges1 = ref_node.node.data.get_size()

        if ranges1 != ranges2:
>>>>>>> 22ba180e
            return False

        return True

    def _can_fuse_horizontal_impl(self, node1, node2):
        assert isinstance(node1, (FusedSchedulerNode, SchedulerNode))
        assert isinstance(node2, (FusedSchedulerNode, SchedulerNode))
<<<<<<< HEAD
=======
        if any(
            isinstance(node, OuterLoopFusedSchedulerNode) for node in (node1, node2)
        ):
            return False
>>>>>>> 22ba180e
        return self._why_fuse_nodes(node1, node2) is not None

    def can_fuse_horizontal(self, node1, node2):
        if (
            len(node1.get_nodes()) + len(node2.get_nodes())
            > config.cpp.max_horizontal_fusion_size
        ):
            return False

        return self._can_fuse_horizontal_impl(node1, node2)

    def _get_outer_loop_fusion_depth(self, node1, node2):
        DISABLE_OUTER_LOOP_FUSION = 0
        if not all(
            type(node)
            in (OuterLoopFusedSchedulerNode, FusedSchedulerNode, SchedulerNode)
            for node in (node1, node2)
        ):
            return DISABLE_OUTER_LOOP_FUSION

        _node1 = (
            node1.get_outer_nodes()[-1]
            if isinstance(node1, OuterLoopFusedSchedulerNode)
            else node1
        )
        assert isinstance(_node1, (FusedSchedulerNode, SchedulerNode))
        _node2 = (
            node2.get_outer_nodes()[0]
            if isinstance(node2, OuterLoopFusedSchedulerNode)
            else node2
        )
        assert isinstance(_node2, (FusedSchedulerNode, SchedulerNode))

        _, (vars1, reduce1) = _node1.group
        _, (vars2, reduce2) = _node2.group
        if vars1 == () and vars2 == () and reduce1 != () and reduce2 != ():
            # Reduction only
            return DISABLE_OUTER_LOOP_FUSION
        if all(type(node) is OuterLoopFusedSchedulerNode for node in (node1, node2)):
            return (
                node1.outer_loop_fusion_depth
                if node1.outer_loop_fusion_depth == node2.outer_loop_fusion_depth
                else DISABLE_OUTER_LOOP_FUSION
            )
        outer_loop_fusion_depth = min(len(vars1), len(vars2))
        if (
            outer_loop_fusion_depth >= 1
            and vars1[:outer_loop_fusion_depth] == vars2[:outer_loop_fusion_depth]
        ):
            if any(
                type(node) is OuterLoopFusedSchedulerNode for node in (node1, node2)
            ):
                _compare_node = (
                    node1 if type(node1) is OuterLoopFusedSchedulerNode else node2
                )
                if _compare_node.outer_loop_fusion_depth == outer_loop_fusion_depth:
                    # Same outer loop fusion depth as prev nodes in OuterLoopFusedSchedulerNode
                    return outer_loop_fusion_depth
                else:
                    return DISABLE_OUTER_LOOP_FUSION
            else:
                # First 2 nodes to generate OuterLoopFusedSchedulerNode
                return outer_loop_fusion_depth
        return DISABLE_OUTER_LOOP_FUSION

    def can_fuse_vertical_outer_loop(self, node1, node2):
        return (
            node1.get_names() & node2.ancestors
            and not (
                self._can_fuse_horizontal_impl(node1, node2)
                and not node1.is_reduction()
            )
            and self._get_outer_loop_fusion_depth(node1, node2) >= 1
        )

    def get_fusion_pair_priority(self, node1, node2):
        if self.can_fuse_vertical_outer_loop(node1, node2):
            # Outer loop fusion with lower priority
            return 1
        else:
            return 0

    def can_fuse_vertical(self, node1, node2):
        return (
            self._can_fuse_horizontal_impl(node1, node2) and not node1.is_reduction()
        ) or self.can_fuse_vertical_outer_loop(node1, node2)

    def codegen_node(
        self,
        node: Union[OuterLoopFusedSchedulerNode, FusedSchedulerNode, SchedulerNode],
    ):
        """
        Turn an set of pre-fused nodes into a C++ kernel.
        """
        kernel_group = self.kernel_group

        if isinstance(node, OuterLoopFusedSchedulerNode):
            cpp_kernel_proxy_list: List[CppKernelProxy] = []
            nodes_list: List[List[SchedulerNode]] = []

            for _node in node.get_outer_nodes():
                assert isinstance(_node, (FusedSchedulerNode, SchedulerNode))
                _nodes: List[SchedulerNode] = _node.get_nodes()  # type: ignore[assignment]
                cpp_kernel_proxy = CppKernelProxy(kernel_group)
                cpp_kernel_proxy.codegen_nodes(_nodes)

                cpp_kernel_proxy_list.append(cpp_kernel_proxy)
                nodes_list.append(_nodes)

            # Note that, in the future, when every kernel can be vectorized,
            # the function select_tiling will be much easier, and we'll be able to lift
            # check_outer_fusion_loop_level_attr to the fusion phase,
            # avoiding grouping kernels at fusion time that "look like we'll be able to fuse them"
            # but then we actually won't.
            if node.check_outer_fusion_loop_level_attr(
                cpp_kernel_proxy_list, node.outer_loop_fusion_depth
            ):
                # Merge the cpp_kernel_proxy_list into cpp_kernel_proxy
                outer_fusion_cpp_kernel_proxy = node.merge_outer_fusion_kernels(
                    cpp_kernel_proxy_list,
                )
                kernel_group.finalize_kernel(
                    outer_fusion_cpp_kernel_proxy,
                    [_node for _nodes in nodes_list for _node in _nodes],
                )
            else:
                # Fall back to standard loop codegen
                for _kernel_proxy, _nodes in zip(cpp_kernel_proxy_list, nodes_list):
                    kernel_group.finalize_kernel(_kernel_proxy, _nodes)
        else:
            nodes: List[SchedulerNode] = node.get_nodes()  # type: ignore[assignment]
            cpp_kernel_proxy = CppKernelProxy(kernel_group)
            cpp_kernel_proxy.codegen_nodes(nodes)
            kernel_group.finalize_kernel(cpp_kernel_proxy, nodes)

        args_num = self._get_scheduled_num_args()
        if args_num > CppScheduling.MAX_FUSED_KERNEL_ARGS_NUM:
            self._set_flush_status(True)

    def _get_scheduled_num_args(self):
        return self.kernel_group.get_num_args()

    def ready_to_flush(self):
        return self._ready_to_flush

    def codegen_sync(self):
        pass

    def define_kernel(self, src_code, nodes):
        wrapper = V.graph.wrapper_code
        fused_name = (
            get_fused_kernel_name(nodes, config.cpp.descriptive_names)
            if config.cpp.descriptive_names
            else ""
        )
        kernel_name = "_".join(["cpp", fused_name, wrapper.next_kernel_suffix()])
        kernel_decl_name = kernel_name if V.graph.cpp_wrapper else "kernel"
        src_code = src_code.replace(str(Placeholder.KERNEL_NAME), kernel_decl_name)
        src_code = src_code.replace(str(Placeholder.DESCRIPTIVE_NAME), kernel_name)
        # TODO(voz): Ostensibly, we should not need this. But there are cases where C++ codegen does
        # not use BracesBuffer, so we have no good indicator of a C++ buffer atm.
        src_code = src_code.replace("#pragma CMT", "//")

        compile_wrapper = IndentedBuffer()
        _, _, arg_types = self.kernel_group.args.cpp_argdefs()
        if not V.graph.cpp_wrapper:
            compile_wrapper.writeline(f"async_compile.cpp_pybinding({arg_types!r}, '''")
        compile_wrapper.splice(src_code, strip=True)
        if not V.graph.cpp_wrapper:
            compile_wrapper.writeline("''')")
        wrapper.define_kernel(kernel_name, compile_wrapper.getvalue(), cuda=False)
        return kernel_name

    def flush(self):
        src_code = self.kernel_group.codegen_group()
        if src_code:
            kernel_name = self.define_kernel(
                src_code, self.kernel_group.scheduled_nodes
            )
            self.kernel_group.call_kernel(V.graph.wrapper_code, kernel_name)
        self.reset_kernel_group()
        self._set_flush_status(False)


class KernelGroup:
    def __init__(self):
        super().__init__()
        self.args = KernelArgs()
        self.loops_code = BracesBuffer()
        self.ws = WorkSharing(self.loops_code)
        self.stack = contextlib.ExitStack()
        self.stack.enter_context(self.ws)
        self.scheduled_nodes = []

    def new_kernel(self, cls, *args):
        return cls(self.args, parallel_num_threads(), *args)

    def finalize_kernel(self, new_kernel, nodes):
        self.scheduled_nodes += nodes
        code = self.loops_code
        ws = self.ws
        new_kernel.codegen_loops(code, ws)

    def get_num_args(self):
        arg_defs, call_args, arg_types = self.args.cpp_argdefs()
        args_num = len(arg_defs)
        return args_num

    def codegen_group(self, name=None) -> str:
        self.stack.close()
        if not self.scheduled_nodes:
            return ""
        code = BracesBuffer()
        # 1. Include header files
        # TODO: support kernel profile on other platforms
        enable_kernel_profile = (
            config.cpp.enable_kernel_profile and sys.platform == "linux"
        )
        if enable_kernel_profile:
            code.writelines(["#include <ATen/record_function.h>"])
        code.writeline(codecache.cpp_prefix())

        # 2. Function definition
        kernel_decl_name = str(Placeholder.KERNEL_NAME) if name is None else name
        kernel_name = str(Placeholder.DESCRIPTIVE_NAME) if name is None else name
        arg_defs, _, _ = self.args.cpp_argdefs()
        arg_defs = ",\n".ljust(25).join(arg_defs)
        code.writeline(f'extern "C" void {kernel_decl_name}({arg_defs})')

        # 3. Function body
        with code.indent():
            if enable_kernel_profile:
                graph_id = V.graph.graph_id
                prefix = "graph_" + str(graph_id) + "_" if graph_id is not None else ""
                code.writelines(
                    [
                        f'RECORD_FUNCTION("{prefix + kernel_name}", c10::ArrayRef<c10::IValue>({{}}));'
                    ]
                )
            for old, new in self.args.aliases():
                code.writeline(f"auto {old} = {new};")
            code.splice(self.loops_code)
        return code.getvalue()

    def call_kernel(self, wrapper, kernel_name):
        _, call_args, arg_types = self.args.cpp_argdefs()
        wrapper.generate_kernel_call(
            kernel_name, call_args, cuda=False, arg_types=arg_types
        )


class CppWrapperKernelGroup(KernelGroup):
    def __init__(self):
        super().__init__()
        self.args = CppWrapperKernelArgs()


class WorkSharing:
    def __init__(self, code):
        self.code = code
        self.in_parallel = False
        self.num_threads = None
        self.stack = contextlib.ExitStack()

    def parallel(self, threads):
        if self.in_parallel and threads != self.num_threads:
            # wrong number of threads
            self.close()
        if not self.in_parallel:
            self.num_threads = threads
            self.in_parallel = True
            if config.cpp.dynamic_threads:
                self.code.writeline("#pragma omp parallel")
            else:
                self.code.writeline(f"#pragma omp parallel num_threads({threads})")
            self.stack.enter_context(self.code.indent())
            self.code.writeline(
                "int tid = omp_get_thread_num();",
            )

    def single(self):
        if self.in_parallel:
            self.code.writeline("#pragma omp single")
        return self.in_parallel

    def close(self):
        self.stack.close()
        self.in_parallel = False

    def __enter__(self):
        self.stack.__enter__()
        return self

    def __exit__(self, exc_type, exc_val, exc_tb):
        self.stack.__exit__(exc_type, exc_val, exc_tb)


@dataclasses.dataclass
class LoopLevel:
    var: Optional[sympy.Expr] = None
    size: Optional[sympy.Expr] = None
    offset: sympy.Expr = sympy.Integer(0)
    steps: sympy.Expr = sympy.Integer(1)
    parallel: int = 0
    simd_omp: bool = False
    simd_vec: bool = False
    collapsed: bool = False
    is_reduction: bool = False
    parent: Optional["LoopLevel"] = None
    # the next inner level of the loop, empty if it is inner-most
    # contains >1 LoopLevel if the inner level of loop is split
    inner: List["LoopLevel"] = dataclasses.field(default_factory=list)
    # kernel assigned to this loop level, only valid when it is a leaf
    kernel: Optional[CppKernel] = None

    def __post_init__(self):
        # Regarding the C++/OpenMP backend, `codecache.pick_vec_isa()` to check
        # vectorization ISA is a time-consuming and one-shot operation. It leads
        # to taking a longer time to import `codegen.cpp` package because the
        # `LoopLevel` of the package is decorated by `@dataclasses.dataclass` while
        # the decorator will invoke `codecache.pick_vec_isa()` to initialize the
        # `simd_nelements` of the `LoopLevel`. It might introduce additional compilation
        # overhead to the Triton backend. Therefore, we moved the `simd_nelements` to
        # `__post_init__`
        picked_vec_isa: codecache.VecISA = codecache.pick_vec_isa()
        self.simd_nelements: int = picked_vec_isa.nelements() if picked_vec_isa else 0

    def get_kernels(self) -> List[CppKernel]:
        """Get all kernel objects under this loop level"""
        if self.kernel:
            return [self.kernel]
        kernels = []
        for loop in self.inner:
            kernels += loop.get_kernels()
        return kernels

    def get_root(self):
        """Get all kernel objects under this loop level"""
        root = self
        while root.parent:
            root = root.parent
        return root

    def set_kernel(self, kernel: CppKernel):
        """
        Set the kernel under this loop level. No split is allowed under
        this loop level.
        """
        if not self.inner:
            self.kernel = kernel
            loop: Optional[LoopLevel] = self
            assert loop is not None
            return
        assert len(self.inner) == 1
        self.inner[0].set_kernel(kernel)

    def get_loops_at(self, depth) -> List["LoopLevel"]:
        if depth == 0:
            return [self]
        else:
            loops = []
            for loop in self.inner:
                loops += loop.get_loops_at(depth - 1)
            return loops

    def split_with_tiling(self, depth, factor):
        def clone_inner():
            inner = []
            if self.inner:
                for loop in self.inner:
                    inner.append(loop.clone())
            return inner

        def do_split_with_tiling():
            sympy_factor = sympy.Integer(factor)

            offset = FloorDiv(self.size, sympy_factor) * sympy_factor
            main_loop = LoopLevel(self.var, offset)
            main_loop.steps = sympy_factor
            main_loop.parallel = self.parallel
            main_loop.collapsed = False
            main_loop.is_reduction = self.is_reduction
            main_loop.inner = clone_inner()
            if main_loop.inner:
                for loop in main_loop.inner:
                    loop.parent = main_loop

            tail_loop = LoopLevel(self.var, self.size)
            tail_loop.offset = offset
            tail_loop.parallel = self.parallel
            tail_loop.collapsed = False
            tail_loop.is_reduction = self.is_reduction
            tail_loop.inner = clone_inner()
            if tail_loop.inner:
                for loop in tail_loop.inner:
                    loop.parent = tail_loop

            return main_loop, tail_loop

        if depth == 0:
            main_loop, tail_loop = do_split_with_tiling()
            parent = self.parent
            if parent:
                parent.inner = [main_loop, tail_loop]
                main_loop.parent = parent
                tail_loop.parent = parent
            return main_loop, tail_loop
        else:
            assert len(self.inner) == 1
            return self.inner[0].split_with_tiling(depth - 1, factor)

    def clone(self):
        loop = copy(self)
        loop.inner = []
        if self.inner:
            for inner_loop in self.inner:
                inner_loop_clone = inner_loop.clone()
                inner_loop_clone.parent = loop
                loop.inner.append(inner_loop_clone)
        loop.kernel = deepcopy(self.kernel)
        return loop

    def lines(self):
        offset_expr = cexpr_index(self.offset)
        size_expr = cexpr_index(self.size)
        if config.cpp.no_redundant_loops and offset_expr == size_expr:
            return None
        simd = (
            f"simd simdlen({self.simd_nelements}) "
            if self.simd_omp and self.simd_nelements > 1
            else ""
        )
        if self.parallel:
            # TODO(jansel): look into chunk size and other schedules
            line1 = "#pragma omp for"
            if self.parallel > 1:
                line1 += f" collapse({self.parallel})"
            if self.simd_omp:
                line1 = line1.replace(" for ", f" for {simd}")
        elif self.simd_vec:
            line1 = ""
        elif self.simd_omp:
            line1 = f"#pragma omp {simd}"
        elif not self.is_reduction and codecache.is_gcc():
            line1 = "#pragma GCC ivdep"
        else:
            line1 = ""
        offset_str = f"{INDEX_TYPE} {self.var}={offset_expr}"
        size_str = f"{self.var}<{size_expr}"
        steps_str = f"{self.var}+={cexpr_index(self.steps)}"
        line2 = f"for({offset_str}; {size_str}; {steps_str})"
        if self.collapsed or not line1:
            return [line2]
        return [line1, line2]


@dataclasses.dataclass
class LoopNestWithSplit:
    """
    A loop-nest like structure but with some loop level split along
    the loop range into the main tiling loop and the tail. It is built
    with the `build` method as a loop nest and then split with
    `split_with_tiling` at some depth.

    A typical case is for vectorization where we typically split at the inner-most
    loop level. A more complicated case is 2D tiling where we split at
    both inner-most and outer levels.
    """

    root: Optional[List[LoopLevel]] = None
    kernel: Optional[CppKernel] = None

    @staticmethod
    def build(kernel: CppKernel):
        """Build a LoopNest with the given `kernel` as the leaf"""
        itervars = kernel.itervars
        ranges = kernel.ranges
        reduction_depth = kernel.reduction_depth
        assert reduction_depth is not None

        root: List[LoopLevel] = []
        levels: List[LoopLevel] = root
        loop: Optional[LoopLevel] = None
        for loop_idx, (var, size) in enumerate(zip(itervars, ranges)):
            loop = LoopLevel(var, size, parent=loop)
            if loop_idx >= reduction_depth:
                loop.is_reduction = kernel.is_reduction
            levels.append(loop)
            levels = loop.inner
        loop_nest = LoopNestWithSplit(root)
        if loop:
            loop.kernel = kernel
        else:
            loop_nest.kernel = kernel
        return loop_nest

    def __bool__(self):
        return bool(self.root)

    def get_loops_at(self, depth) -> List[LoopLevel]:
        """Get all the loop levels at the given `depth` (most outer loop has depth 0)"""
        loops: List[LoopLevel] = []
        assert self.root is not None
        for loop in self.root:
            loops += loop.get_loops_at(depth)
        return loops

    @cache_on_self
    def max_parallel_depth(self):
        """
        Maximal allowed depth for parallelism:
        1) Levels without splitting and
        2) All reduction or non-reduction levels
        When the loop is split at the top level, the max depth is 1.
        """
        max_depth = 0
        assert self.root is not None
        loops = self.root
        if len(loops) > 1:
            return 1
        is_reduction = loops[0].is_reduction if loops else False
        while len(loops) == 1 and loops[0].is_reduction == is_reduction:
            max_depth += 1
            loops = loops[0].inner
        return max_depth

    def is_reduction_only(self):
        """
        Whether all the loops are for reduction. Reduction loops
        are always the inner most ones.
        """
        return (
            self.root is not None and len(self.root) > 0 and self.root[0].is_reduction
        )

    def mark_parallel(self, par_depth):
        assert (
            par_depth <= self.max_parallel_depth()
        ), "Parallel depth cannot exceed the maximal allowed parallel depth"
        assert self.root is not None
        loops = self.root
        for loop in loops:
            loop.parallel = par_depth
        for i in range(1, par_depth):
            loops = loops[0].inner
            loops[0].collapsed = True

    def split_with_tiling(self, depth, factor):
        """
        Split the loop into main and tail loops at given `depth` so that the range
        of the main loop has range `floor_div(range, factor) * factor` and
        the tail loop handles the remainder. The main loop is tiled
        according to the `factor`.
        """
        loops = self.get_loops_at(depth)
        assert len(loops) == 1
        split_loops = loops[0].split_with_tiling(0, factor)
        if depth == 0:
            self.root = split_loops
        return split_loops<|MERGE_RESOLUTION|>--- conflicted
+++ resolved
@@ -24,17 +24,11 @@
 from ..codegen.wrapper import WrapperCodeGen
 from ..optimize_indexing import range_expressable_in_32_bits
 from ..scheduler import (
-<<<<<<< HEAD
-    BaseScheduling,
-    ForeachKernelSchedulerNode,
-    FusedSchedulerNode,
-=======
     BaseSchedulerNode,
     BaseScheduling,
     ForeachKernelSchedulerNode,
     FusedSchedulerNode,
     Scheduler,
->>>>>>> 22ba180e
     SchedulerNode,
 )
 from ..utils import (
@@ -248,20 +242,6 @@
 
 
 def is_to_lowp_dtype(expr):
-<<<<<<< HEAD
-    to_exprs = ["cvt_fp32_to_lowp_fp", "c10::convert"]
-    if any(to_expr in expr for to_expr in to_exprs):
-        if "half" in expr:
-            return torch.half
-        if "bfloat16" in expr:
-            return torch.bfloat16
-    return None
-
-
-def get_lowp_to_fp32_expr(lowp_var, src_dtype, kernel):
-    if isinstance(kernel, CppVecKernel):
-        return f"cvt_lowp_fp_to_fp32<{DTYPE_TO_CPP[src_dtype]}>({lowp_var})"
-=======
     to_exprs = ["convert<half>", "convert<bfloat16>"]
     return any(to_expr in expr for to_expr in to_exprs)
 
@@ -269,7 +249,6 @@
 def get_lowp_to_fp32_expr(lowp_var, kernel):
     if isinstance(kernel, CppVecKernel):
         return f"at::vec::convert<float>({lowp_var})"
->>>>>>> 22ba180e
     else:
         assert isinstance(kernel, CppKernel)
         return f"c10::convert<float>({lowp_var})"
@@ -1646,15 +1625,7 @@
         other_code = value_to_cpp(other, DTYPE_TO_CPP[dtype])
         other_code_vec = f"{V.kernel._get_vec_type(dtype)}({other_code})"
         assert isinstance(new_mask, CppCSEVariable), new_mask
-<<<<<<< HEAD
-        if new_mask.is_vec or result.is_vec:
-            if result.dtype != torch.float:
-                raise CppVecUnsupportedError(
-                    "masked with non-float tensor is not supported in vectorized codegen"
-                )
-=======
         if new_mask.is_vec:
->>>>>>> 22ba180e
             type = f"decltype({body_code_vec})"
             code = BracesBuffer()
             code.writeline("[&]")
@@ -1860,44 +1831,23 @@
         def find_fp32_var(var, cache):
             fp32_cse_var = None
             fp32_cse_var_name = None
-<<<<<<< HEAD
-            lowp_dtype = None
-            for expr, cse_var in cache.items():
-                if cse_var == var:
-                    lowp_dtype = is_to_lowp_dtype(expr)
-                    if lowp_dtype:
-                        m = re.search(r"tmp\d+", expr)
-                        assert m
-                        fp32_cse_var_name = m.group()
-=======
             for expr, cse_var in cache.items():
                 if cse_var == var:
                     if is_to_lowp_dtype(expr):
                         m = re.search(r"tmp\d+", expr)
                         if m is not None:
                             fp32_cse_var_name = m.group()
->>>>>>> 22ba180e
             if fp32_cse_var_name:
                 for cse_var in cache.values():
                     if cse_var.name == fp32_cse_var_name:
                         fp32_cse_var = cse_var
                         break
                 assert fp32_cse_var is not None
-<<<<<<< HEAD
-            return fp32_cse_var, lowp_dtype
-
-        fp32_var, lowp_dtype = find_fp32_var(var_to_store, self.cse.cache)
-        if fp32_var:
-            self.cse.cache[
-                get_lowp_to_fp32_expr(var_to_store, lowp_dtype, self)
-            ] = fp32_var
-=======
             return fp32_cse_var
 
         fp32_var = find_fp32_var(var_to_store, self.cse.cache)
         if fp32_var:
             self.cse.cache[get_lowp_to_fp32_expr(var_to_store, self)] = fp32_var
->>>>>>> 22ba180e
 
     def scale_index_with_offset(
         self, index: sympy.Expr, scale=1, itervar_idx=-1, offset=0
@@ -3024,19 +2974,6 @@
         V.graph.wrapper_code = WrapperCodeGen()
 
         parent_handler = V.MockHandler()
-<<<<<<< HEAD
-
-        class VecCheckerProxy:
-            bin_cmp_ops = ["eq", "ne", "le", "ge", "lt", "gt"]
-
-            @staticmethod
-            def _bin_cmp_op(x, y):
-                current_node: torch.fx.Node = V.interpreter.current_node
-                if not self.is_supported_cmp(current_node):
-                    self.disable_vec(f"binary comparison op: {current_node}")
-                return self.simd_vec
-=======
->>>>>>> 22ba180e
 
         class VecCheckerProxy:
             @staticmethod
@@ -3179,80 +3116,6 @@
 
             @staticmethod
             def to_dtype(x, dtype, src_dtype=None):
-<<<<<<< HEAD
-                with RecordOptimizationContext(__name__) as node_ctx:
-                    opt_ctx: OptimizationContext = node_ctx.get_opt_ctx()
-                    assert opt_ctx
-                    opt_ctx.dtype = dtype
-
-                    cur_node = node_ctx.get_fx_node()
-                    input_value: torch.fx.Node = cur_node.all_input_nodes[1]
-                    if dtype == torch.float:
-                        if input_value.target in [
-                            "load",
-                        ]:
-                            # Support masked_load for BF16/FP16. Because the legalization will
-                            # insert to_dtype to convert the BF16/FP16 input to FP32.
-                            dtype = (
-                                V.graph.get_dtype(input_value.args[1])  # type: ignore[arg-type]
-                                if input_value.target == "load"
-                                else input_value.args[-1]
-                            )
-                            if dtype in [
-                                torch.float16,
-                                torch.bfloat16,
-                                torch.float,
-                                torch.float64,
-                                torch.uint8,
-                                torch.int8,
-                                torch.int32,
-                                torch.int64,
-                            ]:
-                                # Convert from dtype to torch.float
-                                pass
-                            else:
-                                self.disable_vec(f"to_dtype: dtype {dtype}")
-                    elif dtype in DTYPE_LOWP_FP:
-                        if not all(usr.target == "store" for usr in cur_node.users):
-                            self.disable_vec(
-                                "to_dtype: bfloat16/float16 expecting users are all stores"
-                            )
-                            return x
-
-                        store_names = [usr.args[1] for usr in cur_node.users]
-                        if not all(
-                            V.graph.get_dtype(name) in [dtype] for name in store_names
-                        ):
-                            self.disable_vec(
-                                "to_dtype: expecting all stores into bfloat16 or float16"
-                            )
-                            return x
-                    elif dtype == torch.bool:
-                        pass
-                    elif dtype in (torch.uint8, torch.int8):
-                        # Only allow below 2 cases:
-                        # Case 1: to_int8 and store which corresponding to the single quant node
-                        # at last of fusion pattern.
-                        is_to_int8_and_store = all(
-                            usr.target in ["store"] for usr in cur_node.users
-                        )
-                        # Case 2: to_int8 and to_float which corresponding to pair of quant/dequant node
-                        # at middle of fusion pattern.
-                        is_to_int8_and_to_float = all(
-                            (
-                                usr.target in ["to_dtype"]
-                                and usr.args[2] == torch.float32
-                            )
-                            for usr in cur_node.users
-                        )
-                        if not (is_to_int8_and_store or is_to_int8_and_to_float):
-                            self.disable_vec(f"to_dtype: dtype {dtype}")
-                    elif dtype in [torch.int64, torch.int32]:
-                        pass
-                    else:
-                        self.disable_vec(f"to_dtype: dtype {dtype}")
-                    return x
-=======
                 if dtype not in [
                     torch.float,
                     torch.bfloat16,
@@ -3265,7 +3128,6 @@
                 ]:
                     self.disable_vec(f"to_dtype: {dtype}")
                 return x
->>>>>>> 22ba180e
 
         self.exit_stack.enter_context(V.set_ops_handler(VecCheckerProxy()))
         self.exit_stack.enter_context(V.set_kernel_handler(self))
@@ -3698,15 +3560,12 @@
         self.codegen_loops_impl(self.loop_nest, code, worksharing)
 
 
-<<<<<<< HEAD
-=======
 class OuterLoopFusedKernel(CppKernel):
     def __init__(self, kernel_group):
         super().__init__(kernel_group.args, kernel_group.ws.num_threads)
         self.inner: List["LoopLevel"] = []
 
 
->>>>>>> 22ba180e
 class ReasonFusedNodes(Enum):
     SAME_VARS_REDUCE = "same_vars_reduce"
     COMPATIBLE_REDUCTION = "compatible_reduction"
@@ -3730,11 +3589,7 @@
     def group_fn(self, sizes):
         return tuple(tuple(map(V.graph.sizevars.simplify, s)) for s in sizes)
 
-<<<<<<< HEAD
-    def get_kernel_group(self):
-=======
     def reset_kernel_group(self):
->>>>>>> 22ba180e
         from .cpp_wrapper_cpu import CppWrapperCpu
 
         self.kernel_group: Union[CppWrapperKernelGroup, KernelGroup]
@@ -3760,10 +3615,6 @@
 
                 def get_indexing_ranges_exprs(node):
                     if isinstance(node, FusedSchedulerNode):
-<<<<<<< HEAD
-                        assert len(node.snodes) > 0
-                        return get_indexing_ranges_exprs(node.snodes[0])
-=======
                         assert len(node.snodes) > 0, node.snodes
                         var_ranges = None
                         indexing_exprs = set()
@@ -3775,7 +3626,6 @@
                             for expr in exprs:
                                 indexing_exprs.add(expr)
                         return var_ranges, list(indexing_exprs)
->>>>>>> 22ba180e
                     else:
                         assert isinstance(node, SchedulerNode)
                         comp_buffer = node.node
@@ -3797,10 +3647,6 @@
                 _, (vars1, _) = node1.group
                 _, (vars2, _) = node2.group
                 assert vars1 == vars2, (vars1, vars2)
-<<<<<<< HEAD
-
-            return FusedSchedulerNode.fuse(node1, node2)
-=======
                 return FusedSchedulerNode.fuse(node1, node2)
             elif self.can_fuse_vertical_outer_loop(node1, node2):
                 return OuterLoopFusedSchedulerNode.fuse(
@@ -3808,7 +3654,6 @@
                 )
             else:
                 return FusedSchedulerNode.fuse(node1, node2)
->>>>>>> 22ba180e
 
     def _why_fuse_nodes(self, node1, node2) -> Optional[ReasonFusedNodes]:
         _, (vars1, reduce1) = node1.group
@@ -3843,35 +3688,11 @@
         if isinstance(node_to_recomp, FusedSchedulerNode):
             return False
 
-<<<<<<< HEAD
-        def get_buffer(node):
-            if isinstance(node, FusedSchedulerNode):
-                assert len(node.snodes) > 0
-                # use the last scheduler node from the list as it has the most
-                # relevant indexing expressions
-                return get_buffer(node.snodes[-1])
-            else:
-                assert isinstance(node, SchedulerNode)
-                return node.node
-
-        ref_node_buffer = get_buffer(ref_node)
-        if isinstance(ref_node_buffer, ir.TemplateBuffer):
-            return False
-
-        assert isinstance(ref_node_buffer, ir.ComputedBuffer)
-
-=======
->>>>>>> 22ba180e
         # It may happen that node1 and node2 compatible number of elements
         # but different original ranges, for example:
         # {d0: s0, d1: s1, d2: s2} vs {d0: s0*s1*s2}
         # See https://github.com/pytorch/pytorch/pull/120077/files#r1500427848 for more details
         # TODO: we can fix if it allows us to CSE at least one of the variables
-<<<<<<< HEAD
-        var_ranges1 = ref_node_buffer.get_read_writes().var_ranges
-        var_ranges2 = node_to_recomp.node.get_read_writes().var_ranges
-        if var_ranges1 != var_ranges2:
-=======
 
         assert isinstance(node_to_recomp, SchedulerNode)
         if isinstance(node_to_recomp.node, ir.TemplateBuffer):
@@ -3899,7 +3720,6 @@
             ranges1 = ref_node.node.data.get_size()
 
         if ranges1 != ranges2:
->>>>>>> 22ba180e
             return False
 
         return True
@@ -3907,13 +3727,10 @@
     def _can_fuse_horizontal_impl(self, node1, node2):
         assert isinstance(node1, (FusedSchedulerNode, SchedulerNode))
         assert isinstance(node2, (FusedSchedulerNode, SchedulerNode))
-<<<<<<< HEAD
-=======
         if any(
             isinstance(node, OuterLoopFusedSchedulerNode) for node in (node1, node2)
         ):
             return False
->>>>>>> 22ba180e
         return self._why_fuse_nodes(node1, node2) is not None
 
     def can_fuse_horizontal(self, node1, node2):
