# mypy: allow-untyped-defs
from __future__ import annotations

import dataclasses
import functools
import itertools
import logging
import os
import textwrap
from functools import lru_cache
from typing import (
    Any,
    Callable,
    cast,
    Dict,
    List,
    Optional,
    Set,
    Tuple,
    TYPE_CHECKING,
    Union,
)

import sympy

import torch
import torch._logging
from torch._dynamo.utils import preserve_rng_state

from torch._inductor.runtime.hints import AutotuneHint, DeviceProperties
from torch._prims_common import is_integer_dtype
from torch.utils._triton import has_triton_package
from ...utils._sympy.symbol import free_symbol_is_type, symbol_is_type, SymT
from ...utils._sympy.value_ranges import ValueRanges

from .. import config, ir
from ..codecache import code_hash, get_path, PyCodeCache
from ..metrics import is_metric_table_enabled, log_kernel_metadata
from ..runtime.hints import ReductionHint, TRITON_MAX_BLOCK
from ..runtime.runtime_utils import do_bench_gpu, get_max_y_grid, next_power_of_2
from ..utils import (
    cache_on_self,
    get_bounds_index_expr,
    get_fused_kernel_name,
    get_kernel_metadata,
    is_welford_reduction,
    Placeholder,
    sympy_dot,
    sympy_subs,
)
from ..virtualized import _ops as ops, OpsHandler, ReductionType, StoreMode, V
from ..wrapper_benchmark import get_kernel_category_by_source_code
from .common import (
    CSE,
    CSEVariable,
    DeferredLine,
    IndentedBuffer,
    OpOverrides,
    PythonPrinter,
    SizeArg,
    TensorArg,
)
from .simd import constant_repr, IterationRangesEntry, pexpr, SIMDKernel, SIMDScheduling
from .triton_utils import config_of, signature_of, signature_to_meta

if TYPE_CHECKING:
    from ..ir import IRNode

log = logging.getLogger(__name__)
perf_hint_log = torch._logging.getArtifactLogger(__name__, "perf_hints")
schedule_log = torch._logging.getArtifactLogger(__name__, "schedule")
fusion_log = torch._logging.getArtifactLogger(__name__, "fusion")


@lru_cache(None)
def gen_attr_descriptor_import():
    """
    import AttrsDescriptor if the triton version is new enough to have this
    class defined.
    """
    if not has_triton_package():
        return ""

    import triton.compiler.compiler

    if hasattr(triton.compiler.compiler, "AttrsDescriptor"):
        return "from triton.compiler.compiler import AttrsDescriptor"
    else:
        return ""


@lru_cache(None)
def gen_common_triton_imports():
    imports = IndentedBuffer()
    imports.splice(
        """
        import triton
        import triton.language as tl
        """
    )
    if attr_desc := gen_attr_descriptor_import():
        imports.writeline(attr_desc)

    imports.splice(
        """
        from torch._inductor.runtime import triton_helpers, triton_heuristics
        from torch._inductor.runtime.triton_helpers import libdevice, math as tl_math
        from torch._inductor.runtime.hints import AutotuneHint, ReductionHint, TileHint, instance_descriptor, DeviceProperties
        """
    )
    return imports.getvalue()


@dataclasses.dataclass
class IndexingOptions:
    index_str: str
    mask_vars: Set[sympy.Symbol]
    mask_str: str
    expand_str: Optional[str]
    _has_rindex: bool
    index: sympy.Expr

    def has_mask(self):
        return bool(self.mask_vars)

    def has_indirect(self):
        return free_symbol_is_type(self.index, SymT.TMP)

    def has_rindex(self):
        return self._has_rindex

    def has_tmpmask(self):
        return "tmp" in self.mask_str

    def has_rmask(self):
        return "rmask" in self.mask_str


@dataclasses.dataclass
class BlockPtrOptions:
    constant_offset: sympy.Expr
    shape: List[sympy.Expr]
    strides: List[sympy.Expr]
    block_shape: List[str]
    order: List[int]
    offsets: List[str]
    mask_vars: Set[sympy.Symbol]
    reshape_suffix: List[str]

    @staticmethod
    def create(
        strides: List[sympy.Expr],
        constant_offset: sympy.Expr,
        range_trees: List[IterationRangesEntry],
        mask_vars: Set[sympy.Symbol],
    ) -> BlockPtrOptions:
        """Helper to create a  BlockPtrOptions instance"""
        block_shape = [f"{t.prefix.upper()}BLOCK" for t in range_trees]
        reshape_suffix = [*block_shape]

        broadcasting_dim = [s == 0 for s in strides]
        for i, is_broadcasting in enumerate(broadcasting_dim):
            if is_broadcasting:
                # drop any stride==0 dimensions for performance
                reshape_suffix[i] = "1"

        if V.kernel.no_x_dim:
            assert range_trees[0].prefix == "x"
            reshape_suffix.pop(0)

        if (
            not V.kernel.inside_reduction
            and len(strides) == len(V.kernel.numels) - 1
            and V.kernel.numels[-1] != 1
        ):
            # Need to expand rank by 1 to match rank when self.inside_reduction=True
            reshape_suffix.append("1")

        def filter(it):
            """Removes any broadcasting dims from a given sequence"""
            assert len(it) == len(broadcasting_dim)
            return [
                item
                for item, is_broadcasting in zip(it, broadcasting_dim)
                if not is_broadcasting
            ]

        return BlockPtrOptions(
            constant_offset=V.graph.sizevars.lookup_precomputed_size(constant_offset),
            shape=[
                V.graph.sizevars.lookup_precomputed_size(t.numel)
                for t in filter(range_trees)
            ],
            strides=[*map(V.graph.sizevars.lookup_precomputed_size, filter(strides))],
            block_shape=filter(block_shape),
            order=V.graph.sizevars.guarded_order(filter(strides)),
            offsets=filter([f"{t.prefix}offset" for t in range_trees]),
            mask_vars=mask_vars,
            reshape_suffix=reshape_suffix,
        )

    def format(self, name: str, roffset=True) -> str:
        """
        Codegen a call to tl.make_block_ptr()

        Args:
            name: variable name for pointer
            roffset: should roffset be included in offsets=..., for use with tl.advance()

        Returns:
            "tl.make_block_ptr(...)"
        """
        f = V.kernel.index_to_str
        offsets = [*self.offsets]
        if not roffset:
            offsets[offsets.index("roffset")] = "0"
        args = [
            f"{name} + ({f(self.constant_offset)})"
            if self.constant_offset != 0
            else name,
            f"shape={f(self.shape)}",
            f"strides={f(self.strides)}",
            f"block_shape={f(self.block_shape)}",
            f"order={f(self.order)}",
            f"offsets={f(offsets)}",
        ]
        return f"tl.make_block_ptr({', '.join(args)})"

    @cache_on_self
    def boundary_check(self) -> List[int]:
        """List of indices to pass to tl.load(boundary_check=...)"""
        check = []
        for i in range(len(self.shape)):
            if (
                self.block_shape[i] != "1"
                and not V.graph.sizevars.statically_known_equals(self.strides[i], 0)  # type: ignore[arg-type]
                and not V.graph.sizevars.statically_known_multiple_of(
                    self.shape[i],
                    TRITON_MAX_BLOCK[self.block_shape[i][0]],  # type: ignore[arg-type]
                )
                and not (V.kernel.no_x_dim and self.block_shape[i] == "XBLOCK")
            ):
                check.append(i)
        return check

    def advance_roffset(self):
        """Codegen string to pass to tl.advance(name, ...)"""
        advance = ["0"] * len(self.shape)
        advance[self.offsets.index("roffset")] = "RBLOCK"
        return V.kernel.index_to_str(advance)

    def has_indirect(self):
        return False  # block_ptr can't do indirect indexing

    def has_rindex(self):
        return "RBLOCK" in self.block_shape

    def has_rmask(self):
        return self.has_rindex()

    def has_tmpmask(self):
        return False  # block_ptr can't do indirect indexing

    def has_mask(self):
        return bool(self.boundary_check())


def triton_reshape(value: str, old_shape: List[str], new_shape: List[str]):
    """Workaround https://github.com/openai/triton/issues/2836"""
    assert isinstance(old_shape, list) and isinstance(new_shape, list)
    if old_shape == new_shape:
        return value
    if [s for s in new_shape if s != "1"] != old_shape:
        return f"tl.reshape({value}, [{', '.join(new_shape)}])"
    # rewrite to [:, None] syntax, which is less buggy
    idx = 0
    expand = []
    for size in new_shape:
        if idx < len(old_shape) and size == old_shape[idx]:
            expand.append(":")
            idx += 1
        else:
            assert size == "1"
            expand.append("None")
    assert idx == len(old_shape)
    return f"{value}[{', '.join(expand)}]"


# NB: Inheriting from PythonPrinter is somewhat dangerous, because there are a
# number of operators which Triton "implements", but in a way that is
# inconsistent with Python semantics (and consistent with C semantics).  We
# must override all of these, or it is potential silent correctness problem
class TritonPrinter(PythonPrinter):
    def _print_TruncToInt(self, expr):
        assert len(expr.args) == 1
        return (
            f"libdevice.trunc({self._print(expr.args[0])}).to({V.kernel.index_dtype})"
        )

    def _print_ToFloat(self, expr):
        assert len(expr.args) == 1
        return f"{self.paren(self._print(expr.args[0]))}.to(tl.float64)"

    # TODO: This is wrong if one of the inputs is negative.  This is hard to
    # tickle though, as the inputs are typically positive (and if we can prove
    # they are positive, we will have used Mod instead, for which this codegen
    # is right).  If you are trying to hit this, maybe try something like
    # torch.arange(n, device="cuda") - 1 and then do a modulus on it
    def _print_PythonMod(self, expr):
        return " % ".join(map(self.paren, map(self._print, expr.args)))

    # TODO: This is wrong, see
    # https://github.com/triton-lang/triton/issues/955
    # But for Sympy expressions, things will /mostly/ work out because we
    # don't usually deal with negative numbers in the division
    def _print_FloorDiv(self, expr):
        assert expr.is_integer
        x, div = expr.args
        x = self.paren(self.doprint(x))
        div = self.paren(self.doprint(div))
        return f"({x} // {div})"

    # TODO: This is wrong, when lhs, rhs > 2**53, Python does a higher
    # precision algorithm, which we would need to replicate here
    def _print_IntTrueDiv(self, expr):
        lhs, rhs = expr.args
        return f"{self.paren(self._print(lhs))} / {self.paren(self._print(rhs))}"

    # NB: sympy.floor/ceiling produce integers, so we have to do the
    # conversion to index dtype
    def _print_floor(self, expr):
        assert len(expr.args) == 1
        return (
            f"libdevice.floor({self._print(expr.args[0])}).to({V.kernel.index_dtype})"
        )

    def _print_FloorToInt(self, expr):
        assert len(expr.args) == 1
        return (
            f"libdevice.floor({self._print(expr.args[0])}).to({V.kernel.index_dtype})"
        )

    def _print_ceiling(self, expr):
        assert len(expr.args) == 1
        return f"libdevice.ceil({self._print(expr.args[0])}).to({V.kernel.index_dtype})"

    def _print_CeilToInt(self, expr):
        assert len(expr.args) == 1
        return f"libdevice.ceil({self._print(expr.args[0])}).to({V.kernel.index_dtype})"

    def _helper_sqrt(self, expr):
        return f"libdevice.sqrt({self._print(expr)}.to(tl.float32))"

    def _print_Where(self, expr):
        c = self.doprint(expr.args[0])
        p = self.doprint(expr.args[1])
        q = self.doprint(expr.args[2])
        return f"tl.where({c}, {p}, {q})"

    def _print_Min(self, expr):
        nargs = len(expr.args)
        if len(expr.args) == 1:
            return self._print(expr.args[0])

        mid = len(expr.args) // 2
        a = self._print(sympy.Min(*expr.args[:mid]))
        b = self._print(sympy.Min(*expr.args[mid:]))
        return f"tl.minimum({a}, {b})"

    def _print_Max(self, expr):
        nargs = len(expr.args)
        if len(expr.args) == 1:
            return self._print(expr.args[0])

        mid = len(expr.args) // 2
        a = self._print(sympy.Max(*expr.args[:mid]))
        b = self._print(sympy.Max(*expr.args[mid:]))

        return f"tl.maximum({a}, {b})"

    def _print_Abs(self, expr):
        assert len(expr.args) == 1
        return f"tl_math.abs({self._print(expr.args[0])})"

    def _print_OpaqueUnaryFn_cos(self, expr):
        assert len(expr.args) == 1
        return f"libdevice.cos(({self._print(expr.args[0])}).to(tl.float32))"

    def _print_OpaqueUnaryFn_cosh(self, expr):
        assert len(expr.args) == 1
        return f"libdevice.cosh(({self._print(expr.args[0])}).to(tl.float32))"

    def _print_OpaqueUnaryFn_acos(self, expr):
        assert len(expr.args) == 1
        return f"libdevice.acos(({self._print(expr.args[0])}).to(tl.float32))"

    def _print_OpaqueUnaryFn_sin(self, expr):
        assert len(expr.args) == 1
        return f"libdevice.sin(({self._print(expr.args[0])}).to(tl.float32))"

    def _print_OpaqueUnaryFn_sinh(self, expr):
        assert len(expr.args) == 1
        return f"libdevice.sinh(({self._print(expr.args[0])}).to(tl.float32))"

    def _print_OpaqueUnaryFn_asin(self, expr):
        assert len(expr.args) == 1
        return f"libdevice.asin(({self._print(expr.args[0])}).to(tl.float32))"

    def _print_OpaqueUnaryFn_tan(self, expr):
        assert len(expr.args) == 1
        return f"libdevice.tan(({self._print(expr.args[0])}).to(tl.float32))"

    def _print_OpaqueUnaryFn_tanh(self, expr):
        assert len(expr.args) == 1
        return f"libdevice.tanh(({self._print(expr.args[0])}).to(tl.float32))"

    def _print_OpaqueUnaryFn_atan(self, expr):
        assert len(expr.args) == 1
        return f"libdevice.atan(({self._print(expr.args[0])}).to(tl.float32))"

    def _print_RoundToInt(self, expr):
        assert len(expr.args) == 1
        return f"libdevice.llrint({self._print(expr.args[0])})"

    def _print_RoundDecimal(self, expr):
        assert len(expr.args) == 2
        number, ndigits = expr.args
        if number.is_integer:
            # ndigits < 0 should have been filtered by the sympy function
            assert ndigits < 0
            raise ValueError(
                f"For integer inputs, only non-negative ndigits are currently supported, but got {ndigits}."
            )
        return f"libdevice.nearbyint(1e{ndigits} * {self.paren(self._print(number))}) * 1e{-ndigits}"


texpr = TritonPrinter().doprint


def triton_compute_type(dtype):
    triton_type_name = str(dtype).split(".")[-1]
    if triton_type_name == "bool":
        triton_type_name = "int1"
    elif triton_type_name in ("float16", "bfloat16"):
        # float16 math is done in float32 inside the kernel
        triton_type_name = "float32"
    elif triton_type_name == "float8_e4m3fn":
        triton_type_name = "float8e4nv"
    elif triton_type_name == "float8_e5m2":
        triton_type_name = "float8e5"
    elif triton_type_name == "float8_e4m3fnuz":
        triton_type_name = "float8e4b8"
    elif triton_type_name == "float8_e5m2":
        triton_type_name = "float8e5b16"
    return f"tl.{triton_type_name}"


def triton_store_type(dtype):
    triton_type_name = str(dtype).split(".")[-1]
    if triton_type_name == "bool":
        triton_type_name = "int8"
    elif triton_type_name == "float8_e4m3fn":
        triton_type_name = "float8e4nv"
    elif triton_type_name == "float8_e5m2":
        triton_type_name = "float8e5"
    return f"tl.{triton_type_name}"


def triton_acc_type(dtype):
    if is_integer_dtype(dtype) and dtype.is_signed:
        nbits = 64 if dtype == torch.int64 else 32
        return f"tl.int{nbits}"
    return triton_compute_type(dtype)


class TritonCSEVariable(CSEVariable):
    def __init__(self, name, bounds: ValueRanges[Any]):
        super().__init__(name, bounds)
        # We'll use this to track which masks the variable needs when used for indirect indexing
        self.mask_vars: Set[str] = set()

    def update_on_args(self, name, args, kwargs):
        for arg in args:
            if isinstance(arg, TritonCSEVariable):
                self.mask_vars.update(arg.mask_vars)
            elif isinstance(arg, sympy.Symbol) and arg.name[0] in "xyr":
                # most of the time index vars don't need masks associated with them
                # however, when index vars are used to compute indices for indirect reads
                # those reads should subsequently be masked,
                self.mask_vars.update({f"{arg.name[0]}mask"})


class TritonOverrides(OpOverrides):
    """Map element-wise ops to Triton"""

    @staticmethod
    def to_dtype(x, dtype: torch.dtype, src_dtype: Optional[torch.dtype] = None):
        def _get_min_elements_per_thread(
            src_dtype: torch.dtype, dst_dtype: torch.dtype
        ) -> int:
            if src_dtype == dst_dtype:
                # No data type conversion is needed. No requirements on min_elem_per_thread.
                return 0

            # fp8 data type conversions has min_elem_per_thread requirements.
            # Refer to Triton implementations here:
            # https://github.com/openai/triton/blob/10f59d8ce04052521c1bc0cb3a3f8b98918fc7e3/lib/Conversion/TritonGPUToLLVM/ElementwiseOpToLLVM.cpp#L10.
            fp8_dtypes = {
                torch.float8_e4m3fn,
                torch.float8_e5m2,
            }
            # Triton doesn't support type conversions between fp8_e4m3 and fp8_e5m2.
            assert not (
                src_dtype in fp8_dtypes
                and dst_dtype in fp8_dtypes
                and src_dtype != dst_dtype
            ), "Conversions between float8_e5m2 and float8_e4m3fn is not supported!"
            if src_dtype == torch.float8_e5m2 or dst_dtype == torch.float8_e5m2:
                return 4
            if src_dtype == torch.float8_e4m3fn or dst_dtype == torch.float8_e4m3fn:
                return 2
            # No requirements on min_elem_per_thread.
            return 0

        if src_dtype is not None:
            # Both dtype and src_dtype are set. This is used by torch to(dtype=dtype).
            # It takes the maximum min_elem_per_thread if there are multiple fp8 conversions
            # in the same kernel.
            V.kernel.min_elem_per_thread = max(
                _get_min_elements_per_thread(src_dtype, dtype),
                V.kernel.min_elem_per_thread,
            )

        if dtype == torch.bool:
            return f"({x} != 0)"
        elif dtype == torch.uint8:
            # to work around llvm uint conversion semantics
            # that produces 0's for negative values
            return f"{x}.to(tl.int8).to(tl.uint8)"
        return f"{x}.to({triton_compute_type(dtype)})"

    @staticmethod
    def to_dtype_bitcast(x, dtype: torch.dtype, src_dtype: torch.dtype):
        triton_dtype = triton_compute_type(dtype)
        # We may promote float16 or bfloat16 to float32 and cause the
        # bitwidth of dtype to be different from the input tensor (i.e. float32).
        # In such as case, we will have to convert the input tensor to
        # its src_type, perform bitcast, and then convert the bit-casted
        # tensor back to float to ensure we use values with the right precision.
        if src_dtype in (torch.float16, torch.bfloat16):
            triton_src_dtype = str(src_dtype).split(".")[-1]
            cast_x = f"{x}.to(tl.{triton_src_dtype})"
            cast_x = f"{cast_x}.to({triton_dtype}, bitcast=True)"
            return f"{cast_x}.to(tl.float32)"
        else:
            return f"{x}.to({triton_dtype}, bitcast=True)"

    @staticmethod
    def _shaped_constant(value, dtype, shape):
        type_ = torch._prims_common.dtype_to_type(dtype)
        triton_val = constant_repr(type_(value))
        triton_type = triton_compute_type(dtype)

        if triton_type == "tl.float32":
            # Float constants are always f32 in triton
            return triton_val

        # NOTE: We use a tensor here in order to get the expected type.
        # Otherwise, e.g. float64 constants would be trunctated to float32.
        return f"tl.full({shape}, {triton_val}, {triton_type})"

    @classmethod
    def constant(cls, value, dtype):
        return cls._shaped_constant(value, dtype, shape=[])

    @staticmethod
    def abs(x):
        return f"tl_math.abs({x})"

    @staticmethod
    def libdevice_abs(x):
        return f"libdevice.abs({x})"

    @staticmethod
    def exp(x):
        return f"tl_math.exp({x})"

    @staticmethod
    def libdevice_exp(x):
        return f"libdevice.exp({x})"

    @staticmethod
    def exp2(x):
        return f"libdevice.exp2({x})"

    @staticmethod
    def expm1(x):
        return f"libdevice.expm1({x})"

    @staticmethod
    def sqrt(x):
        return f"libdevice.sqrt({x})"

    @staticmethod
    def libdevice_sqrt(x):
        return f"libdevice.sqrt({x})"

    @staticmethod
    def relu(x):
        bug = config.triton.inject_relu_bug_TESTING_ONLY
        if bug == "compile_error":
            return "compile error!"
        elif bug == "runtime_error":
            # NB: this only triggers runtime error as long as input
            # is not all zero
            return f'triton_helpers.device_assert_then({x} == 0, "injected assert fail", {x})'
        elif bug == "accuracy":
            return f"{x} + 1"
        elif bug is None:
            return ops.maximum(ops.constant(0, torch.int32), x)
        else:
            raise AssertionError(
                f"unrecognized config triton.inject_relu_bug_TESTING_ONLY = {bug!r}"
            )

    @staticmethod
    def minimum(a, b):
        return f"triton_helpers.minimum({a}, {b})"

    @staticmethod
    def maximum(a, b):
        return f"triton_helpers.maximum({a}, {b})"

    @staticmethod
    def where(a, b, c):
        return f"tl.where({a}, {b}, {c})"

    @staticmethod
    def cos(x):
        return f"tl_math.cos({x})"

    @staticmethod
    def libdevice_cos(x):
        return f"libdevice.cos({x})"

    @staticmethod
    def sin(x):
        return f"tl_math.sin({x})"

    @staticmethod
    def libdevice_sin(x):
        return f"libdevice.sin({x})"

    @classmethod
    def index_expr(cls, expr, dtype):
        raise NotImplementedError("ops.index_expr not implemented outside a kernel")

    @staticmethod
    def masked(mask, body, other):
        raise NotImplementedError("ops.masked not implemented outside a kernel")

    @staticmethod
    def lgamma(x):
        return f"libdevice.lgamma({x})"

    @staticmethod
    def erf(x):
        return f"libdevice.erf({x})"

    @staticmethod
    def cosh(x):
        return f"libdevice.cosh({x})"

    @staticmethod
    def sinh(x):
        return f"libdevice.sinh({x})"

    @staticmethod
    def acos(x):
        return f"libdevice.acos({x})"

    @staticmethod
    def acosh(x):
        return f"libdevice.acosh({x})"

    @staticmethod
    def asin(x):
        return f"libdevice.asin({x})"

    @staticmethod
    def asinh(x):
        return f"libdevice.asinh({x})"

    @staticmethod
    def atan2(x, y):
        return f"libdevice.atan2({x}, {y})"

    @staticmethod
    def atan(x):
        return f"libdevice.atan({x})"

    @staticmethod
    def atanh(x):
        return f"libdevice.atanh({x})"

    @staticmethod
    def copysign(x, y):
        return f"libdevice.copysign({x}, {y})"

    @staticmethod
    def erfc(x):
        return f"libdevice.erfc({x})"

    @staticmethod
    def erfinv(x):
        return f"libdevice.erfinv({x})"

    @staticmethod
    def hypot(x, y):
        return f"libdevice.hypot({x}, {y})"

    @staticmethod
    def log10(x):
        return f"libdevice.log10({x})"

    @staticmethod
    def log2(x):
        return f"libdevice.log2({x})"

    @staticmethod
    def nextafter(x, y):
        return f"libdevice.nextafter({x}, {y})"

    @staticmethod
    def logical_and(a, b):
        return f"{a} & {b}"

    @staticmethod
    def logical_not(a):
        return f"{a} == 0"

    @staticmethod
    def logical_or(a, b):
        return f"{a} | {b}"

    @staticmethod
    def logical_xor(a, b):
        return f"({a} ^ {b})"

    @staticmethod
    def bitwise_and(a, b):
        return f"{a} & {b}"

    @staticmethod
    def bitwise_not(a):
        return f"~{a}"

    @staticmethod
    def bitwise_or(a, b):
        return f"{a} | {b}"

    @staticmethod
    def bitwise_xor(a, b):
        return f"{a} ^ {b}"

    @staticmethod
    def bitwise_left_shift(a, b):
        return f"{a} << {b}"

    @staticmethod
    def bitwise_right_shift(a, b):
        return f"{a} >> {b}"

    @staticmethod
    def rand(seed, offset):
        offset = f"({offset}).to(tl.uint32)"
        return f"tl.rand({seed}, {offset})"

    @staticmethod
    def randn(seed, offset):
        offset = f"({offset}).to(tl.uint32)"
        return f"tl.randn({seed}, {offset})"

    @staticmethod
    def randint64(seed, offset, low, high):
        offset = f"({offset}).to(tl.uint32)"
        return f"triton_helpers.randint64({seed}, {offset}, {low}, {high})"

    @staticmethod
    def load_seed(name, offset):
        raise NotImplementedError("ops.load_seed not implemented outside a kernel")

    @staticmethod
    def rsqrt(x):
        return f"libdevice.rsqrt({x})"

    @staticmethod
    def log1p(x):
        return f"libdevice.log1p({x})"

    @staticmethod
    def tan(x):
        return f"libdevice.tan({x})"

    @staticmethod
    def tanh(x):
        return f"libdevice.tanh({x})"

    @staticmethod
    def sigmoid(x):
        return f"tl.sigmoid({x})"

    @staticmethod
    def signbit(x):
        # XX: This is wrong for the value -0.0 in floating point
        return f"libdevice.signbit({x}) if ({x}).dtype is tl.float32 else {x} < 0"

    @staticmethod
    def fmod(a, b):
        return f"libdevice.fmod({a}, {b})"

    @staticmethod
    def pow(a, b):
        return f"libdevice.pow({a}, {b})"

    @staticmethod
    def log(x):
        return f"tl_math.log({x})"

    @staticmethod
    def libdevice_log(x):
        return f"libdevice.log({x})"

    @staticmethod
    def isinf(x):
        return f"libdevice.isinf({x}).to(tl.int1)"

    @staticmethod
    def isnan(x):
        return f"libdevice.isnan({x}).to(tl.int1)"

    @staticmethod
    def round(x):
        return f"libdevice.nearbyint({x})"

    @staticmethod
    def floor(x):
        return f"libdevice.floor({x})"

    @staticmethod
    def floordiv(a, b):
        # See the comment in lowering.div_mode. a and b are integer type.
        # Similar to div_floor_kernel_cuda in pytorch core.
        # Notice that // in triton behaves as truncdiv instead of floordiv
        quot = f"{a} // {b}"
        rem = f"{a} % {b}"
        return f"tl.where(({a} < 0) != ({b} < 0), tl.where({rem} != 0, {quot} - 1, {quot}), {quot})"

    @staticmethod
    def sign(x):
        z = ops.constant(0, torch.int32)
        left = ops.to_dtype((ops.lt(z, x)), torch.int8)
        right = ops.to_dtype((ops.lt(x, z)), torch.int8)
        sub = ops.sub(left, right)
        return f"{sub}.to({x}.dtype)"

    @staticmethod
    def trunc(x):
        return f"libdevice.trunc({x})"

    @staticmethod
    def truncdiv(a, b):
        # See the comment in lowering.div_mode. a and b are integer type.
        # Notice that // in triton behaves as truncdiv instead of floordiv
        return f"{a} // {b}"

    @staticmethod
    def ceil(x):
        return f"libdevice.ceil({x})"


TritonOverrides._initialize_pointwise_overrides("triton")


# Use mypy to check protocol implemented correctly
def _typecheck_TritonOverrides(h: TritonOverrides) -> OpsHandler[str]:
    return h


class TritonKernelOverrides(TritonOverrides):
    """Map element-wise ops to Triton within a TritonKernel

    Unlike TritonOverrides, these assume the code is going to be inserted into
    the body of the main triton kernel and so it may use indexing and mask
    variables which are assumed to already be defined in the current scope.
    """

    @classmethod
    def constant(cls, value, dtype):
        # NOTE: Cannot use shape=[] as it's not supported by triton-rocm
        # We could use shape=[1] instead but starting with the correct
        # ndim avoids extra `tt.expand_dim` ops appearing in the triton IR.
        ndim = V.kernel.triton_tensor_ndim()
        shape = [1] * ndim
        return cls._shaped_constant(value, dtype, shape=shape)

    @classmethod
    def index_expr(cls, expr, dtype):
        indexing = V.kernel.indexing(expr, block_ptr=False)
        assert isinstance(indexing, IndexingOptions)
        var = V.kernel.cse.generate(
            V.kernel.compute, indexing.index_str, bounds=get_bounds_index_expr(expr)
        )

        if dtype not in {torch.int32, torch.int64}:
            var = V.kernel.cse.generate(V.kernel.compute, cls.to_dtype(var, dtype))
        var.mask_vars = indexing.mask_vars
        return var

    @staticmethod
    def masked(mask, body, other):
        with V.kernel.mask_loads(mask) as new_mask:
            result = body()

        # Remove once CSEVariables track the dtype
        if result.bounds.is_bool:
            other = bool(other)
        # Take dtype from result to prevent accidental promotion
        other = V.kernel.cse.generate(
            V.kernel.compute,
            f"tl.full({result}.shape, {constant_repr(other)}, {result}.dtype)",
            bounds=ValueRanges.wrap(other),
        )
        ret = ops.where(new_mask, result, other)
        ret.mask_vars.discard(new_mask)
        return ret

    @staticmethod
    def load_seed(name, offset):
        var = V.kernel.args.input(name)
        return (
            f"tl.load({var} + {V.kernel.args.seed_offset('load_seed_offset', offset)})"
        )

    @staticmethod
    def frexp(x):
        cache_key = f"frexp({x})"
        if cache_key in V.kernel.cse.cache:
            return V.kernel.cse.cache[cache_key]

        mantissa = V.kernel.cse.newvar()
        exponent = V.kernel.cse.newvar()
        V.kernel.compute.writeline(
            f"{mantissa}, {exponent} = triton_helpers.frexp({x})"
        )
        V.kernel.cse.cache[cache_key] = (mantissa, exponent)
        return (mantissa, exponent)


# Use mypy to check protocol implemented correctly
def _typecheck_TritonKernelOverrides(h: TritonKernelOverrides) -> OpsHandler[str]:
    return h


class HelperFunctions:
    """An ordered set of helper functions."""

    _templates_seen: Dict[str, str]  # Template code to function name
    finalized_helpers: List[str]

    def __init__(self):
        self._templates_seen = {}
        self.finalized_helpers = []

    def add(self, template_code: str, *, base_name="_triton_helper_fn") -> str:
        """This accepts a function definition with the function name
        left as a format specifier e.g.

            @triton.jit
            def {name}(arg0, arg1):
                return arg0 + arg1

        We add the templated code to the function set and return the name
        assigned to that function.

        """
        existing_name = self._templates_seen.get(template_code)
        if existing_name is not None:
            # Don't duplicate existing helpers
            return existing_name

        name = f"{base_name}{len(self.finalized_helpers)}"
        self._templates_seen[template_code] = name
        self.finalized_helpers.append(template_code.format(name=name))
        return name

    def __iter__(self):
        return iter(self.finalized_helpers)

    def __getitem__(self, idx):
        return self.finalized_helpers[idx]


class TritonKernel(SIMDKernel):
    overrides = TritonKernelOverrides  # type: ignore[assignment]
    helper_functions: HelperFunctions
    kexpr: Callable[[sympy.Expr], str] = texpr
    allow_block_ptr = True

    def __init__(
        self,
        *groups,
        index_dtype: str,
        mutations: Optional[Set[str]] = None,
        pid_cache=None,
        reduction_hint=ReductionHint.DEFAULT,
        min_elem_per_thread=0,
        disable_persistent_reduction=False,
    ):
        super().__init__(
            *groups,
            index_dtype=index_dtype,
            mutations=mutations,
            reduction_hint=reduction_hint,
            pid_cache=pid_cache,
            disable_persistent_reduction=disable_persistent_reduction,
        )
        self.suffix: IndentedBuffer = IndentedBuffer()  # type: ignore[assignment]
        self.outside_loop_vars: Set[Any] = set()
        self.min_elem_per_thread = min_elem_per_thread
        self.block_ptr_id = itertools.count()
        self.helper_functions = HelperFunctions()

        # A set of autotuning hints to pass as part of triton_meta
        self.autotune_hints: Set[AutotuneHint] = set()
        self.triton_meta: Optional[Dict[str, object]] = None

        self.codegen_range_tree()

    def codegen_range_tree(self):
        for tree in self.range_trees:
            # reduction indexing goes inside a loop
            if not tree.is_loop:
                self.iteration_ranges_codegen_header(tree, self.body)
        if self.inside_reduction and self.range_trees[-1].is_loop:
            # workaround for this issue:
            # https://gist.github.com/jansel/6527126f781559095c5531f98a4235a7
            self.body.writeline(
                f"rbase = {self.iteration_ranges_ranges_code(self.range_trees[-1])}"
            )

    def need_numel_args(self):
        r"""
        Indicate whether we need provide numel as arguments for the generated
        kernel calls in the benchmark.

        Should be true for pointwise/reduction kernels but false for triton
        matmul kernels.
        """
        return True

    def should_use_persistent_reduction(self) -> bool:
        """
        Heuristic to set self.persistent_reduction and add guards
        if needed.
        """
        if not (self.inside_reduction and config.triton.persistent_reductions):
            return False
        threshold = {
            ReductionHint.INNER: 1024,
        }.get(self.reduction_hint, 64)

        # If multi_kernel is enabled, we do more aggressive persistent reduction.
        # This may result in some persistent reductions slower than the
        # corresponding non-persistent reductions. MultiKernel will do benchmarking
        # to pick the faster one.
        if config.triton.multi_kernel:
            threshold *= 16
        last_numel = self.numels[-1]
        return V.graph.sizevars.statically_known_leq(last_numel, threshold)  # type: ignore[arg-types]

    def want_no_x_dim(self):
        return (
            self.reduction_hint == ReductionHint.INNER
            and self.persistent_reduction
            and len(self.numels) == 2
            and V.graph.sizevars.statically_known_geq(self.numels[-1], 256)  # type: ignore[arg-types]
        )

    @property
    def assert_function(self) -> str:
        return "tl.device_assert"

    def indexing(
        self,
        index: sympy.Expr,
        *,
        copy_shape=None,
        dense_indexing=False,
        override_mask=None,
        block_ptr=False,
    ):
        """
        Compute the index and mask to pass to tl.load() or tl.store()
        """
        index = self.prepare_indexing(index)
        index_vars = index.free_symbols
        has_rindex = False

        mask_vars: Set[str] = set()
        for var in index_vars:
            assert isinstance(var, sympy.Symbol)
            has_rindex = has_rindex or symbol_is_type(var, SymT.RINDEX)
            if override_mask:
                pass
            elif symbol_is_type(var, SymT.TMP):
                # indirect indexing
                cse_var = self.cse.varname_map[var.name]
                mask_vars.update(cse_var.mask_vars)
            elif symbol_is_type(
                var,
                (
                    SymT.UNBACKED_INT,
                    SymT.SIZE,
                    SymT.PRECOMPUTED_SIZE,
                    SymT.INDEX,
                    SymT.FLOAT,
                    SymT.UNBACKED_FLOAT,
                ),
            ):
                pass
            else:
                # var is one of xN, yN or rN
                assert symbol_is_type(
                    var, (SymT.RINDEX, SymT.XBLOCK, SymT.YBLOCK)
                ), var.name
                mask_vars.add(f"{var.name[0]}mask")

        need_dense = (
            config.triton.dense_indexing
            or dense_indexing
            or self._load_mask is not None
        ) and index != 0

        have_dense = True
        have_loop_vars = False
        dense_mask_vars = set()

        for tree in self.active_range_trees():
            if index_vars.intersection(tree.var_list):
                have_loop_vars = True
            else:
                have_dense = False
            dense_mask_vars.add(f"{tree.prefix}mask")

        if (
            block_ptr
            and self.allow_block_ptr
            and config.triton.use_block_ptr
            and not override_mask
            and not self._load_mask
            and len(mask_vars - dense_mask_vars) == 0
            and not self.is_indirect_indexing(index)
            and have_loop_vars
            # workaround https://github.com/openai/triton/issues/2821
            and self.index_dtype == "tl.int32"
        ):
            index_relative_to_xyr_index = sympy_subs(
                index, {v: t.expr for v, t in self.range_tree_nodes.items()}
            )
            range_trees = self.active_range_trees(reorder=True)
            symbols = [t.symbol() for t in range_trees]
            strides = [sympy.Wild(f"stride_{s}", exclude=symbols) for s in symbols]
            offset = sympy.Wild("_offset", exclude=symbols)
            m = index_relative_to_xyr_index.match(sympy_dot(symbols, strides) + offset)
            # TODO(jansel): it is sometimes possible to do higher dimensional block_ptrs with
            #               a tl.reshape the correct block.  We will miss these cases today.
            if m:
                self.filter_masks(mask_vars)
                from .triton import BlockPtrOptions

                return BlockPtrOptions.create(
                    [m[s] for s in strides],
                    m[offset],
                    range_trees,
                    mask_vars,  # type: ignore[arg-type]
                )

        expand_str = None
        index_str = self.index_to_str(index)
        if isinstance(index, sympy.Integer):
            expand_str = f"{copy_shape}.shape" if copy_shape else self.dense_size_str()
            index_str = f"tl.full({expand_str}, {index_str}, tl.int32)"
            return IndexingOptions(
                index_str, set(), "None", expand_str, has_rindex, index
            )

        if need_dense and not have_dense:
            expand_str = f"{copy_shape}.shape" if copy_shape else self.dense_size_str()
            index_str = f"tl.broadcast_to({index_str}, {expand_str})"
            mask_vars = dense_mask_vars
        elif not have_loop_vars and copy_shape:
            index_str = f"tl.broadcast_to({index_str}, {copy_shape}.shape)"
            mask_vars = dense_mask_vars

        if override_mask:
            mask_vars = {override_mask}

        if self._load_mask:
            mask_vars.add(self._load_mask)

        self.filter_masks(mask_vars)

        mask_str = " & ".join(sorted(map(str, mask_vars))) if mask_vars else "None"
        return IndexingOptions(index_str, mask_vars, mask_str, expand_str, has_rindex, index)  # type: ignore[arg-type]

    def codegen_block_ptr(
        self, name: str, var: str, indexing: BlockPtrOptions, other=""
    ) -> Tuple[str, Optional[DeferredLine], str]:
        advance_block_ptr = None
        check = indexing.boundary_check()
        if not check:
            # workaround https://github.com/openai/triton/issues/2813
            other = ""
        elif other:
            assert other == ", other=0.0"
            other = f", boundary_check={check!r}, padding_option='zero'"
        else:
            other = f", boundary_check={check!r}"
        if (
            self.inside_reduction
            and self.range_trees[-1].is_loop
            and indexing.has_rindex()
        ):
            block_ptr = f"block_ptr{next(self.block_ptr_id)}"
            self.body.writeline(
                DeferredLine(
                    name, f"{block_ptr} = {indexing.format(var, roffset=False)}"
                )
            )
            advance_block_ptr = DeferredLine(
                name,
                f"{block_ptr} = tl.advance({block_ptr}, {indexing.advance_roffset()})",
            )
        else:
            block_ptr = indexing.format(var)
        return block_ptr, advance_block_ptr, other

    def codegen_block_ptr_store_line(self, name, indexing, block_ptr, value, other=""):
        # broadcasting is not implicit for block_ptrs
        value = (
            f"tl.broadcast_to({value}, {self.index_to_str(indexing.reshape_suffix)})"
        )
        # drop any extra size=1 dimensions
        value = triton_reshape(value, indexing.reshape_suffix, indexing.block_shape)
        # workaround https://github.com/openai/triton/issues/2814
        value = f"{value}.to({triton_store_type(V.graph.get_dtype(name))})"
        return f"tl.store({block_ptr}, {value}{other})"

    def check_bounds(
        self,
        expr: sympy.Expr,
        size: sympy.Expr,
        lower: bool,
        upper: bool,
    ):
        if not (lower or upper):
            return

        assert isinstance(expr, sympy.Expr)
        indexing = self.indexing(expr, block_ptr=False)
        assert isinstance(indexing, IndexingOptions)

        index_str = indexing.index_str
        mask_str = indexing.mask_str if indexing.has_mask() else None
        size_str = V.kernel.sexpr(self.rename_indexing(size)) if upper else None

        # expr is already wrapped
        line = self.indirect_assert(
            index_str, "0" if lower else None, size_str, mask_str
        )

        indirect = self.is_indirect_indexing(expr) or any(
            isinstance(m, TritonCSEVariable) for m in indexing.mask_vars
        )
        buffer = self.get_load_buffer(indexing)
        self.cse.generate(buffer, line, assignment=False)

    def get_load_buffer(self, indexing):
        if indexing.has_indirect() or indexing.has_tmpmask():
            # Masked loads must come after the mask is computed
            return self.compute
        elif (
            self.inside_reduction
            and self.range_trees[-1].is_loop
            and not indexing.has_rindex()
        ):
            # can lift a common load outside of reduction loop
            # One exception is when this is an indirect_load.
            return self.body
        else:
            return self.loads

    def load(self, name: str, index: sympy.Expr):
        var = self.args.input(name)
        indirect_indexing = self.is_indirect_indexing(index)
        original_index = index
        indexing = self.indexing(index, block_ptr=True)
        has_rindex = indexing.has_rindex()
        has_tmpmask = indexing.has_tmpmask()

        # Keep the variable in cache if were going to reuse it. Equiv., if any of the following hold
        #  1) We are doing broadcasting
        #  2) It is a non-coalesced load. The intuition is that if it's
        #  non-coalesced, we will likely load each element multiple times in
        #  practice.
        #  3) It will be used later and it won't be CSE'd. Equiv., if all the following hold
        #   3.1) We are in a reduction loop
        #   3.2) Its not its last use
        #   3.3) This load will not be lifted to the body
        #
        is_coalesced = any(
            i == 1 for i in self.get_strides_of_load(original_index).values()
        )
        if self.is_broadcasted(original_index):
            ep = ", eviction_policy='evict_last'"
        elif not is_coalesced:
            ep = ", eviction_policy='evict_last'"
        elif self.inside_reduction and self.range_trees[-1].is_loop:
            if name in self.args.inplace_buffers:
                names = set(self.args.inplace_buffers[name].other_names)
            else:
                names = {name}
            last_use = len(names & self.last_usage) > 0
            evict_last = not last_use and (has_rindex or indirect_indexing)
            if evict_last:
                ep = ", eviction_policy='evict_last'"
            else:
                ep = ", eviction_policy='evict_first'"
        else:
            ep = ""
        if (has_tmpmask or has_rindex) and indexing.has_mask():
            other = ", other=0.0"
        else:
            other = ""

        advance_block_ptr = None
        append_broadcast = None
        if V.graph.is_unspec_arg(name):
            line = var
        else:
            if isinstance(indexing, BlockPtrOptions):
                block_ptr, advance_block_ptr, other = self.codegen_block_ptr(
                    name, var, indexing, other
                )
                line = f"tl.load({block_ptr}{other}{ep})"
                # add needed size=1 dimensions
                line = triton_reshape(
                    line, indexing.block_shape, indexing.reshape_suffix
                )
            elif isinstance(original_index, sympy.Integer):
                line = f"tl.load({var} + ({original_index}))"
                append_broadcast = indexing.expand_str
            else:
                line = f"tl.load({var} + ({indexing.index_str}), {indexing.mask_str}{ep}{other})"

            dtype = V.graph.get_dtype(name)
            if dtype in (torch.float16, torch.bfloat16):
                line += ".to(tl.float32)"
            if dtype == torch.bool and torch.version.hip is None:
                # Workaround for https://github.com/openai/triton/issues/2151
                # tl.load returns int8 when loading from pointer to int1
                # NOTE: Currently causes hangs on bool UTs for ROCm
                line += ".to(tl.int1)"

        load_buffer = self.get_load_buffer(indexing)
        result_var = self.cse.generate(load_buffer, line)
        assert isinstance(result_var, TritonCSEVariable)
        result_var.mask_vars = indexing.mask_vars  # type: ignore[assignment]

        if append_broadcast:
            line = f"tl.broadcast_to({result_var}, {append_broadcast})"
            result_var = self.cse.generate(load_buffer, line)

        if advance_block_ptr:
            load_buffer.writeline(advance_block_ptr)

        if not self.inside_reduction or (not indexing.has_rmask() and not has_rindex):
            self.outside_loop_vars.add(result_var)

        return result_var

    def store(
        self, name: str, index: sympy.Expr, value: CSEVariable, mode: StoreMode = None
    ) -> None:
        var = self.args.output(name)
        original_index = index
        indexing = self.indexing(index, dense_indexing=True, block_ptr=mode is None)

        # Guard against write-after-read corruption in triton.
        # See # https://github.com/openai/triton/issues/1615
        # This triton bug means that a load which is broadcasted over multiple
        # warps may see the result of a store that happens later in the triton
        # program. The workaround is to add a barrier before storing, which
        # enforces that all warps have already read the data.
        is_inplace = name in self.args.inplace_buffers
        is_broadcasted = self.is_broadcasted(original_index)
        if is_inplace and is_broadcasted:
            self.stores.writeline(DeferredLine(name, "tl.debug_barrier()"))

        advance_block_ptr = None
        if isinstance(indexing, BlockPtrOptions):
            block_ptr, advance_block_ptr, other = self.codegen_block_ptr(
                name, var, indexing
            )
            # block_ptr stores don't do implicit casting
            line = self.codegen_block_ptr_store_line(
                name, indexing, block_ptr, value, other
            )
        elif mode is None:
            line = f"tl.store({var} + ({indexing.index_str}), {value}, {indexing.mask_str})"
        elif mode == "atomic_add":
            line = f"tl.atomic_add({var} + ({indexing.index_str}), {value}, {indexing.mask_str})"
        else:
            raise NotImplementedError(f"store mode={mode}")
        self.stores.writeline(DeferredLine(name, line))
        if advance_block_ptr:
            self.stores.writeline(advance_block_ptr)

        if not self.inside_reduction:
            self.outside_loop_vars.add(value)

    def bucketize(
        self,
        values: CSEVariable,
        offsets_name: str,
        offsets_size: sympy.Expr,
        indexing_dtype: torch.dtype,
        right: bool,
    ) -> CSEVariable:
        """
        See [Note: Inductor bucketize op]
        """

        # Triton performance for bucketize_binary_search is much better when the number
        # of threads equals the number of elements.
        # If we're trying to use a bucketize kernel, we should make sure that an
        # autotuning config with num_elements_per_warp=32 exists.
        self.autotune_hints.add(AutotuneHint.ELEMENTS_PER_WARP_32)

        offsets_ptr = self.args.input(offsets_name)
        block_size = self.dense_size_str()
        offsets_size_str = self.index_to_str(offsets_size)

        if indexing_dtype == torch.int32:
            triton_dtype = "tl.int32"
        elif indexing_dtype == torch.int64:
            triton_dtype = "tl.int64"
        else:
            raise NotImplementedError(
                "Bucketize only supports indexing with int32 and int64"
            )

        result = self.cse.generate(
            self.compute,
            f"triton_helpers.bucketize_binary_search({values}, {offsets_ptr}, {triton_dtype}, {right}, {offsets_size_str}, {block_size})",  # noqa: B950 line too long
        )

        return result

    def reduction_resize(self, value):
        ndims = self.triton_tensor_ndim()
        if ndims == 1:
            return f"triton_helpers.promote_to_tensor({value})"

        sizes = [":"] * ndims
        sizes[-1] = "None"
        return f"{value}[{', '.join(sizes)}]"

    def reduction(
        self,
        dtype: torch.dtype,
        src_dtype: torch.dtype,
        reduction_type: ReductionType,
        value: Union[CSEVariable, Tuple[CSEVariable, ...]],
    ) -> Union[CSEVariable, Tuple[CSEVariable, ...]]:
        assert self.inside_reduction
        masks = {f"{tree.prefix}mask" for tree in self.range_trees}
        self.filter_masks(masks)
        masks = sorted(masks)
        if self._load_mask:
            masks.append(self._load_mask)
        reduction_range_prefix = self.range_trees[-1].prefix

        # Say we have
        #     tmp0 = ops.constant(1, torch.int64)
        #     tmp1 = ops.reduction(torch.int64, torch.int64, "sum", tmp0)
        # tmp0 in the triton code is either a scalar, or single-element tensor
        # so if we emit tl.sum directly, it will only give 1 instead of RBLOCK * 1
        # To avoid this, we broadcast to the expected shape first.
        dense_size_str = self.dense_size_str()
        value = self._map_tuple_or_scalar(
            lambda v: self.cse.generate(
                self.compute, f"tl.broadcast_to({v}, {dense_size_str})"
            ),
            value,
        )

        dim: int
        root_op: str

        def final_reduction(value):
            use_helper = reduction_type in {"any", "max", "min", "prod"}
            module = "triton_helpers" if use_helper else "tl"
            if reduction_type in {"max", "min"}:
                return self.reduction_resize(
                    f"{module}.{reduction_type}2({value}, {dim})"
                )
            return self.reduction_resize(f"{module}.{reduction_type}({value}, {dim})")

        def final_argreduce(buffer, result_var, value, index):
            buffer.splice(
                f"""\
                _, {result_var}_tmp = triton_helpers.{root_op}_with_index({value}, {index}, {dim})
                {result_var} = {self.reduction_resize(f'{result_var}_tmp')}
                """
            )

        cache_key = (src_dtype, reduction_type, value)
        if cache_key in self.cse.reduction_cache:
            return self.cse.reduction_cache[cache_key]

        dim = self.triton_tensor_ndim() - 1
        acc_type = triton_acc_type(src_dtype)
        result_var: Any = self.cse.newvar()
        result_var.mask_vars = {var for var in masks if var[0] != "r"}
        cond = " & ".join(masks)

        def where_cond(tval, fval):
            if not cond:
                return tval
            return TritonKernelOverrides.where(cond, tval, fval)

        if self.persistent_reduction:
            default = ir.Reduction.default_value(reduction_type, src_dtype)
            default = self._map_tuple_or_scalar(constant_repr, default)

            def _mask_value(value, default):
                return self.cse.generate(self.compute, where_cond(value, default))

            if isinstance(value, tuple):
                masked_value = [_mask_value(v, d) for v, d in zip(value, default)]
            else:
                masked_value = _mask_value(value, default)

            if reduction_type in {"argmax", "argmin"}:
                accumulator_index = str(
                    self.cse.generate(
                        self.compute,
                        f"tl.broadcast_to({reduction_range_prefix}index, {masked_value}.shape)",
                    )
                )
                root_op = {"argmax": "max", "argmin": "min"}[reduction_type]
                final_argreduce(
                    self.compute, result_var, masked_value, accumulator_index
                )
            elif reduction_type == "welford_reduce":
                # For persistent reductions, don't bother with
                # welford's algorithm since it uses more registers, and
                # taking two reductions doesn't increase memory usage.
<<<<<<< HEAD
                sum_ = ops.reduction(dtype, dtype, "sum", value)
                self.inside_reduction = False
                rnumel = ops.index_expr(self.numels[-1], dtype)
                inv_rnumel = ops.reciprocal(rnumel)
                mean = ops.mul(sum_, inv_rnumel)

                self.inside_reduction = True
                dx = ops.fma(sum_, inv_rnumel, ops.neg(value))
                dx2 = ops.mul(dx, dx)
                m2 = ops.reduction(dtype, dtype, "sum", dx2)
                result_var = (mean, m2, rnumel)
=======
                result_var = self.welford_reduce_fallback(dtype, value)
>>>>>>> e107a133
            elif reduction_type == "welford_combine":
                mean, m2, weight = masked_value
                welford = f"triton_helpers.welford({mean}, {m2}, {weight}, {dim})"
                mean, m2, weight = (self.cse.newvar() for _ in range(3))
                self.compute.writeline(f"{mean}, {m2}, {weight} = {welford}")

                result_var = tuple(
                    self.cse.generate(self.compute, self.reduction_resize(var_name))
                    for var_name in (mean, m2, weight)
                )
            else:
                result_var = self.cse.generate(
                    self.compute, final_reduction(masked_value)
                )
        else:
            accumulator = f"_{result_var}"
            default = ir.Reduction.default_accumulator(reduction_type, src_dtype)
            default = self._map_tuple_or_scalar(constant_repr, default)
            if not isinstance(default, tuple):
                self.body.writeline(
                    f"{accumulator} = tl.full({self.dense_size_str()}, {default}, {acc_type})"
                )

            if reduction_type in {"argmax", "argmin"}:
                accumulator_index = f"_{result_var}_index"
                long_max = torch.iinfo(torch.int64).max
                self.body.writeline(
                    f"{accumulator_index} = tl.full({self.dense_size_str()}, {long_max}, tl.int64)"
                )
                root_op = {"argmax": "max", "argmin": "min"}[reduction_type]

                self.compute.splice(
                    f"""\
                {accumulator}_next, {accumulator_index}_next = triton_helpers.{root_op}imum_with_index(
                    {accumulator}, {accumulator_index}, {value}, {reduction_range_prefix}index
                )
                {accumulator} = {where_cond(f'{accumulator}_next', accumulator)}
                {accumulator_index} = {where_cond(f'{accumulator_index}_next', accumulator_index)}
                """
                )
                final_argreduce(self.suffix, result_var, accumulator, accumulator_index)
            elif is_welford_reduction(reduction_type):
                accumulator = f"{result_var}_mean"
                accumulator_m2 = f"{result_var}_m2"
                accumulator_weight = f"{result_var}_weight"
                self.body.writeline(
                    f"{accumulator} = tl.zeros({self.dense_size_str()}, {acc_type})"
                )
                self.body.writeline(
                    f"{accumulator_m2} = tl.zeros({self.dense_size_str()}, {acc_type})"
                )
                self.body.writeline(
                    f"{accumulator_weight} = tl.zeros({self.dense_size_str()}, {acc_type})"
                )

                if reduction_type == "welford_combine":
                    mean, m2, weight = value
                    self.compute.splice(
                        f"""\
                    {accumulator}_next, {accumulator_m2}_next, {accumulator_weight}_next = triton_helpers.welford_combine(
                        {accumulator}, {accumulator_m2}, {accumulator_weight},
                        {mean}, {m2}, {weight}
                    )
                    """
                    )
                else:
                    assert reduction_type == "welford_reduce"
                    self.compute.splice(
                        f"""\
                    {accumulator}_next, {accumulator_m2}_next, {accumulator_weight}_next = triton_helpers.welford_reduce(
                        {value}, {accumulator}, {accumulator_m2}, {accumulator_weight}, roffset == 0
                    )
                    """
                    )

                self.compute.splice(
                    f"""\
                {accumulator} = {where_cond(f'{accumulator}_next', accumulator)}
                {accumulator_m2} = {where_cond(f'{accumulator_m2}_next', accumulator_m2)}
                {accumulator_weight} = {where_cond(f'{accumulator_weight}_next', accumulator_weight)}
                """
                )

                result_mean = result_var
                result_m2 = self.cse.newvar()
                result_weight = self.cse.newvar()
                self.suffix.splice(
                    f"""\
                {result_mean}_tmp, {result_m2}_tmp, {result_weight}_tmp = triton_helpers.welford(
                    {accumulator}, {accumulator_m2}, {accumulator_weight}, {dim}
                )
                {result_mean} = {self.reduction_resize(f'{result_mean}_tmp')}
                {result_m2} = {self.reduction_resize(f'{result_m2}_tmp')}
                {result_weight} = {self.reduction_resize(f'{result_weight}_tmp')}
                """
                )
                result_var = result_mean, result_m2, result_weight
            else:
                combine_fn = ir.get_reduction_combine_fn(reduction_type, src_dtype)
                updated = combine_fn(accumulator, value)
                self.compute.writeline(
                    f"{accumulator} = {where_cond(updated, accumulator)}"
                )

                if src_dtype == torch.bool:
                    # This is only really used for aten.any. It changes the
                    # final reduction of a non-persistent reduction from
                    #     tmp5 = triton_helpers.max(_tmp5, 1)[:, None]
                    # to
                    #     tmp5 = triton_helpers.max(_tmp5.to(tl.int8), 1)[:, None].to(tl.int1)
                    # which is needed because tl.reduce doesn't support tl.int1
                    accumulator = f"{accumulator}.to(tl.int8)"
                    result_type = triton_compute_type(dtype)
                    self.suffix.writeline(
                        f"{result_var} = {final_reduction(accumulator)}.to({result_type})"
                    )
                else:
                    self.suffix.writeline(
                        f"{result_var} = {final_reduction(accumulator)}"
                    )

        self.cse.reduction_cache[cache_key] = result_var

        if isinstance(result_var, tuple):
            assert all(isinstance(x, TritonCSEVariable) for x in result_var)
            self.outside_loop_vars |= set(result_var)
        else:
            assert isinstance(result_var, TritonCSEVariable)
            self.outside_loop_vars.add(result_var)

        return result_var

    def store_reduction(self, name: str, index: sympy.Expr, value: CSEVariable):
        assert self.inside_reduction
        self.inside_reduction = False
        indexing = self.indexing(index, block_ptr=True)
        self.inside_reduction = True
        var = self.args.output(name)

        if isinstance(indexing, BlockPtrOptions):
            self.suffix.writeline(
                DeferredLine(
                    name,
                    self.codegen_block_ptr_store_line(
                        name,
                        indexing,
                        indexing.format(var),
                        value,
                        f", boundary_check={indexing.boundary_check()!r}",
                    ),
                )
            )
        else:
            assert isinstance(indexing, IndexingOptions)
            self.suffix.writeline(
                DeferredLine(
                    name,
                    f"tl.store({var} + ({indexing.index_str}), {value}, {indexing.mask_str})",
                )
            )

    def _lift_helper(self, fn, num_args) -> str:
        # Lift IR function for scan operations into a triton function
        # in the global namespace
        helper = IndentedBuffer()
        helper.writeline("@triton.jit")
        args = [tuple(f"arg{i}_{n}" for n in range(num_args)) for i in range(2)]
        signature = ", ".join(itertools.chain.from_iterable(args))
        helper.writeline(f"def {{name}}({signature}):")

        cse = CSE(prefix="", suffix="")
        overrides = TritonOverrides(V.MockHandler())

        # Build a name that changes depending on fn to workaround a triton bug
        # where the combine_fn to reduce and scan is not hashed, and so different
        # scan ops may collide in the triton cache.
        # This is fixed with the latest triton pin, but not the triton-rocm pin.
        helper_name = "_triton_helper_fn"

        class CSEProxy:
            def __getattr__(self, name: str) -> Callable[..., CSEVariable]:
                def inner(*args, **kwargs):
                    nonlocal helper_name
                    helper_name += f"_{name}"
                    return cse.generate(
                        helper,
                        getattr(overrides, name)(*args, **kwargs),
                    )

                return inner

        with helper.indent(), V.set_ops_handler(CSEProxy()):
            outputs = fn(*args)
            outputs = ", ".join(str(output) for output in outputs)
            helper.writeline(f"return {outputs}")

        return self.helper_functions.add(helper.getvalue(), base_name=helper_name)

    def scan(
        self,
        dtypes: Tuple[torch.dtype, ...],
        combine_fn: Callable[
            [Tuple[CSEVariable, ...], Tuple[CSEVariable, ...]], Tuple[CSEVariable, ...]
        ],
        values: Tuple[CSEVariable, ...],
    ) -> Tuple[CSEVariable, ...]:
        assert self.inside_reduction
        masks = {f"{tree.prefix}mask" for tree in self.range_trees}
        self.filter_masks(masks)
        masks = sorted(masks)
        assert not self._load_mask, "ops.scan not supported inside ops.masked"
        reduction_range_prefix = self.range_trees[-1].prefix

        broadcasted_values = []
        accumulators = []

        cse_compute = functools.partial(self.cse.generate, self.compute)
        combine_helper_fn = self._lift_helper(combine_fn, len(values))
        dim = self.triton_tensor_ndim() - 1

        for value, dtype in zip(values, dtypes):
            acc_type = triton_acc_type(dtype)
            cond = " & ".join(masks)

            value_dtype = self.cse.generate(
                self.compute,
                f"{value}.to({triton_compute_type(dtype)})",
            )
            value = self.cse.generate(
                self.compute,
                f"tl.broadcast_to({value_dtype}, {self.dense_size_str()})",
            )
            broadcasted_values.append(value)

            acc_type = triton_acc_type(dtype)
            cond = " & ".join(masks)

            if not self.persistent_reduction:
                accumulator = self.cse.newvar()
                reduced_size = self.dense_size_list()
                reduced_size[-1] = "1"
                reduced_size = f"[{', '.join(reduced_size)}]"

                default = "float('nan')" if dtype.is_floating_point else "-1"
                self.body.writeline(
                    f"{accumulator} = tl.full({reduced_size}, {default}, {acc_type})"
                )

                accumulators.append(accumulator)

        def csv(values):
            return " ".join(f"{value}," for value in values)

        def cse_multiple(line, n, masks):
            cache_keys = [f"{line}, {i}, {masks}" for i in range(n)]
            if all(cache_key in self.cse.cache for cache_key in cache_keys):
                return [self.cse.cache[cache_key] for cache_key in cache_keys]
            result_vars = [self.cse.newvar() for _ in range(n)]
            self.compute.writeline(
                f"{csv(result_vars)} = {line}",
            )
            for result_var, cache_key in zip(result_vars, cache_keys):
                if masks:
                    result_var.mask_vars = masks  # type: ignore[attr-defined]
                self.cse.cache[cache_key] = result_var
            return tuple(result_vars)

        partial_scan_vars = cse_multiple(
            f"tl.associative_scan(({csv(broadcasted_values)}), {dim}, {combine_helper_fn})",
            len(values),
            masks,
        )

        if not self.persistent_reduction:

            def sum_fn(a, b):
                return [ops.add(ai, bi) for ai, bi in zip(a, b)]

            sum_helper_fn = self._lift_helper(sum_fn, len(values))
            pre_reduce_vars = ", ".join(
                f"{scan_var} * (rbase == (RBLOCK - 1))"
                for scan_var in partial_scan_vars
            )
            # tl.reduce doesn't work for non-commutative operators, so instead
            # of repeating the scan op as a reduction, we use sum to select the
            # last scan value
            partial_reduce_vars = cse_multiple(
                f"tl.reduce(({pre_reduce_vars}), -1, {sum_helper_fn}, keep_dims=True)",
                len(values),
                masks,
            )
            accs_next = combine_fn(tuple(accumulators), partial_reduce_vars)
            full_scan_vars = combine_fn(tuple(accumulators), partial_scan_vars)
            result_vars = [
                cse_compute(f"tl.where(roffset > 0, {full_scan}, {partial_scan})")
                for full_scan, partial_scan in zip(full_scan_vars, partial_scan_vars)
            ]
            for acc_next, accumulator, partial_reduce in zip(
                accs_next, accumulators, partial_reduce_vars
            ):
                self.compute.writeline(
                    f"{accumulator} = tl.where(roffset > 0, {acc_next}, {partial_reduce})"
                )
        else:
            result_vars = partial_scan_vars

        for result_var in result_vars:
            result_var.mask_vars = masks  # type: ignore[attr-defined]

        return tuple(result_vars)

    def codegen_body(self):
        """
        Concat output code from index_code, loads, compute, stores,
        suffix into self.body.

        For pointwise kernels, this is called just once at the end.

        For reduction kernels, this generates a loop over the reduction
        axis.
        """
        if not (
            self.indexing_code
            or self.loads
            or self.stores
            or self.compute
            or self.suffix
        ):
            return

        if self.inside_reduction and self.range_trees[-1].is_loop:
            self.body.writeline("for roffset in range(0, rnumel, RBLOCK):")
            with self.body.indent():
                # last range tree is always reduction
                self.iteration_ranges_codegen_header(self.range_trees[-1], self.body)
                self.body.splice(self.indexing_code)
                self.body.splice(self.loads)
                self.body.splice(self.compute)
                self.body.splice(self.stores)

            # invalidate any caches that came from inside the reduction loop
            self.cse.invalidate(self.outside_loop_vars)
            self.range_trees[-1].cache_clear()
        else:
            self.body.splice(self.indexing_code)
            self.body.splice(self.loads)
            self.body.splice(self.compute)
            self.body.splice(self.stores)
        self.body.splice(self.suffix)
        self.indexing_code.clear()
        self.loads.clear()
        self.compute.clear()
        self.stores.clear()
        self.suffix.clear()

    def codegen_kernel_benchmark(self, num_gb, grid=None):
        result = IndentedBuffer()
        argdefs, call_args, signature, _ = self.args.python_argdefs()

        result.writelines(["", "", "def get_args():"])
        with result.indent():
            name_cnt = itertools.count()
            var_names = []
            for arg_name, arg_sig in zip(call_args, signature):
                var_name = f"arg_{next(name_cnt)}"
                buf = V.graph.get_buffer(arg_name)
                if buf:
                    result.writeline(
                        f"{var_name} = rand_strided({V.graph.sizevars.size_hints(buf.get_size())}, {V.graph.sizevars.size_hints(buf.get_stride())}, device='{buf.get_device()}', dtype={buf.get_dtype()})"  # noqa: B950 line too long
                    )
                elif arg_name in V.graph.constants:
                    # note that random seed is put in V.graph.constants
                    const_tensor = V.graph.constants[arg_name]
                    result.writeline(
                        f"{var_name} = rand_strided({V.graph.sizevars.size_hints(const_tensor.size())}, {V.graph.sizevars.size_hints(const_tensor.stride())}, device='{const_tensor.device}', dtype={const_tensor.dtype})"  # type: ignore[arg-type]  # noqa: B950 line too long
                    )
                elif isinstance(arg_sig, SizeArg):
                    symval_hint = V.graph.sizevars.size_hint(arg_sig.expr)

                    # Force the seed_offset to be 0 so calls to the same kernel
                    # using different seed offset will have the same benchmark harness.
                    # We can dedup kernel definitions in this case.
                    if "seed_offset" in arg_sig.name:
                        symval_hint = 0
                    result.writeline(f"{var_name} = {symval_hint}")
                else:
                    raise KeyError(
                        f"Don't find the buffer or const tensor for {arg_name}"
                    )
                var_names.append(var_name)
            result.writeline(f"return {', '.join(var_names)},")

        result.writelines(["\n", "\n", "def call(args):"])
        if grid is None:
            grid = []
            extra_args = []
            extra_args_str = None
            for tree in self.active_range_trees():
                expr = pexpr(V.graph.sizevars.size_hint(tree.numel))
                extra_args.append(expr)
                if tree.prefix != "r":
                    grid.append(expr)
            if self.need_numel_args():
                extra_args_str = ", ".join(map(str, extra_args)) + ", "
            else:
                extra_args_str = ""
            grid_arg = f"{extra_args_str}grid=grid({', '.join(grid)})"
        else:
            grid_arg = f"grid={grid}"
        current_device = V.graph.scheduler.get_current_device_or_throw()
        index = current_device.index
        with result.indent():
            result.writeline(f"with {V.graph.device_ops.device_guard(index)}:")
            with result.indent():
                result.writeline(
                    V.graph.device_ops.set_device(index)
                )  # no-op to ensure context
                stream_name = f"stream{index}"
                result.writeline(f"{stream_name} = get_raw_stream({index})")
                result.writeline(
                    f"{str(Placeholder.KERNEL_NAME)}.run(*args, {grid_arg}, stream={stream_name})"
                )

        # benchmark all configs
        result.writelines(["\n", "\n", "def benchmark_all_configs(args):"])
        with result.indent():
            result.writeline(f"with {V.graph.device_ops.device_guard(index)}:")
            with result.indent():
                result.writeline(
                    V.graph.device_ops.set_device(index)
                )  # no-op to ensure context
                result.writeline(
                    f"return {str(Placeholder.KERNEL_NAME)}.benchmark_all_configs(*args, {grid_arg})"
                )

        result.writelines(["\n", "\n", "if __name__ == '__main__':"])
        with result.indent():
            result.writeline("from triton.testing import do_bench")
            result.writeline("")

            result.writeline("args = get_args()")
            result.writeline(
                "ms = do_bench(lambda: call(args), rep=40, fast_flush=True)"
            )
            result.writeline(f"num_gb = {num_gb}")
            result.writeline("gb_per_s = num_gb / (ms / 1e3)")
            result.writeline(
                'print(f"{ms:.3f}ms    {num_gb:.3f}GB    {gb_per_s:.2f}GB/s")'
            )

        return result

    def imports_for_benchmark_kernel(self):
        return textwrap.dedent(
            """
            from torch._dynamo.testing import rand_strided
            {}
            import torch
            from torch._inductor.runtime.triton_heuristics import grid, split_scan_grid
        """.format(
                V.graph.device_ops.import_get_raw_stream_as("get_raw_stream")
            )
        )

    def _get_heuristic(self):
        if self.persistent_reduction:
            assert self.inside_reduction
            return "persistent_reduction"
        elif self.inside_reduction:
            return "reduction"
        return "pointwise"

    @staticmethod
    def inductor_meta_common():
        inductor_meta = {
            "backend_hash": torch.utils._triton.triton_hash_with_backend(),
            "are_deterministic_algorithms_enabled": torch.are_deterministic_algorithms_enabled(),
            "assert_indirect_indexing": config.assert_indirect_indexing,
            "autotune_local_cache": config.autotune_local_cache,
            "autotune_pointwise": config.triton.autotune_pointwise,
            "autotune_remote_cache": config.autotune_remote_cache,
            "force_disable_caches": config.force_disable_caches,
            "dynamic_scale_rblock": config.dynamic_scale_rblock,
            "max_autotune": config.max_autotune,
            "max_autotune_pointwise": config.max_autotune_pointwise,
            "min_split_scan_rblock": config.triton.min_split_scan_rblock,
            "spill_threshold": config.triton.spill_threshold,
            "store_cubin": config.triton.store_cubin,
        }
        if torch.version.hip is not None:
            inductor_meta["is_hip"] = True
        if config.is_fbcode():
            inductor_meta["is_fbcode"] = True
        if config.profile_bandwidth:
            inductor_meta["profile_bandwidth"] = config.profile_bandwidth
            inductor_meta["profile_bandwidth_regex"] = config.profile_bandwidth_regex
            inductor_meta["profile_bandwidth_output"] = config.profile_bandwidth_output
        if config.coordinate_descent_tuning:
            inductor_meta[
                "coordinate_descent_tuning"
            ] = config.coordinate_descent_tuning
            inductor_meta[
                "coordinate_descent_search_radius"
            ] = config.coordinate_descent_search_radius
            inductor_meta[
                "coordinate_descent_check_all_directions"
            ] = config.coordinate_descent_check_all_directions
        return inductor_meta

    def codegen_kernel(self, name=None):
        code = IndentedBuffer()

        size_hints = []
        for numel in self.numels:
            numel_hint = V.graph.sizevars.symbolic_hint(numel)
            if not isinstance(numel_hint, (int, sympy.Integer)):
                # This default heuristic hint was picked carefully: it is
                # large, to ensure that we don't shrink the block size (since
                # if you don't have many elements, it'd be wasteful to pick a
                # large block size).  Since we don't know how many elements we
                # might have, we should be OK with some inefficiency to make
                # sure we handle the large case well.  8192 is the largest
                # block size we support, so we pick that.
                #
                # If we have a better hint for unbacked SymInts (e.g., because
                # a user told us, or we are tracking upper bounds) we could
                # use that here.
                size_hint = 8192
            else:
                size_hint = next_power_of_2(int(numel_hint))
            size_hints.append(size_hint)

        if not self.inside_reduction:
            size_hints.pop()

        heuristics = self._get_heuristic()

        if name is None:
            code.splice(gen_common_triton_imports())

            if config.benchmark_kernel:
                code.splice(self.imports_for_benchmark_kernel())

        argdefs, _, signature, _ = self.args.python_argdefs()
        # maps actual expression to SizeArg if it is in sizevars replacements
        for i, arg in enumerate(signature):
            if isinstance(arg, SizeArg):
                # mypy is unhappy about the sympy.Expr
                # type for the key of the dict below
                symbol = cast(sympy.Symbol, arg.expr)
                if symbol in V.graph.sizevars.inv_precomputed_replacements:
                    signature[i] = SizeArg(
                        arg.name, V.graph.sizevars.inv_precomputed_replacements[symbol]
                    )

        mutated_args = set()
        for mutation in self.mutations:
            if mutation in self.args.input_buffers:
                mutated_args.add(self.args.input_buffers[mutation])
            if (
                mutation in self.args.inplace_buffers
                and mutation not in V.graph.removed_buffers
                and mutation not in self.removed_buffers
            ):
                mutated_args.add(self.args.inplace_buffers[mutation].inner_name)
            if mutation in self.args.output_buffers:
                mutated_args.add(self.args.output_buffers[mutation])
        mutated_args = sorted(mutated_args)

        triton_meta_signature = signature_to_meta(
            signature, size_dtype=self.index_dtype
        )
        triton_meta = {
            "signature": triton_meta_signature,
            "device": DeviceProperties.create(
                V.graph.scheduler.get_current_device_or_throw()
            ),
            "constants": {},
        }

        inductor_meta = {
            "autotune_hints": set(self.autotune_hints),
            "kernel_name": str(Placeholder.DESCRIPTIVE_NAME),
            "mutated_arg_names": mutated_args,
            "no_x_dim": self.no_x_dim,
            "num_load": self.num_load,
            "num_reduction": self.num_reduction,
            **self.inductor_meta_common(),
        }

        num_gb = None
        if config.benchmark_kernel or config.profile_bandwidth:
            num_gb = self.estimate_kernel_num_bytes() / 1e9
            inductor_meta["kernel_num_gb"] = num_gb

        for tree in self.active_range_trees():
            sizearg = SizeArg(f"{tree.prefix}numel", tree.numel)
            signature.append(sizearg)
            triton_meta_signature[len(argdefs)] = signature_of(
                sizearg, size_dtype=self.index_dtype
            )
            argdefs.append(f"{tree.prefix}numel")
            # constexpr version causes issues, see
            # https://github.com/pytorch/torchdynamo/pull/1362
            # triton_meta["constants"][len(argdefs)] = V.graph.sizevars.size_hint(
            #     tree.numel
            # )
            # argdefs.append(f"{tree.prefix}numel: tl.constexpr")
        triton_meta["configs"] = [config_of(signature)]

        # Triton compiler includes equal_to_1 args into constants even
        # when they are not constexpr. otherwise there may be a segfault
        # during launching the Inductor-compiled Triton kernel.
        # https://github.com/pytorch/pytorch/issues/120478#issuecomment-1962822307
        # https://github.com/openai/triton/blob/231efe9ed2d200be0f69a07c298e4342b08efe3d/python/triton/runtime/jit.py#L384
        for arg_num in triton_meta["configs"][0].equal_to_1:  # type: ignore[index]
            triton_meta["constants"][arg_num] = 1  # type: ignore[index]

        self.triton_meta = triton_meta

        for tree in self.range_trees:
            if tree.prefix == "r" and self.persistent_reduction:
                # RBLOCK for persistent_reduction is defined in codegen_static_numels
                continue
            if tree.tensor_dim is None:
                continue
            argdefs.append(f"{tree.prefix.upper()}BLOCK : tl.constexpr")

        self.codegen_body()

        for helper in self.helper_functions:
            code.writeline("")
            code.splice(helper)

        if self.inside_reduction:
            reduction_hint = self.reduction_hint
            heuristics_line = f"""
                @triton_heuristics.{heuristics}(
                    size_hints={size_hints!r},
                    reduction_hint={reduction_hint},
                    filename=__file__,
                    triton_meta={triton_meta!r},
                    inductor_meta={inductor_meta!r}
                )
                @triton.jit
            """
        else:
            tile_hint = ""
            if len(size_hints) == 2:
                if len(signature) == 4:  # input, output and 2 args
                    tile_hint = "tile_hint=TileHint.SQUARE,"
                else:
                    tile_hint = "tile_hint=TileHint.DEFAULT,"
            heuristics_line = f"""
                @triton_heuristics.{heuristics}(
                    size_hints={size_hints!r}, {tile_hint}
                    filename=__file__,
                    triton_meta={triton_meta!r},
                    inductor_meta={inductor_meta!r},
                    min_elem_per_thread={self.min_elem_per_thread}
                )
                @triton.jit
            """
        code.splice(heuristics_line)
        code.writeline(
            f"def {name or str(Placeholder.KERNEL_NAME)}({', '.join(argdefs)}):"
        )
        with code.indent():
            self.codegen_static_numels(code)
            for old, new in self.args.aliases():
                code.writeline(f"{old} = {new}")
            code.splice(self.body)

        if config.benchmark_kernel:
            code.splice(self.codegen_kernel_benchmark(num_gb))

        return code.getvalue()

    def codegen_static_numels(self, code):
        """
        We get a small speedup from hard coding numels if they are static.

        This code stomps on the passed-in values by writing an constant to the top of the kernel.

        In a kernel like:
        def KERNEL_NAME(in_ptr0, in_ptr1, out_ptr2, xnumel, rnumel, XBLOCK : tl.constexpr, RBLOCK : tl.constexpr):

        We would add
        xnumel = 4096
        rnumel = 768

        After the signature, before the kernel code, if we decided to make these static. As its hardcoded, it becomes
        a better signal to triton on how to unroll and do some static indexing. So, it's not so much that downstream
        knows that its a static numel, as that you just plop a constant into the kernel.
        """
        for tree in self.range_trees:
            if tree.prefix != "r" or self.inside_reduction:
                simplified_tree_numel = V.graph.sizevars.simplify(tree.numel)
                if isinstance(simplified_tree_numel, (sympy.Integer, int)):
                    code.writeline(f"{tree.prefix}numel = {int(simplified_tree_numel)}")

            if tree.prefix == "r" and self.persistent_reduction:
                simplified_tree_numel = V.graph.sizevars.simplify(tree.numel)
                if isinstance(simplified_tree_numel, (sympy.Integer, int)):
                    val = int(simplified_tree_numel)
                    val = next_power_of_2(val)
                else:
                    val = 128
                    while not V.graph.sizevars.statically_known_leq(
                        simplified_tree_numel, val
                    ):
                        assert (
                            val <= 16 * 1024
                        ), f"Failed to find static RBLOCK for {simplified_tree_numel}"
                        val *= 2
                code.writeline(f"RBLOCK: tl.constexpr = {val}")

            if tree.prefix == "x" and self.no_x_dim:
                code.writeline("XBLOCK: tl.constexpr = 1")

    def _get_grid_fn(self):
        return "grid"

    def add_numel_to_call_args_and_grid(self, name, call_args, arg_types, grid):
        # TODO(jansel): if there are constants, we shouldn't bother passing them as args
        for tree in self.range_trees:
            if isinstance(tree.numel, (sympy.Integer, sympy.Symbol)):
                expr = tree.numel
            else:
                expr = V.graph.wrapper_code.generate_numel_expr(name, tree)

            if tree.prefix != "r" or self.inside_reduction:
                call_args.append(expr)
                arg_types.append(type(expr))
            if tree.grid_dim is not None:
                grid.append(expr)

    def get_call_args(self):
        # arg_types is needed for cpp wrapper codegen
        _, call_args, _, arg_types = self.args.python_argdefs()
        # dynamo wraps unspec variable as 0d CPU tensor, need convert to scalar
        for i in range(len(call_args)):
            if V.graph.is_unspec_arg(call_args[i]):
                call_args[i] = call_args[i] + ".item()"

        return call_args, arg_types

    def call_kernel(self, name: str, node: Optional[IRNode] = None):
        wrapper = V.graph.wrapper_code
        call_args, arg_types = self.get_call_args()
        grid: List[Any] = []
        self.add_numel_to_call_args_and_grid(name, call_args, arg_types, grid)
        current_device = V.graph.scheduler.get_current_device_or_throw()

        if self.args.workspace_arg is not None:
            ws = self.args.workspace_arg
            wrapper.generate_workspace_allocation(
                ws.nbytes, current_device, ws.zero_fill
            )

        grid = wrapper.generate_default_grid(name, grid)
        wrapper.generate_kernel_call(
            name,
            call_args,
            grid,
            current_device.index,
            cuda=True,
            triton=True,
            arg_types=arg_types,
            grid_fn=self._get_grid_fn(),
            triton_meta=self.triton_meta,
        )

        if self.args.workspace_arg is not None:
            wrapper.writeline(wrapper.make_free_by_names(["workspace"]))

    def codegen_nan_check(self):
        wrapper = V.graph.wrapper_code
        _, call_args, arg_types, _ = self.args.python_argdefs()
        for arg, arg_type in zip(call_args, arg_types):
            if isinstance(arg_type, TensorArg):
                if V.graph.cpp_wrapper:
                    if config.abi_compatible:
                        wrapper.writeline(
                            f'AOTI_TORCH_ERROR_CODE_CHECK(aoti_torch_check_inf_and_nan("{arg}", {arg}));'
                        )
                    else:
                        wrapper.writeline(f'assert_inf_and_nan("{arg}", {arg});')
                else:
                    line = f"assert not {arg}.isnan().any().item()"
                    wrapper.writeline(line)
                    line = f"assert not {arg}.isinf().any().item()"
                    wrapper.writeline(line)

    def create_cse_var(self, *args, **kwargs):
        return TritonCSEVariable(*args, **kwargs)

    def codegen_iteration_ranges_entry(self, entry: IterationRangesEntry):
        line = f"{entry.name} = {self.kexpr(self.rename_indexing(entry.expr))}"
        if entry.root.is_loop:
            self.indexing_code.writeline(line)
        else:
            # lift non-reduction stores outside loop
            self.body.writeline(line)

    def iteration_ranges_ranges_code(self, entry):
        assert entry.tensor_dim is not None
        size = self.indexing_size_str(entry.tensor_dim)
        index_dtype = self.index_dtype
        convert = f".to({index_dtype})" if index_dtype != "tl.int32" else ""
        return f"tl.arange(0, {entry.prefix.upper()}BLOCK){size}{convert}"

    def iteration_ranges_scalar_code(self, entry, value):
        index_dtype = self.index_dtype
        ndim = self.triton_tensor_ndim()
        size = [1] * ndim
        return f"tl.full({size}, {value}, {index_dtype})"

    def iteration_ranges_get_pid(self, entry):
        assert entry.grid_dim is not None
        key = f"tl.program_id({entry.grid_dim})"
        # y_grid has a limit, so express it in terms of y and z in case of overflow.
        # z grid is only exercised when max_tiles == 3 (off by default).
        if (
            entry.grid_dim == 1
            and not entry.has_zdim
            and not (isinstance(entry.numel, int) and entry.numel <= get_max_y_grid())
        ):
            # For ynumel larger than max_ygrid, we need to use zdim.
            # For each z dimension, there are tl.num_programs(1) yblocks which is passed by grad(x,y,z).
            # So, we need to add tl.program_id(z) * tl.num_programs(y) *YBLOCK to get the correct yoffset.
            key = f"({key} + tl.program_id({entry.grid_dim + 1}) * tl.num_programs({entry.grid_dim}))"
        pid = entry.pid_cache.get(key, key)
        if self.index_dtype != "tl.int32":
            return f"{pid}.to({self.index_dtype})"
        return pid

    def iteration_ranges_codegen_header(self, entry, code):
        x = entry.prefix
        if entry.is_loop:
            code.writeline(f"{entry.name} = {x}offset + {x}base")
        elif entry.grid_dim is None:
            # no need to "{x}offset = "
            code.writeline(f"{entry.name} = {self.iteration_ranges_ranges_code(entry)}")
            code.writeline(f"{x}offset = 0")
        else:
            if entry.tensor_dim is not None:
                line = f"{x}offset + {self.iteration_ranges_ranges_code(entry)}"
            else:
                line = self.iteration_ranges_scalar_code(entry, f"{x}offset")
            code.writelines(
                [
                    f"{x}offset = {self.iteration_ranges_get_pid(entry)} * {x.upper()}BLOCK",
                    f"{entry.name} = {line}",
                ]
            )
        code.writeline(f"{x}mask = {entry.name} < {x}numel")


class TritonScheduling(SIMDScheduling):
    int32_type = "tl.int32"
    int64_type = "tl.int64"
    kernel_type = TritonKernel

    def codegen_comment(self, node_schedule):
        wrapper = V.graph.wrapper_code
        origins, detailed_origins = get_kernel_metadata(node_schedule, wrapper)
        if origins:
            wrapper.writeline(origins)

        if config.debug_fusion:
            from torch._inductor.scheduler import (
                BaseSchedulerNode,
                ForeachKernelSchedulerNode,
            )

            if not any(
                isinstance(n, ForeachKernelSchedulerNode) for n in node_schedule
            ):
                # We probably should look what are the nodes inside a foreach
                # schedule node
                node_names = [
                    n.get_name()
                    for n in node_schedule
                    if isinstance(n, BaseSchedulerNode)
                ]
                wrapper.writeline(
                    f"{wrapper.comment} Fused node name list: {', '.join(node_names)}"
                )

    def define_kernel(self, src_code, node_schedule, kernel):
        wrapper = V.graph.wrapper_code
        if src_code in wrapper.src_to_kernel:
            kernel_name = wrapper.src_to_kernel[src_code]
        else:
            fused_name = (
                get_fused_kernel_name(node_schedule, config.triton.descriptive_names)
                if config.triton.descriptive_names
                else ""
            )
            kernel_category = get_kernel_category_by_source_code(src_code)[:3]
            kernel_name = "_".join(
                ["triton", kernel_category, fused_name, wrapper.next_kernel_suffix()]
            )
            # use the original src_code as the key
            wrapper.src_to_kernel[src_code] = kernel_name
            subs_name = kernel_name if config.triton.unique_kernel_names else "triton_"

            # DESCRIPTIVE_NAME is used for profiling purposes; it shows the full kernel name
            # even when unique_kernel_names is turned off. Meanwhile, KERNEL_NAME is sometimes set
            # to "triton_" to maximize caching opportunities (when unique_kernel_names = False).
            src_code = src_code.replace(str(Placeholder.DESCRIPTIVE_NAME), kernel_name)
            src_code = src_code.replace(str(Placeholder.KERNEL_NAME), subs_name)

            # TODO(voz): Ostensibly, we should not need this. But there are cases where C++ codegen does
            # not use BracesBuffer, so we have no good indicator of a C++ buffer atm.
            src_code = src_code.replace("#pragma CMT", "#")

            basename, _, kernel_path = get_path(code_hash(src_code.strip()), "py")

            compile_wrapper = IndentedBuffer()
            compile_wrapper.writeline(f"async_compile.triton({subs_name!r}, '''")
            compile_wrapper.splice(src_code, strip=True)
            current_device = V.graph.scheduler.get_current_device_or_throw()
            compile_wrapper.writeline(f"''', device_str='{current_device.type}')")

            metadata_comment = f"# kernel path: {kernel_path}"
            origins, detailed_origins = get_kernel_metadata(node_schedule, wrapper)
            metadata_comment += "\n" + origins + "\n" + detailed_origins
            wrapper.define_kernel(
                kernel_name, compile_wrapper.getvalue(), metadata_comment
            )

            # log kernel metadata for offline analysis.
            # E.g. one can find all unaligned inner reduction and check if
            # padding helps with the perf kernel by kernel.
            if is_metric_table_enabled("kernel_metadata"):
                log_kernel_metadata(kernel_name, kernel_path, src_code)

        return kernel_name

    @preserve_rng_state()
    def benchmark_fused_nodes(self, nodes):
        src_code = self.generate_kernel_code_from_nodes(nodes, benchmark_kernel=True)
        mod = PyCodeCache.load(src_code)

        def cache_file_path():
            assert mod.__file__ is not None
            return os.path.splitext(mod.__file__)[0] + ".kernel_perf"

        def load_cache():
            path = cache_file_path()
            if os.path.exists(path):
                with open(path) as fd:
                    return float(fd.read())
            return None

        def store_cache():
            path = cache_file_path()
            with open(path, "w") as fd:
                fd.write(str(ms))

        log.debug(
            "kernel src code for %s written to: %s",
            {n.get_name() for n in nodes},
            mod.__file__,
        )
        ms = load_cache()
        if ms is not None:
            return ms, mod.__file__

        args = mod.get_args()
        call = mod.call
        wrapped_jit_function = mod.triton_

        # call once to trigger the compilation
        try:
            call(wrapped_jit_function.clone_args(*args)[0])
        except Exception as e:
            log.debug(
                "Exception (%s) in compiling fused nodes %s",
                e,
                {n.get_name() for n in nodes},
            )
            ms = float("inf")
            store_cache()
            return ms, mod.__file__

        launchers = wrapped_jit_function.launchers
        assert len(launchers) == 1
        if launchers[0].n_spills > 0:
            # skip benchmarking the kernel if there are register spills
            ms = float("inf")
        else:
            # We have to clone the inplace updated arguments to avoid earlier calls
            # generating out of range indices for later calls.
            ms = do_bench_gpu(lambda: call(wrapped_jit_function.clone_args(*args)[0]))

            # overhead of cloning args gives bias for fusing the kernel
            # in the case of mutating/in-placeable second fusion
            # TODO - would be better as a hook in triton do_bench that reset
            # the input values between benchmarking
            ms = ms - do_bench_gpu(lambda: wrapped_jit_function.clone_args(*args))

        log.debug(
            "The fused kernel for %s took %.3f ms to run",
            {n.get_name() for n in nodes},
            ms,
        )
        store_cache()
        return ms, mod.__file__<|MERGE_RESOLUTION|>--- conflicted
+++ resolved
@@ -1568,21 +1568,7 @@
                 # For persistent reductions, don't bother with
                 # welford's algorithm since it uses more registers, and
                 # taking two reductions doesn't increase memory usage.
-<<<<<<< HEAD
-                sum_ = ops.reduction(dtype, dtype, "sum", value)
-                self.inside_reduction = False
-                rnumel = ops.index_expr(self.numels[-1], dtype)
-                inv_rnumel = ops.reciprocal(rnumel)
-                mean = ops.mul(sum_, inv_rnumel)
-
-                self.inside_reduction = True
-                dx = ops.fma(sum_, inv_rnumel, ops.neg(value))
-                dx2 = ops.mul(dx, dx)
-                m2 = ops.reduction(dtype, dtype, "sum", dx2)
-                result_var = (mean, m2, rnumel)
-=======
                 result_var = self.welford_reduce_fallback(dtype, value)
->>>>>>> e107a133
             elif reduction_type == "welford_combine":
                 mean, m2, weight = masked_value
                 welford = f"triton_helpers.welford({mean}, {m2}, {weight}, {dim})"
