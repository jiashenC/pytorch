--- conflicted
+++ resolved
@@ -39,13 +39,10 @@
 # counters for tracking to_dtype inserted
 cpp_to_dtype_count = 0
 
-<<<<<<< HEAD
-=======
 # The length counts the number of outer loop fusions.
 # Each element counts the number of inner kernels in each outer loop fusion.
 cpp_outer_loop_fused_inner_counts: List[int] = []
 
->>>>>>> de7edeea
 
 # reset all counters
 def reset():
@@ -54,10 +51,7 @@
     global num_bytes_accessed, nodes_num_elem
     global ir_nodes_pre_fusion
     global cpp_to_dtype_count
-<<<<<<< HEAD
-=======
     global cpp_outer_loop_fused_inner_counts
->>>>>>> de7edeea
 
     generated_kernel_count = 0
     generated_cpp_vec_kernel_count = 0
@@ -66,10 +60,7 @@
     node_runtimes.clear()
     ir_nodes_pre_fusion = 0
     cpp_to_dtype_count = 0
-<<<<<<< HEAD
-=======
     cpp_outer_loop_fused_inner_counts.clear()
->>>>>>> de7edeea
 
 
 @dataclass
