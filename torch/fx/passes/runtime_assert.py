--- conflicted
+++ resolved
@@ -49,8 +49,6 @@
     when they occur.  Instead, we accumulate them in the ShapeEnv, and in this
     pass insert them into the graph as proper tests.
     """
-<<<<<<< HEAD
-=======
 
     # We hash (node_name, min_val, max_val)
     nodes_that_already_have_sym_constraint_range = set()
@@ -76,7 +74,6 @@
             assert len(node.args) == 1
             nodes_that_already_have_sym_constraint_size.add(node.args[0])
 
->>>>>>> f2d7f235
     # Import sympy locally
     import sympy
 
@@ -104,16 +101,30 @@
         lazy_format_graph_code(f"pre insert_deferred_runtime_asserts {name}", gm),
     )
 
+    # deduplicate unassociated runtime assertions
+    # we could do better, some guards might be redundant,
+    # e.g. Eq(s0, 4) & Eq(2*s0, 8)
+    # but unclear how to handle all of that right now.
+    # TODO(pianpwk): better way of doing this
+    new_ras = []
+    ras_exprs: Set[sympy.Expr] = set()
+    for ras in ras_by_symbol.pop(None, []):  # type: ignore[call-overload]
+        if ras.expr not in ras_exprs:
+            new_ras.append(ras)
+            ras_exprs.add(ras.expr)
+    ras_by_symbol[None] = new_ras  # type: ignore[index]
+
     # We are going to mutate the dict
     symbol_to_proxy: Dict[sympy.Symbol, fx.Proxy] = {}
     placeholders = set()
     last_placeholder = None
     for node in graph.nodes:
         if node.op != "placeholder":
-            last_placeholder = node
             break
+        last_placeholder = node
         placeholders.add(node)
-    assert last_placeholder is not None
+    if last_placeholder is None:  # no placeholders, just insert before first node
+        last_placeholder = next(iter(graph.nodes))
 
     # Identify what symbols we need to reify.  This isn't strictly needed
     # but helps reduce churn on the graph
@@ -151,6 +162,7 @@
                     ),
                 )
 
+    inserted_sym_nodes = 0  # for inserting unassociated runtime asserts
     nodes = list(graph.nodes)
     for i, node in enumerate(nodes[:-1]):
         # Placeholders can match symbols, but when we destructure them
@@ -178,6 +190,8 @@
                     ):
                         symbol_to_proxy[s] = fx.Proxy(cb())
                         log.debug("symbol_to_proxy[%s] = %s", s, symbol_to_proxy[s])
+                        nonlocal inserted_sym_nodes
+                        inserted_sym_nodes += 1
 
                 match_symbol(example_value, lambda: node)
                 if isinstance(t := example_value, torch.Tensor):
@@ -205,8 +219,13 @@
             # Handle asserts that aren't associated with any symbol.  This
             # doesn't really have to be in the loop as it will only run once,
             # it just needs to happen right after the placeholders.
+            # insert this after placeholders & added sym nodes, and before non-placeholders.
             if node not in placeholders:
-                add_runtime_asserts(ras_by_symbol.pop(None, []))  # type: ignore[call-overload]
+                last_sym_node = last_placeholder
+                for _ in range(inserted_sym_nodes):
+                    last_sym_node = last_sym_node.next
+                with graph.inserting_before(last_sym_node.next):
+                    add_runtime_asserts(ras_by_symbol.pop(None, []))  # type: ignore[call-overload]
 
             defs = []
 
@@ -224,6 +243,22 @@
                             and isinstance(keypath[0], CallMethodKey)
                             and isinstance(keypath[1], pytree.SequenceKey)
                         ):
+                            if keypath[0].name == "size":
+                                return go(
+                                    graph.call_function(
+                                        torch.ops.aten.sym_size.int,
+                                        (node, keypath[1].idx),
+                                    ),
+                                    keypath[2:],
+                                )
+                            if keypath[0].name == "stride":
+                                return go(
+                                    graph.call_function(
+                                        torch.ops.aten.stride.int,
+                                        (node, keypath[1].idx),
+                                    ),
+                                    keypath[2:],
+                                )
                             return go(
                                 graph.call_method(
                                     keypath[0].name, (node, keypath[1].idx)
@@ -313,10 +348,14 @@
 
                 if i0 in shape_env.size_like:
                     if export:
-                        graph.call_function(
-                            torch.ops.aten.sym_constrain_range_for_size.default,
-                            (symbol_to_proxy[i0].node,),
-                        )
+                        if (
+                            symbol_to_proxy[i0].node
+                            not in nodes_that_already_have_sym_constraint_size
+                        ):
+                            graph.call_function(
+                                torch.ops.aten.sym_constrain_range_for_size.default,
+                                (symbol_to_proxy[i0].node,),
+                            )
                     else:
                         graph.call_function(
                             torch._check_is_size, (symbol_to_proxy[i0].node,)
@@ -336,7 +375,14 @@
                         except TypeError:
                             return None
 
-                    if export:
+                    min_val = convert(vr.lower)
+                    max_val = convert(vr.upper)
+
+                    if (
+                        symbol_to_proxy[i0].node,
+                        min_val,
+                        max_val,
+                    ) not in nodes_that_already_have_sym_constraint_range:
                         graph.call_function(
                             torch.ops.aten.sym_constrain_range.default,
                             (symbol_to_proxy[i0].node,),
@@ -345,14 +391,5 @@
                                 "max": convert(vr.upper),
                             },
                         )
-                    else:
-                        graph.call_function(
-                            torch._constrain_as_value,
-                            (
-                                symbol_to_proxy[i0].node,
-                                convert(vr.lower),
-                                convert(vr.upper),
-                            ),
-                        )
 
                 add_runtime_asserts(ras)