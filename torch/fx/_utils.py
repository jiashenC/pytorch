from typing import Dict, Optional

import torch

from torch._logging import LazyString


def lazy_format_graph_code(name, gm, maybe_id=None, **kwargs):
    """
    Returns a LazyString that formats the graph code.
    """

    def format_name():
        if maybe_id is not None:
            return f"{name} {maybe_id}"
        else:
            return name

    if "print_output" not in kwargs:
        kwargs["print_output"] = False

    return LazyString(
        lambda: _format_graph_code(
            f"===== {format_name()} =====\n",
            gm.forward.__code__.co_filename,
<<<<<<< HEAD
            gm.print_readable(print_output=False, **kwargs),
=======
            gm.print_readable(**kwargs),
>>>>>>> 89a182d8
        )
    )


def _format_graph_code(name, filename, graph_str):
    """
    Returns a string that formats the graph code.
    """
    return f"TRACED GRAPH\n {name} {filename} {graph_str}\n"


def first_call_function_nn_module_stack(graph: torch.fx.Graph) -> Optional[Dict]:
    """
    Returns the nn_module_stack of the first call_function node.
    """
    for node in graph.nodes:
        if node.op == "call_function" and "nn_module_stack" in node.meta:
            return node.meta["nn_module_stack"]
    return None


def get_node_context(node, num_nodes=2) -> str:
    """
    Returns a string of the last num_nodes nodes in the graph.
    """
    node_contexts = []
    cur = node
    for i in range(num_nodes):
        node_contexts.append(cur.format_node())
        if cur.op == "root":
            break
        cur = cur.prev
    return "\n".join(node_contexts[::-1])<|MERGE_RESOLUTION|>--- conflicted
+++ resolved
@@ -23,11 +23,7 @@
         lambda: _format_graph_code(
             f"===== {format_name()} =====\n",
             gm.forward.__code__.co_filename,
-<<<<<<< HEAD
-            gm.print_readable(print_output=False, **kwargs),
-=======
             gm.print_readable(**kwargs),
->>>>>>> 89a182d8
         )
     )
 
