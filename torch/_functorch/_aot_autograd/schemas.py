# mypy: allow-untyped-defs
"""
The various dataclasses, Enums, namedtuples etc used in AOTAutograd. This includes
input/output types, metadata, config, function signatures etc.
"""

import collections
import functools
from dataclasses import dataclass, field
from enum import Enum
<<<<<<< HEAD
from typing import (
    Any,
    Callable,
    Dict,
    List,
    NewType,
    Optional,
    Sequence,
    Set,
    Tuple,
    Union,
)
=======
from typing import Any, Callable, Dict, List, NewType, Optional, Set, Union
>>>>>>> 999eec8d

import torch
import torch.utils._pytree as pytree
from torch._guards import Source
from torch._ops import OpOverload
from torch._subclasses import FakeTensor
from torch._subclasses.fake_tensor import is_fake
from torch.utils._python_dispatch import is_traceable_wrapper_subclass

from .. import config

from .functional_utils import (
    _check_if_mutation_can_be_in_graph,
    FunctionalTensorMetadataEq,
)
from .utils import strict_zip

zip = strict_zip

OutputType = Enum(
    "OutputType",
    (
        # output is not an alias
        "non_alias",
        # output aliases an input
        "alias_of_input",
        # output **is** an input tensor
        "is_input",
        # output has a ._base tensor, which is a graph intermediate.
        # We need to return its ._base as a graph output,
        # so its requires_grad info is populated correctly.
        # Instructs the runtime code to regenerate the current output
        # from a base tensor, graph_intermediates[base_idx]
        "alias_of_intermediate_save_as_output",
        # Same as above; but we don't need to explicitly add its ._base
        # as a graph output, because it already **is** a graph output.
        "alias_of_intermediate",
        # Same as above; but the output's ._base is **already** a user output.
        # Instructs the runtime code to regenerate the current output from
        # a base tensor, user_outputs[base_idx]
        "alias_of_intermediate_base_is_user_output",
        # See Note [Intermediate Bases Optimization]
        "unsafe_view_alias",
        # output is an alias, but has a custom autograd.Function backward.
        # In this case, we don't want to do view-replay, since we won't be able to replay the custom function.
        # Instead, we'll treat this output "normally", and trace its backward into the graph.
        "custom_function_view",
    ),
)


# This class stores info about every user output.
@dataclass(frozen=True)
class OutputAliasInfo:
    # Tells us if this output is:
    # (1) a regular (non-aliased) output
    # (2) an alias of a forward input
    # (3) **is** a forward input (special case of "alias_of_input")
    # (4) an alias of an intermediate (aka an alias of an output of the inner traced forward)
    # (5) an alias of an intermediate, that explicitly requires returning the intermediate
    #     as a graph output
    # (6) an alias of an intermediate, where that intermediate is also a user output
    output_type: OutputType
    # The raw type of the output (torch.Tensor, SymInt, etc)
    raw_type: type
    # If (1) above, then
    # - base_idx is None
    # If (2) or (3) above, then
    # - Tells us that the base of this alias is user_fwd_input[base_idx]
    #   (This is an index into the inputs *before* we make synthetic bases)
    # If (4) or (5) above, then
    # - Tells us that the base of this alias is output_graph_intermediates[base_idx]
    #   here, this refers to the index of the *direct* traced
    # If (6) above, then:
    # - Tells us that the base of this alias is output_user_fwds[base_idx]
    #   here, this refers to the index of the *direct* traced
    base_idx: Optional[int]
    # If it is a Tensor, what the dynamic dims are (otherwise is None)
    dynamic_dims: Optional[Set[int]]
    # requires_grad
    requires_grad: bool
    # FunctionalTensorWrapper that represents this output.
    #
    # Provides us the means to replay views from it.
    #
    # We need to wrap the actual FunctionalTensorWrapper with this class so that
    # we only compare the tensor's metadata. That's because with the transformations
    # of the model throughout AOTAutograd, the sequence of ViewMeta and the base
    # tensor might change.
    functional_tensor: Optional[FunctionalTensorMetadataEq] = None


class MutationType(Enum):
    NOT_MUTATED = 1
    MUTATED_IN_GRAPH = 2
    MUTATED_OUT_GRAPH = 3


# This class tells us info about user inputs.
@dataclass(frozen=True)
class InputAliasInfo:
    is_leaf: bool
    mutates_data: bool
    mutates_metadata: bool
    mutations_hidden_from_autograd: bool
    mutations_under_no_grad_or_inference_mode: bool
    mutation_inductor_storage_resize: bool
    mutates_storage_metadata: bool
    requires_grad: bool
    keep_input_mutations: bool

    def __post_init__(self):
        if self.mutates_storage_metadata:
            # For convenience, we guarantee that this is always true.
            # In practice, If we call .set_(), then at runtime there is no need
            # to additionally fix  up the tensor metadata, since our runtime
            # call to inp.set_(updated_inp) will already have the right metadata
            assert self.mutates_metadata

    @functools.cached_property
    def mutation_type(self) -> MutationType:
        if (
            (not self.mutates_data)
            and (not self.mutates_metadata)
            and not (self.mutation_inductor_storage_resize)
        ):
            return MutationType.NOT_MUTATED

        if _check_if_mutation_can_be_in_graph(
            self.keep_input_mutations,
            self.mutates_data,
            self.mutates_metadata,
            self.mutations_hidden_from_autograd,
            self.mutations_under_no_grad_or_inference_mode,
            self.mutates_storage_metadata,
            self.mutation_inductor_storage_resize,
            self.requires_grad,
        ):
            return MutationType.MUTATED_IN_GRAPH

        return MutationType.MUTATED_OUT_GRAPH


@dataclass
class SubclassCreationMeta:
    """
    Used for AOTDispatch.
    This dataclass gives us the information we need to reconstruct a tensor subclass
    from our flat inputs.
    Why is this important? The graph that we'd like to trace out contains flat tensor inputs,
    But the user's original model may have subclass inputs and outputs.
    So we need to wrap/unwrap subclasses as necessary to translate between the user's
    view (subclass inps/outs), and the backend compiler's view (graph with no subclass args).

    Complications arise mostly from the fact that a subclass can hold more than one inner tensor;
    So for a given subclass input/output, we need to carefully track which indices map
    to the subclass tensor in the corresponding "dense-tensor-only" graph.
    """

    # In the inner graph that only takes in dense tensor inputs,
    # this maps to the first index of "tensors that should go in this subclass wrapper"
    flat_tensor_start_idx: int
    # arg_count is inclusive of the arg_counts of any
    # inner tensor subclasses: If I have a TwoTensor and
    # both of its inner elements are TwoTensors, then the
    # arg_count of the outer-most sublass will be 4
    arg_count: int
    # meta and attrs are produced by the subclass's __tensor_flatten__.
    # We need to keep them around along with outer_size / outer_stride to plumb them
    # into __tensor_unflatten__
    attrs: Dict[str, Union["SubclassCreationMeta", None]]
    outer_size: List[int]
    outer_stride: List[int]
    meta: Any
    # Stores the original subclass itself.
    # This is needed because we need the autograd metadata on the original subclass
    # (this is guaranteed to be a wrapper subclass that holds a fake tensor,
    #  so holding onto this at runtime shouldn't leak memory)
<<<<<<< HEAD
    original_subclass: torch.Tensor
    # meta and inner_keys are produced by the subclass's __tensor_flatten__.
    # We need to keep them around along with outer_size / outer_stride to plumb them
    # into __tensor_unflatten__.
    meta: Any
    inner_keys: Sequence[Any]
    outer_size: Tuple[int, ...]
    outer_stride: Tuple[int, ...]
=======
    original_subclass: Any
>>>>>>> 999eec8d

    def creation_fn(self, all_args, *, is_runtime: bool):
        inner_tensors = {}

        curr_start_idx = self.flat_tensor_start_idx
        for attr, creation_meta in self.attrs.items():
            if creation_meta is None:
                subclass = all_args[curr_start_idx]
                curr_start_idx += 1
            else:
                subclass = creation_meta.creation_fn(all_args, is_runtime=is_runtime)
                curr_start_idx += creation_meta.arg_count
            inner_tensors[attr] = subclass

        rebuilt = type(self.original_subclass).__tensor_unflatten__(
            inner_tensors, self.meta, self.outer_size, self.outer_stride
        )

        if not is_runtime:
            # After wrapping up the inner dense tensors into a subclass, we need to make sure that our new wrapper
            # has correct autograd metadata, since we'll be tracing through the autograd engine with the subclass.
            # We don't trace through the autograd engine at runtime though, so no need
            # to compute this extra metadata then!
            torch._mirror_autograd_meta_to(self.original_subclass, rebuilt)  # type: ignore[attr-defined]

        return rebuilt

    def __post_init__(self):
        # sanity assert to make sure we don't leak memory
        assert is_fake(self.original_subclass)

        # This saves the type of subclass nested structure to compare
        # against runtime tangent inputs. We do wanna compute this at AOT
        # time as it is invoked in hot-path
        from .subclass_utils import get_types_for_subclass

        self.subclass_type = get_types_for_subclass(self.original_subclass)


# This class encapsulates all aliasing + mutation info we need about the forward graph
# See a more detailed overview of the edge case handling at
# https://docs.google.com/document/d/19UoIh_SVrMy_b2Sx5ZaeOJttm6P0Qmyss2rdBuyfoic/edit
@dataclass(eq=False)
class ViewAndMutationMeta:
    # length = # user inputs
    # This gives us info about every input, and what sort of mutation happened to it (if any)
    input_info: List[InputAliasInfo]

    # length = # user outputs
    # This gives us info about every output (mostly around whether it aliases other tensors)
    output_info: List[OutputAliasInfo]

    # length = the number of intermediate bases appended as outputs to the end of the forward graph.
    # Note: this is not necessarily the same thing as:
    #   len([x for x in output_info if x.output_type == OutputType.alias_of_intermediate])
    # Because outputs might share a ._base, or an output's ._base might itself be
    # another user output (in both cases, we won't redundantly append bases to the end of the graph)
    num_intermediate_bases: int

    # For inference only: instructs us to keep data-only input mutations directly in the graph
    keep_input_mutations: bool

    # length = (# inputs w data mutations) + (# user outputs that are non_aliasing tensors)
    #        + (# intermediate bases)
    # These are the FakeTensor (or potential SymInt) outputs that we traced from our
    # metadata pass of the user's forward function.
    # Their only use today is to pass them as a best-guess for tangents when tracing the joint.
    # Stashing them as part of our "metadata" makes it simpler if we want to run our analysis
    # pass once, and re-use the output throughout AOTAutograd
    traced_tangents: List[Any]

    # Each of these is a list telling us about subclasses for the inputs/outputs/grad_outs
    # They are used throughout AOTDispatch to tell us how to generate a list of subclass tensors,
    # Given a (potentially larger) list of plain torch tensors.

    # Taking subclass_inp_meta as an example:
    #   subclass_inp_meta[i] = j (an int) tells us:
    #     "The i'th user input is not a subclass, and corresponds to inputs[j] of the plain-tensor graph."
    #   subclass_inp_meta[i] = SubclassCreationMeta(flat_tensor_start_idx=3, arg_count=2)
    #     "The i'th user input is subclass holding two inner tensors, which are
    #      inputs[3] and inputs[4] of the plain-tensor graph".

    # length = # user inputs
    subclass_inp_meta: List[Union[int, SubclassCreationMeta]]
    # So, the full set of outputs to the forward graph looks something like:
    # (*mutated_inps, *user_outs, *intermediate_bases, *saved_for_bw_tensors)
    # where the first 3 of those 4 can be subclasses
    # (but not saved_for_bw tensors, since these are internal to the compiler
    # and not user visible, so there's no point in wrapping/unwrapping them at runtime).
    # This list contains subclass information on all of the fw graph outputs
    # except for saved_for_bw_tensors.
    subclass_fw_graph_out_meta: List[Union[int, SubclassCreationMeta]]
    # length = # backward graph inputs
    subclass_tangent_meta: List[Union[int, SubclassCreationMeta]]
    # TODO: we should kill this
    # (need to default it to not break internal)
    is_train: bool = False

    # length = (# inputs w data mutations) + (# user outputs that are non_aliasing tensors)
    #        + (# intermediate bases)
    # At runtime, we don't keep the traced_tangents around since they're not serializable.
    # Instead, we keep any necessary subclass metadata necessary about each traced_tangent.
    # This list is generated after calling make_runtime_safe().
    traced_tangent_metas: Optional[List[Any]] = None

    num_symints_saved_for_bw: Optional[int] = None

    # The grad_enabled mutation that will be emitted in the runtime_wrapper epilogue
    # NOTE: AOTAutograd will assume that the ambient `is_grad_enabled` is the grad mode
    # that is intended to be in effect prior to running the graph, in keeping with
    # equivalence to eager mode. It is the responsibility of upstream graph acquisition
    # to reset the grad mode to its pre-graph value prior to calling aot_autograd.
    grad_enabled_mutation: Optional[bool] = None

    # Keeps track of whether `torch.use_deterministic_algorithms` was turned on
    # when the forward was run. If deterministic mode was turned off during the
    # forward, but is turned on during the backward call, then an error is
    # raised
    deterministic: Optional[bool] = None

    # Keeps track of which input indices store parameters (which we will treat as static)
    static_parameter_indices: List[int] = field(default_factory=list)

    # Map of effect type (ex. _EffectType.ORDERED) to token.  If there are
    # side-effectful operators, FunctionalTensorMode will populate this
    # dictionary telling us how many tokens we will need during tracing.
    tokens: Dict[Any, torch.Tensor] = field(default_factory=dict)

    # Only filled in if/when we trace the joint function
    # If an input requires grad and is mutated in the backward, it is only safe to keep the mutation
    # in the graph if gradients are disabled while the backward runs
    # (grad mode is disabled by default when users run the backward, but can be turned on with create_graph=True)
    # At runtime during the backward, we use this list of indices to error properly if we find out
    # that it was not safe to include a backward mutation in the graph.
    indices_of_inputs_that_requires_grad_with_mutations_in_bw: List[int] = field(
        default_factory=list
    )

    def __post_init__(self):
        # pre-compute the indices of the inputs that are mutated.
        # When keep_input_mutations is set, we don't need to worry about our epilogue
        # handling data-only mutations, because we keep them directly in the graph.

        mutated_inp_runtime_indices = [
            i
            for i, m in enumerate(self.input_info)
            if (m.mutation_type == MutationType.MUTATED_OUT_GRAPH)
        ]

        mutated_graph_handled_indices = [
            i
            for i, m in enumerate(self.input_info)
            if m.mutation_type == MutationType.MUTATED_IN_GRAPH
        ]
        self.mutated_graph_handled_indices = mutated_graph_handled_indices
        self.num_mutated_graph_handled_indices = len(self.mutated_graph_handled_indices)

        mutated_graph_handled_indices_seen_by_autograd = [
            i
            for i in mutated_graph_handled_indices
            if not self.input_info[i].mutations_hidden_from_autograd
        ]

        self.mutated_graph_handled_indices_seen_by_autograd = (
            mutated_graph_handled_indices_seen_by_autograd
        )
        self.num_mutated_graph_handled_indices_seen_by_autograd = len(
            self.mutated_graph_handled_indices_seen_by_autograd
        )

        aliased_out_indices = [
            i
            for i, m in enumerate(self.output_info)
            if m.output_type
            not in [
                OutputType.non_alias,
                OutputType.unsafe_view_alias,
                OutputType.custom_function_view,
            ]
        ]
        unsafe_view_out_indices = [
            i
            for i, m in enumerate(self.output_info)
            if m.output_type is OutputType.unsafe_view_alias
        ]

        # This is pre-computed in post_init for perf.
        # It contains the index of every element
        # of input_info that corresponds to a mutation (data or metadata or both)
        self.mutated_inp_runtime_indices = mutated_inp_runtime_indices
        self.num_mutated_inp_runtime_indices = len(self.mutated_inp_runtime_indices)

        # This is pre-computed for perf.
        # It contains the index of every element
        # of output_info that corresponds to an alias (either of an input or intermediate)
        self.aliased_out_indices = aliased_out_indices
        self.unsafe_view_out_indices = unsafe_view_out_indices
        self.num_outputs = len(self.output_info)
        self.num_outputs_non_aliased = len(
            [
                x
                for x in self.output_info
                if x.output_type
                in [
                    OutputType.non_alias,
                    OutputType.unsafe_view_alias,
                    OutputType.custom_function_view,
                ]
            ]
        )
        self.num_outputs_aliased_to_inputs = len(
            [
                x
                for x in self.output_info
                if x.output_type
                in [
                    OutputType.alias_of_input,
                    OutputType.is_input,
                ]
            ]
        )
        self.num_unsafe_view_outputs = len(self.unsafe_view_out_indices)
        self.num_outputs_aliased_to_intermediates = len(
            [
                x
                for x in self.output_info
                if x.output_type
                in [
                    OutputType.alias_of_intermediate,
                    OutputType.alias_of_intermediate_save_as_output,
                    OutputType.alias_of_intermediate_base_is_user_output,
                ]
            ]
        )
        self.num_outputs_aliased = (
            self.num_outputs_aliased_to_inputs
            + self.num_outputs_aliased_to_intermediates
        )

        self.dynamic_outputs = any(o.dynamic_dims for o in self.output_info)
        # See Note: [AOTAutograd Backward Guards]
        # This is pre-computed for fast asserts on the types of our grad_outputs in the backward.
        # Eventually, we should kill this and replace with real backward guards.
        # (we want to precompute the "runtime" types, so replace FakeTensor with torch.Tensor)
        self.output_types = [
            torch.Tensor if isinstance(x, FakeTensor) else type(x)
            for x in self.traced_tangents
        ]

        self.is_rng_op_functionalized = config.functionalize_rng_ops
        # All of the above metadata is collected by tracing the fw function.
        # However, extra outputs for rng offsets behave differently. Both fwd
        # and bwd graphs have their own outputs for the total consumed offsets.
        # Unlike mutated inputs, we don't have to worry about sending the right
        # set of tensors between fwd and bwd. Fwd and bwd offsets are
        # independent and simpler to handle. Therefore, we track them
        # separately.
        self.num_outputs_rng_offset = 1 if self.is_rng_op_functionalized else 0

        # Our forward() returns both (tokens, mutated_inputs, outputs, output_intermediate_bases, saved_tensors, saved_symints)
        self.num_forward_returns = (
            self.num_mutated_inp_runtime_indices
            + self.num_outputs
            + self.num_intermediate_bases
            + len(self.tokens)
        )
        # In case of functionalization of rng ops, the fw_module returns one
        # additional output for rng offset. This rng offset is used right
        # away to advance the rng state, and is not passed on to the raw
        # outputs. However, we need to know the exact boundary to identify
        # which tensors to be saved for the bwd graph.  num_forward captures
        # this information.
        self.num_forward = self.num_forward_returns + self.num_outputs_rng_offset

    def make_runtime_safe(self):
        """
        There are various fields in ViewAndMutationMeta that aren't serializable. This function is called after all tracing
        is completed to simplify certain fields in the metadata so that they can be safely cached.

        Doing so may lose information (in the case of traced_tangents), but none of the information is needed at runtime.
        """
        # TODO: This function is only a best effort: there are other fields that may not be cache safe
        # (i.e., there's no guarantee that tensor_flatten() returns a serializable result), or that
        # SubclassCreationMeta is cache safe.
        assert self.traced_tangent_metas is None

        def extract_metadata(t):
            if isinstance(t, torch.Tensor) and is_traceable_wrapper_subclass(t):
                (inner_tensors, flatten_spec) = t.__tensor_flatten__()  # type: ignore[attr-defined]
                # Technically, we only need the flatten_spec, not the inner tensors.
                # However, some Tensor subclasses (like TwoTensor) may have flatten_spec = None.
                # And we want to be able to assert that this metadata is non-None,
                # to distinguish between "this was a tensor subclass with no metadata" vs.
                # "this wasn't a tensor subclass at all".
                return (inner_tensors, flatten_spec)
            else:
                return None

        self.traced_tangent_metas = [extract_metadata(t) for t in self.traced_tangents]
        # Clear traced tangents at runtime
        self.traced_tangents = []

    @property
    def tensors_saved_for_backwards_slice(self):
        assert self.num_symints_saved_for_bw is not None
        if self.num_symints_saved_for_bw > 0:
            return slice(self.num_forward, -self.num_symints_saved_for_bw)
        else:
            return slice(self.num_forward, None)

    @property
    def symints_saved_for_backwards_slice(self):
        assert self.num_symints_saved_for_bw is not None
        if self.num_symints_saved_for_bw > 0:
            return slice(-self.num_symints_saved_for_bw, None)
        else:
            return slice(0, 0)  # empty slice

    def __eq__(self, other):
        if not isinstance(other, ViewAndMutationMeta):
            return NotImplemented
        return (
            self.input_info == other.input_info
            and self.output_info == other.output_info
            and self.num_intermediate_bases == other.num_intermediate_bases
            and self.keep_input_mutations == other.keep_input_mutations
            and self.is_rng_op_functionalized == other.is_rng_op_functionalized
            and self.num_outputs_rng_offset == other.num_outputs_rng_offset
            and len(self.traced_tangents) == len(other.traced_tangents)
            and all(
                x.shape == y.shape and x.dtype == y.dtype
                for x, y, in zip(self.traced_tangents, other.traced_tangents)
            )
        )


@dataclass(eq=False)
class SubclassMeta:
    # A copy of all forward metadata, but computed on the *dense* tensor forward (after desugaring subclasses)
    # So for example, if the user had a model containing two `TwoTensor` inputs,
    # Then `SubclassMeta.fw_metadata.input_infos` would have length 4 here.
    fw_metadata: ViewAndMutationMeta

    # Note: [Computing Subclass Metadata about grad_inputs]
    # Given a list of flattened, plain tensor grad_inputs, this tells us how to reconstruct the grad_input subclasses
    #
    # You might think: why not just assume that all grad_inputs will have the same subclass-ness as the original inputs?
    # (AOTAutograd generally assumes other properties, e.g. that grad_outputs are contiguous)
    #
    # This doesn't really work though. take this example:
    #
    # def f(DoubleTensor, DenseTensor):
    #     return DoubleTensor  * DenseTensor
    #
    # In the above example, the .grad field of *both* DoubleTensor and DenseTensor will be a DoubleTensor.
    # When we trace out a joint fw-bw graph, we'll end up returning two subclasses for the two grad_inputs.
    # This means that our backward graph will return 4 outputs (two dense tensors for each DoubleTensor grad_input)
    # and we need to properly store the metadata that tells us how to turn these 4 outputs back into DoubleTensors.
    #
    # Note that this info **cannot** easily be figured out from ViewAndMutationMeta.
    # We can only compute this info by tracing the entire joint and examining the grad_inputs that we computed.
    #
    # See Note: [AOTAutograd Backward Guards]
    # This will also eventually require us to install backward guards,
    # in case we made incorrect assumptions about the subclass-ness of our grad_outputs
    #
    # Optional field because we don't compute for inference graphs
    grad_input_metas: Optional[List[Union[int, SubclassCreationMeta]]] = None

    def __init__(self):
        # The fields in this class get set after its construction.
        pass


# This class exists because:
# - the autograd.Function.forward() in aot autograd returns outputs that might alias inputs
# - we only care about the metadata on those aliases, so we can regenerate them.
#   We do not want them to participate in the autograd.Function.
# We do that by wrapping them in an opaque class, so the autograd.Function
# does not know to treat them as tensors.
@dataclass(frozen=True)
class TensorAlias:
    alias: torch.Tensor


@dataclass
class BackwardSignature:
    """
    Provides information about the backward section of an exported
    joint forward-backward graph.
    For a particular fx GraphModule, this class contains information on:
    (1) A mapping from each gradient (backwards output) to the parameter
        it corresponds to (forward input)
    (2) A mapping from each gradient (backwards output) to the user input
        it corresponds to (forward input)
    (3) Which of the forward outputs corresponds to the loss, that we backprop on.

    Each string name is the `node.name` of the corresponding node in the fx graph.
    """

    gradients_to_parameters: Dict[str, str]
    gradients_to_user_inputs: Dict[str, str]
    loss_output: str


GraphOutputName = NewType("GraphOutputName", str)
GraphInputName = NewType("GraphInputName", str)
FQN = NewType("FQN", str)


@dataclass
class GraphSignature:
    """
    Provides information about an exported module.
    For a particular fx GraphModule, this class contains information on:
    (1) Which graph inputs are parameters, buffers, or user inputs
    (2) (for params/buffers) a mapping from the name of each graph argument
        to its parameter/buffer FQN in the original nn.Module.
    (3) If there are input mutations, these are represented as extra outputs
        in the fx GraphModule. We provide a mapping from these
        extra output names to the names of the actual inputs.
    (4) The pytree metadata on how to flatten/unflatten inputs and outputs.
        The corresponding FX GraphModule only accepts and returns
        pytree-flattened inputs/outputs.
    (5) (Optionally) if the FX is a joint forward-backward graph, we provide
        a signature on the backward section of the joint graph.
    """

    parameters: List[FQN]
    buffers: List[FQN]

    user_inputs: List[GraphInputName]
    user_outputs: List[GraphOutputName]
    inputs_to_parameters: Dict[GraphInputName, FQN]
    inputs_to_buffers: Dict[GraphInputName, FQN]

    # If the user's module mutates a buffer,
    # it's represented in the graph as an extra graph output.
    # This dict is a mapping from
    # "graph outputs that correspond to updated buffers"
    # to the FQN names of those mutated buffers.
    buffers_to_mutate: Dict[GraphOutputName, FQN]
    user_inputs_to_mutate: Dict[GraphOutputName, GraphInputName]

    in_spec: pytree.TreeSpec
    out_spec: pytree.TreeSpec

    backward_signature: Optional[BackwardSignature]

    input_tokens: List[GraphInputName]
    output_tokens: List[GraphOutputName]

    @classmethod
    def from_tracing_metadata(
        cls,
        *,
        in_spec: pytree.TreeSpec,
        out_spec: pytree.TreeSpec,
        graph_input_names: List[str],
        graph_output_names: List[str],
        view_mutation_metadata: ViewAndMutationMeta,
        named_parameters: List[str],
        named_buffers: List[str],
        num_user_inputs: int,
        num_user_outputs: int,
        loss_index: Optional[int],
        backward_signature: Optional[BackwardSignature],
    ) -> "GraphSignature":
        graph_inputs = graph_input_names
        graph_outputs = graph_output_names
        parameters = list(named_parameters)
        buffers = list(named_buffers)
        num_tokens = len(view_mutation_metadata.tokens)

        # Calling convention assumptions:
        # (1) graph inputs = (input_tokens, params, buffers, user_inputs)
        # (2) graph outputs = (output_tokens, mutated_inputs, user_outs, param_gradients)
        # (If we are capturing an inference graph, this convention is identical
        #  except that param_gradients is empty)
        # See Note [Side-Effectful Tokens in AOTAutograd] for information on tokens

        # Address input calling conventions:
        start, stop = 0, num_tokens
        input_tokens = graph_inputs[start:stop]

        start, stop = stop, stop + len(parameters)
        inputs_to_parameters = dict(zip(graph_inputs[start:stop], parameters))

        start, stop = stop, stop + len(buffers)
        inputs_to_buffers = dict(
            zip(
                graph_inputs[start:stop],
                buffers,
            )
        )

        start, stop = stop, stop + num_user_inputs
        user_inputs = graph_inputs[start:stop]

        # We should've gone through all the inputs now
        assert len(graph_inputs) - stop == 0

        # Address output calling conventions:
        start, stop = 0, num_tokens
        output_tokens = graph_outputs[start:stop]

        names = [*input_tokens, *parameters, *buffers, *user_inputs]
        mutations = []
        for idx, input_info in enumerate(view_mutation_metadata.input_info):
            if input_info.mutates_data:
                # Only buffers can be mutated, not parameters
                assert idx >= len(parameters)
                mutations.append(names[idx + num_tokens])

        assert len(mutations) == view_mutation_metadata.num_mutated_inp_runtime_indices

        start, stop = (
            stop,
            stop + view_mutation_metadata.num_mutated_inp_runtime_indices,
        )
        outputs_to_mutations = dict(zip(graph_outputs[start:stop], mutations))

        user_inputs_to_mutate = {}
        buffers_to_mutate = {}
        for output_name, mutation_name in outputs_to_mutations.items():
            if mutation_name in user_inputs:
                user_inputs_to_mutate[output_name] = mutation_name
            else:
                assert mutation_name in buffers
                buffers_to_mutate[output_name] = mutation_name

        start, stop = stop, stop + num_user_outputs
        user_outputs = graph_outputs[start:stop]

        unused_outputs = len(graph_outputs) - stop
        if backward_signature is not None:
            unused_outputs -= len(backward_signature.gradients_to_parameters) + len(
                backward_signature.gradients_to_user_inputs
            )
        assert unused_outputs == 0

        return GraphSignature(
            parameters=parameters,  # type: ignore[arg-type]
            buffers=buffers,  # type: ignore[arg-type]
            user_inputs=user_inputs,  # type: ignore[arg-type]
            user_outputs=user_outputs,  # type: ignore[arg-type]
            inputs_to_buffers=inputs_to_buffers,  # type: ignore[arg-type]
            inputs_to_parameters=inputs_to_parameters,  # type: ignore[arg-type]
            user_inputs_to_mutate=user_inputs_to_mutate,
            buffers_to_mutate=buffers_to_mutate,  # type: ignore[arg-type]
            in_spec=in_spec,
            out_spec=out_spec,
            backward_signature=backward_signature,
            input_tokens=input_tokens,  # type: ignore[arg-type]
            output_tokens=output_tokens,  # type: ignore[arg-type]
        )


@dataclass
class AOTConfig:
    """
    Configuration for AOTDispatcher
    """

    fw_compiler: Callable
    bw_compiler: Callable
    partition_fn: Callable
    decompositions: Dict[OpOverload, Callable]
    num_params_buffers: int
    aot_id: int
    keep_inference_input_mutations: bool
    is_export: bool = False
    no_tangents: bool = False
    dynamic_shapes: bool = False
    aot_autograd_arg_pos_to_source: Optional[List[Source]] = None
    inference_compiler: Optional[Callable] = None
    enable_log: bool = True
    # this is always false outside of export.
    pre_dispatch: bool = False

    # Key to use for AOTAutogradCache
    cache_key: Optional[str] = None

    def __post_init__(self):
        if self.pre_dispatch:
            assert self.is_export, "Can only have pre_dispatch IR for export."


SubclassTracingInfo = collections.namedtuple(
    "SubclassTracingInfo",
    ["plain_tensor_trace_fn", "plain_tensor_args", "maybe_subclass_meta"],
)<|MERGE_RESOLUTION|>--- conflicted
+++ resolved
@@ -8,22 +8,7 @@
 import functools
 from dataclasses import dataclass, field
 from enum import Enum
-<<<<<<< HEAD
-from typing import (
-    Any,
-    Callable,
-    Dict,
-    List,
-    NewType,
-    Optional,
-    Sequence,
-    Set,
-    Tuple,
-    Union,
-)
-=======
 from typing import Any, Callable, Dict, List, NewType, Optional, Set, Union
->>>>>>> 999eec8d
 
 import torch
 import torch.utils._pytree as pytree
@@ -202,18 +187,7 @@
     # This is needed because we need the autograd metadata on the original subclass
     # (this is guaranteed to be a wrapper subclass that holds a fake tensor,
     #  so holding onto this at runtime shouldn't leak memory)
-<<<<<<< HEAD
-    original_subclass: torch.Tensor
-    # meta and inner_keys are produced by the subclass's __tensor_flatten__.
-    # We need to keep them around along with outer_size / outer_stride to plumb them
-    # into __tensor_unflatten__.
-    meta: Any
-    inner_keys: Sequence[Any]
-    outer_size: Tuple[int, ...]
-    outer_stride: Tuple[int, ...]
-=======
     original_subclass: Any
->>>>>>> 999eec8d
 
     def creation_fn(self, all_args, *, is_runtime: bool):
         inner_tensors = {}
