# mypy: allow-untyped-defs
"""
Utils for caching the outputs of AOTAutograd
"""
from __future__ import annotations

import functools
import logging
import os
import pickle
import shutil

from dataclasses import dataclass

from typing import Callable, List, Optional, TYPE_CHECKING

import torch
from torch._dynamo.utils import counters
from torch._functorch import config

from torch._inductor.codecache import (
    _ident,
    BypassFxGraphCache,
    CompiledFxGraph,
    FxGraphCache,
    FxGraphCachePickler,
    FxGraphHashDetails,
    get_code_hash,
    write_atomic,
)

from torch._inductor.runtime.runtime_utils import cache_dir
<<<<<<< HEAD
from torch._subclasses.fake_tensor import (
    extract_tensor_metadata,
    FakeTensorConverter,
    in_kernel_invocation_manager,
    TensorMetadata,
)
=======
from torch._subclasses.fake_tensor import extract_tensor_metadata

>>>>>>> ef3f6d7b
from .runtime_wrappers import (
    AOTDispatchAutograd,
    AOTDispatchSubclassWrapper,
    CompilerWrapper,
    FunctionalizedRngRuntimeWrapper,
    post_compile,
    RuntimeWrapper,
    SubclassMeta,
)

from .schemas import AOTConfig, ViewAndMutationMeta  # noqa: F401

if TYPE_CHECKING:
    from torch.fx.node import Node

log = logging.getLogger(__name__)


class BypassAOTAutogradCache(Exception):
    pass


# Used to signify when FXGraphCache missed when AOTAutogradCache uses it
class FXGraphCacheMiss(BypassAOTAutogradCache):
    pass


def check_node_safe(node: Node):
    """
    Checks that the node only uses supported operators. We are starting with very
    conservative cacheability constraints, and incrementally adding more support as we expand.
    """
    SAFE_TORCH_MODULES = ("torch.functional", "torch.nn.functional", "torch")

    def is_torch_function(target):
        if isinstance(target, torch._ops.OpOverload):
            return True
        if hasattr(target, "__module__") and target.__module__ in SAFE_TORCH_MODULES:
            return True
        is_builtin_fun_or_type = type(target).__name__ == "builtin_function_or_method"
        # TODO: handle torch.nn.functional and other non inlined targets, which don't compile down to a builtin
        return is_builtin_fun_or_type

    def is_tensor(target):
        # Tensors always have example values in meta field
        return "example_value" in target.meta

    # I'd love to use a match statement here, but it wasn't introduced until py3.10
    if node.op == "call_function":
        # We support only torch.* functions for now
        # We can probably add an allowlist of safe non-torch implementations as well
        if not is_torch_function(node.target):
            raise BypassAOTAutogradCache(
                f"Unsupported call_function target {node.target}"
            )
    elif node.op == "call_method":
        method_name = node.target
        method_target = node.args[0]
        # Only support method calls on base tensors
        if not is_tensor(method_target):
            raise BypassAOTAutogradCache(
                f"Unsupported call_method target {method_target}"
            )
        if (
            type(method_name) != str
            and type(method_name).__name__ != "method_descriptor"
        ):
            raise BypassAOTAutogradCache(
                f"Unsupported call_method method {node.target}: {method_name}"
            )
    # Cache safe
    elif node.op in ("placeholder", "get_attr", "call_module", "output"):
        # Assumption today for call_module being a safe op:
        # (1) today the only call_module ops that can show up in a graph come from "built-in-nn-modules"
        # that dynamo assumes are safe to trace. If dynamo assumes they are safely to blindly trace, then
        # they should be safe to cache as well.
        # (2) in the steady-state (some time in H2?) we shouldn't see these anymore, once inline builtin nn modules by default
        # (3) We do not allow user made nn modules in the graph today, only function calls.
        pass
    else:
        raise BypassAOTAutogradCache(f"Unsupported node op {node.op}")


@functools.lru_cache(None)
def get_autograd_code_hash():
    autograd_root = os.path.dirname(__file__)
    return get_code_hash([autograd_root])


def check_cacheable(gm: torch.fx.GraphModule):
    """
    Checks that the graph module only uses supported operators
    """
    nodes = gm.graph.nodes
    if torch._dynamo.compiled_autograd.compiled_autograd_enabled_count:
        raise BypassAOTAutogradCache(
            "Cannot cache a graph with compiled autograd enabled"
        )

    if not torch._inductor.config.fx_graph_cache:
        raise BypassAOTAutogradCache("FX graph cache is not enabled")

    tracing_context = torch._guards.TracingContext.try_get()
    if tracing_context and tracing_context.fakify_first_call:
        raise BypassAOTAutogradCache(
            "Won't cache a graph with fakify_first_call enabled"
        )
    for node in nodes:
        check_node_safe(node)


class AOTAutogradCacheDetails(FxGraphHashDetails):
    """
    Object to capture all the details for a dynamo graph module relevant to computing
    a safe and stable cache key for AOTAutograd.
    """

    def __init__(
        self,
        gm: torch.fx.GraphModule,
        example_inputs,
        aot_config: AOTConfig,
    ):
        # FxGraphHashDetails contains all the keys related to inductor. Also includes some system info
        self.aot_config = aot_config
        self.grad_enabled = torch.is_grad_enabled()
        self.disable_amp = torch._C._is_any_autocast_enabled()
        self.deterministic_algorithms = torch.are_deterministic_algorithms_enabled()
        self.code_hash = get_autograd_code_hash()
        self.autograd_config = config.save_config()
        try:
            # We don't use FxGraphHashDetails to hash example_inputs because it expects
            # example_inputs to always be FakeTensors, but at AOTAutograd's entry point,
            # they're still regular. So instead we store their metadata here.
            # TODO: this currently causes more cache misses than necessary
            # with dynamic shapes, because this is before we add
            # symints to tensor metadata. Improve this later.
            self.example_input_metadata = [
                extract_tensor_metadata(t)
                for t in example_inputs
                if isinstance(t, torch.Tensor)
            ]
            super().__init__(gm, [], {}, [])
        except BypassFxGraphCache as e:
            # Sometimes inductor configs are unpickleable and can fail
            raise BypassAOTAutogradCache from e

    def debug_str(self) -> str:
        return AOTAutogradCachePickler.debug_str(self)


def _reduce_aot_config(aot_config: AOTConfig):
    """
    Reduce the config to a stable key for caching.
    """
    return (
        _ident,
        (
            aot_config.num_params_buffers,
            aot_config.keep_inference_input_mutations,
            aot_config.is_export,
            aot_config.no_tangents,
            aot_config.dynamic_shapes,
            aot_config.aot_autograd_arg_pos_to_source,
            aot_config.enable_log,
            aot_config.pre_dispatch,
        ),
    )


class AOTAutogradCachePickler(FxGraphCachePickler):
    dispatch_table = FxGraphCachePickler.dispatch_table.copy()
    dispatch_table[AOTConfig] = _reduce_aot_config


def autograd_cache_key(
    gm: torch.fx.GraphModule,
    example_inputs,
    config: AOTConfig,
    # TODO: add args and parameters
) -> str:
    """
    Generate a unique hash of the FX graph for caching.
    """
    check_cacheable(gm)
    details = AOTAutogradCacheDetails(gm, example_inputs, config)
    # The prefix distinguishes among the other kinds of objects we cache
    key = "a" + AOTAutogradCachePickler.get_hash(details)
    log.debug(
        "Autograd graph cache hash details for key %s:\n%s", key, details.debug_str()
    )
    return key


@dataclass
class FXGraphCacheLoadable:
    fx_graph_cache_key: str

    def load(self, example_inputs) -> CompiledFxGraph:
        # [Note: AOTAutogradCache and FXGraphCache Guard interactions]
        # As mentioned, AOTAutograd takes in the symint inputs from dynamo's list of arguments.
        # FXGraphCache serializes guards that are needed in the shape_env based on these symint inputs to the graph.
        # he invariant that AOTAutograd uses here is that the sources for symints given to it by dynamo are exactly
        # the same as the ones it passes to inductor, for both the forward and backward passes.
        # (This does not mean that the tensor values passed in are the same: only that their symints are).
        # That is, AOTAutograd and Inductor never create new guards based on symints with different sources
        # than those passed to it by inductor.
        result = FxGraphCache._lookup_graph(
            self.fx_graph_cache_key, example_inputs, local=True, remote_cache=False
        )
        if result is None:
            log.info("FXGraphCache cache miss for key %s", self.fx_graph_cache_key)
            raise FXGraphCacheMiss
        result._boxed_call = True
        return result


@dataclass
class CompiledForward(FXGraphCacheLoadable):
    """
    Cacheable entry for a forward function
    """

    pass


@dataclass
class CompiledBackward(FXGraphCacheLoadable):
    """
    Cacheable entry for a forward function
    """

    # Used by AOTDispatchAutograd.post_compile
    backward_state_indices: List[int]
    num_symints_saved_for_bw_: int


@dataclass
class AOTAutogradCacheEntry:
    """A single entry into the cache."""

    # Forward and Backward info
    compiled_fw: CompiledForward
    compiled_bw: Optional[CompiledBackward]

    # Runtime_metadata saved right before compilation
    runtime_metadata: ViewAndMutationMeta

    # Wrappers that run after each aot_dispatch_* function
    dispatch_wrappers: List[CompilerWrapper]

    # Used by AOTSubclassWrapper
    maybe_subclass_meta: Optional[SubclassMeta]
    num_fw_outs_saved_for_bw: Optional[int]

    # Used by RuntimeWrapepr
    indices_of_inps_to_detach: List[int]

    # Turn cache entry into the original callable
    def wrap_post_compile(
        self, args: List[torch.Tensor], aot_config: AOTConfig
    ) -> Callable:
        """
        This function takes a cache entry and carefully reconstructs the original callable
        that AOTAutograd returned the first time it was run. It does this by running the various
        post compile steps that AOTAutograd runs on its compiled artifact after running the fw/bw compilers.

        In the inference path, this consists of the Subclass, FunctionalzedRngRuntime, and RuntimeWrappers.
        In the autograd path, this consists of AOTAutogradDispatch.post_compile.

        The steps here should match exactly the steps that are run in aot_dispatch_base and aot_dispatch_autograd.

        Notably absent from the cached path are:
        - DebugAssertWrapper
        - FakifiedOutWrapper

        Which we'll handle separately later on, if necessary.
        """
        compiled_fw_func = self.compiled_fw.load(args)
        compiled_bw_func = None
        if self.compiled_bw is not None:
            compiled_bw_func = self.compiled_bw.load(args)
            needs_autograd = True
        else:
            needs_autograd = False

        # Wrap the forward function in post compile wrappers
        compiled_fw_func = AOTDispatchSubclassWrapper(
            trace_joint=needs_autograd,
            fw_only=None,
            maybe_subclass_meta=self.maybe_subclass_meta,
            num_fw_outs_saved_for_bw=self.num_fw_outs_saved_for_bw,
        ).post_compile(
            compiled_fw_func, aot_config, runtime_metadata=self.runtime_metadata
        )

        # In autograd case, functionalizedRngWrapper should not modify outs
        return_new_outs = not needs_autograd
        compiled_fw_func = FunctionalizedRngRuntimeWrapper(
            return_new_outs=return_new_outs
        ).post_compile(
            compiled_fw_func, aot_config, runtime_metadata=self.runtime_metadata
        )
        disable_amp = torch._C._is_any_autocast_enabled()

        if needs_autograd:
            assert self.compiled_bw is not None
            # This function is run on both cache miss and cache hit, either here
            # or in aot_dispatch_autograd. On a cache hit,
            # 1. the bw is already compiled
            # 2. we don't need to save to the cache again
            # so those corresponding arguments are set to None.
            compiled_function = AOTDispatchAutograd.post_compile(
                compiled_fw_func,
                compiled_bw_func,
                self.maybe_subclass_meta,
                self.compiled_bw.num_symints_saved_for_bw_,
                self.compiled_bw.backward_state_indices,
                disable_amp,
                self.indices_of_inps_to_detach,
                None,  # lazy_backward_info
                aot_config,
                fw_metadata=self.runtime_metadata,
                try_save_cache_entry=None,
            )
        else:
            compiled_function = RuntimeWrapper(
                indices_of_inps_to_detach=self.indices_of_inps_to_detach,
                trace_joint=False,
                disable_amp=disable_amp,
            ).post_compile(
                compiled_fw_func, aot_config, runtime_metadata=self.runtime_metadata
            )

        compiled_function, _ = post_compile(
            self.dispatch_wrappers,
            compiled_function,
            aot_config,
            runtime_metadata=self.runtime_metadata,
        )

        return compiled_function


class AOTAutogradCache:
    """
    Caches the results of running AOTAutograd. This class mostly handles the save and load logic, whereas
    AOTAutogradCacheEntry handles the wrapping/unwrapping logic.

    Cache Inputs (AOTAutogradCacheDetails)
    - AOTAutogradCache takes in the following inputs, which are analogous to inputs given
        to AOTAutograd by dynamo:
        - A fx graph module generated by dynamo
        - A list of args, which consists of:
            - Symint inputs to the graph, generated by dynamo
            - The **real tensor** inputs, which inductor uses for cudagraphs
            - Notably, the real tensor inputs don't have symints in their metadata.
        AOTAutograd then retraces those real tensor arguments into FakeTensors later during execution.
        - A set of global configurations that affect AOTAutograd or Inductor behavior.

    It then generates a cache key given these values. Notably, this means AOTAutogradCache currently
    specializes on the sizes and strides of the real tensor inputs when dynamic shapes are turned on.
    In a later PR, we'll likely generate the cache key based on the FakeTensors AOTAutograd generates
    based on the real tensor inputs, which can contain symints.

    # Cache Outputs (AOTAutogradCacheEntry)
    - AOTAutogradCache caches the following values:
        - The compiled forward and backward functions from inductor, via keys to the FXGraphCache
        - Metadata to reconstruct the AOTModule from the compiled inductor artifacts
        - See AOTAutogradCacheEntry for more info

    [Note: Caching guards generated by AOTAutograd and Inductor]
    AOTAutograd and inductor both can introduce new guards to the shape environment. FXGraphCache saves guards with each
    compiled graph inductor generates. On a cache hit, AOTAutograd reloads the compiled forward and backward functions
    from FXGraphCache, giving it new symint arguments from the input args.
    FXGraphCache uses those symints and its saved guards to repopulate the ShapeEnv with guards.
    **No new guards are generated into the shape env after inductor finishes compiling**, so the guards
    saved by inductor are sufficient for correctness for both AOTAutograd and Inductor's caches.
    """

    @staticmethod
    def clear():
        """Clear the cache"""
        try:
            shutil.rmtree(AOTAutogradCache._get_tmp_dir())
        except FileNotFoundError:
            pass

    @staticmethod
    def load(
        dispatch_and_compile: Callable,
        gm: torch.fx.GraphModule,
        args,
        aot_config: AOTConfig,
    ) -> Callable:
        """
        Load a result from the cache, and reconstruct a runtime wrapper around the object
        """
        compiled_fn = None
        cache_key = None
        try:
            cache_key = autograd_cache_key(gm, args, aot_config)
            entry: Optional[AOTAutogradCacheEntry] = AOTAutogradCache._lookup(cache_key)
            if entry is not None:
                compiled_fn = entry.wrap_post_compile(args, aot_config)
                log.info("AOTAutograd cache hit for key %s", cache_key)
                counters["aot_autograd"]["autograd_cache_hit"] += 1
            if compiled_fn is None:
                log.info("AOTAutograd cache miss for key %s", cache_key)
                counters["aot_autograd"]["autograd_cache_miss"] += 1
        # Count missing the FXGraphCache as a miss not a bypass
        except FXGraphCacheMiss as e:
            counters["aot_autograd"]["autograd_cache_miss"] += 1
            if config.strict_autograd_cache:
                raise e
        except BypassAOTAutogradCache as e:
            cache_key = None
            counters["aot_autograd"]["autograd_cache_bypass"] += 1
            if config.strict_autograd_cache:
                raise e
        if compiled_fn is None:
            # Set the cache key so we can save a cache result later
            aot_config.cache_key = cache_key
            compiled_fn = dispatch_and_compile()
        return compiled_fn

    @staticmethod
    def _get_tmp_dir() -> str:
        """
        Get the toplevel temporary directory for storing compiled graphs.
        """
        return os.path.join(cache_dir(), "aotautograd")

    @staticmethod
    def _lookup(key: str) -> Optional[AOTAutogradCacheEntry]:
        """Given a key generated by AOTAutogradCachePickler, look up its location in the cache."""
        subdir = os.path.join(AOTAutogradCache._get_tmp_dir(), key)
        if not os.path.exists(subdir):
            return None
        path = os.path.join(subdir, "entry")
        try:
            with open(path, "rb") as f:
                entry: AOTAutogradCacheEntry = pickle.load(f)
            return entry
        except Exception as e:
            log.warning("AOTAutograd cache unable to load compiled graph: %s", e)
            if config.strict_autograd_cache:
                raise e
            return None

    @staticmethod
    def save(key: str, entry: AOTAutogradCacheEntry):
        """Save a single entry into the cache."""
        try:
            content = pickle.dumps(entry)
        except Exception as e:
            log.warning("AOTAutograd cache unable to serialize compiled graph: %s", e)
            if config.strict_autograd_cache:
                raise e
            return None
        subdir = os.path.join(AOTAutogradCache._get_tmp_dir(), key)
        if not os.path.exists(subdir):
            os.makedirs(subdir, exist_ok=True)
        path = os.path.join(subdir, "entry")
        log.info("Writing AOTAutograd cache entry to %s", path)
        write_atomic(path, content)
        counters["aot_autograd"]["autograd_cache_saved"] += 1<|MERGE_RESOLUTION|>--- conflicted
+++ resolved
@@ -30,17 +30,8 @@
 )
 
 from torch._inductor.runtime.runtime_utils import cache_dir
-<<<<<<< HEAD
-from torch._subclasses.fake_tensor import (
-    extract_tensor_metadata,
-    FakeTensorConverter,
-    in_kernel_invocation_manager,
-    TensorMetadata,
-)
-=======
 from torch._subclasses.fake_tensor import extract_tensor_metadata
 
->>>>>>> ef3f6d7b
 from .runtime_wrappers import (
     AOTDispatchAutograd,
     AOTDispatchSubclassWrapper,
