"""
Utils for caching the outputs of AOTAutograd
"""
from __future__ import annotations

<<<<<<< HEAD
import contextlib
import copyreg
import io

import logging
import os
import pickle
import shutil

from dataclasses import dataclass
from typing import Any, Callable, List, Optional

import torch
from torch._dynamo.utils import counters
from torch._guards import detect_fake_mode
=======
import functools
import logging
import os

import torch
from torch._functorch import config
from torch._inductor.codecache import (
    _ident,
    BypassFxGraphCache,
    FxGraphCachePickler,
    FxGraphHashDetails,
    get_code_hash,
)
from torch.fx.node import Node
>>>>>>> 57a5aef7

from torch._inductor.codecache import (
    _ident,
    CompiledFxGraph,
    FxGraphCache,
    FxGraphCachePickler,
    write_atomic,
)
from torch._inductor.runtime.runtime_utils import cache_dir
from torch._subclasses.fake_tensor import (
    extract_tensor_metadata,
    FakeTensor,
    FakeTensorConverter,
    in_kernel_invocation_manager,
    TensorMetadata,
)

<<<<<<< HEAD
from .runtime_wrappers import (
    AOTDispatchAutograd,
    AOTDispatchSubclassWrapper,
    CompilerWrapper,
    FunctionalizedRngRuntimeWrapper,
    post_compile,
    RuntimeWrapper,
    SubclassMeta,
)

from .schemas import AOTConfig, ViewAndMutationMeta  # noqa: F401

=======
>>>>>>> 57a5aef7
log = logging.getLogger(__name__)


class BypassAOTAutogradCache(Exception):
    pass


<<<<<<< HEAD
class AOTAutogradCacheDetails:
=======
def check_node_safe(node: Node):
    """
    Checks that the node only uses supported operators. We are starting with very
    conservative cacheability constraints, and incrementally adding more support as we expand.
    """

    def is_torch_function(target):
        is_builtin_fun_or_type = type(target).__name__ == "builtin_function_or_method"
        # TODO: handle torch.nn.functional and other non inlined targets, which don't compile down to a builtin
        return is_builtin_fun_or_type

    def is_tensor(target):
        # Tensors always have example values in meta field
        return "example_value" in target.meta

    # I'd love to use a match statement here, but it wasn't introduced until py3.10
    if node.op == "call_function":
        # We support only torch.* functions for now
        # We can probably add an allowlist of safe non-torch implementations as well
        if not is_torch_function(node.target):
            raise BypassAOTAutogradCache(
                f"Unsupported call_function target {node.target}"
            )
    elif node.op == "call_method":
        method_name = node.target
        method_target = node.args[0]
        # Only support method calls on base tensors
        if not is_tensor(method_target):
            raise BypassAOTAutogradCache(
                f"Unsupported call_method target {method_target}"
            )
        if (
            type(method_name) != str
            and type(method_name).__name__ != "method_descriptor"
        ):
            raise BypassAOTAutogradCache(
                f"Unsupported call_method method {node.target}: {method_name}"
            )
    # Cache safe
    elif node.op in ("placeholder", "get_attr", "call_module", "output"):
        # Assumption today for call_module being a safe op:
        # (1) today the only call_module ops that can show up in a graph come from "built-in-nn-modules"
        # that dynamo assumes are safe to trace. If dynamo assumes they are safely to blindly trace, then
        # they should be safe to cache as well.
        # (2) in the steady-state (some time in H2?) we shouldn't see these anymore, once inline builtin nn modules by default
        # (3) We do not allow user made nn modules in the graph today, only function calls.
        pass
    else:
        raise BypassAOTAutogradCache(f"Unsupported node op {node.op}")


@functools.lru_cache(None)
def get_autograd_code_hash():
    autograd_root = os.path.dirname(__file__)
    return get_code_hash([autograd_root])


def check_cacheable(gm: torch.fx.GraphModule):
    """
    Checks that the graph module only uses supported operators
    """
    nodes = gm.graph.nodes
    if torch._dynamo.compiled_autograd.compiled_autograd_enabled_count:
        raise BypassAOTAutogradCache(
            "Cannot cache a graph with compiled autograd enabled"
        )
    for node in nodes:
        check_node_safe(node)


class AOTAutogradCacheDetails(FxGraphHashDetails):
>>>>>>> 57a5aef7
    """
    Object to capture all the details for a dynamo graph module relevant to computing
    a safe and stable cache key for AOTAutograd.
    """

<<<<<<< HEAD
    def __init__(self, gm: torch.fx.GraphModule, config: AOTConfig):
        self.gm = gm  # TODO: we'll handle different parts of the graph module
        # TODO: We'll want to handle the full_args passed in as well
        self.config = config  # Gets reduced by the Pickler
        self.autograd_enabled = torch.is_grad_enabled()
=======
    def __init__(
        self,
        gm: torch.fx.GraphModule,
        example_inputs,
        aot_config: AOTConfig,
    ):
        check_cacheable(gm)
        # FxGraphHashDetails contains all the keys related to inductor. Also includes some system info
        self.aot_config = aot_config
        self.grad_enabled = torch.is_grad_enabled()
        self.disable_amp = torch._C._is_any_autocast_enabled()
        self.deterministic_algorithms = torch.are_deterministic_algorithms_enabled()
        self.code_hash = get_autograd_code_hash()
        self.autograd_config = config.save_config()
        try:
            super().__init__(gm, example_inputs, {})
        except BypassFxGraphCache as e:
            # Sometimes inductor configs are unpickleable and can fail
            raise BypassAOTAutogradCache from e
>>>>>>> 57a5aef7

    def debug_str(self) -> str:
        return AOTAutogradCachePickler.debug_str(self)


def _reduce_aot_config(aot_config: AOTConfig):
    """
    Reduce the config to a stable key for caching.
    """
    return (
        _ident,
        (
            aot_config.num_params_buffers,
            aot_config.keep_inference_input_mutations,
            aot_config.is_export,
            aot_config.no_tangents,
            aot_config.dynamic_shapes,
            aot_config.aot_autograd_arg_pos_to_source,
            aot_config.enable_log,
            aot_config.pre_dispatch,
        ),
    )


class AOTAutogradCachePickler(FxGraphCachePickler):
    dispatch_table = FxGraphCachePickler.dispatch_table.copy()
    dispatch_table[AOTConfig] = _reduce_aot_config


def autograd_cache_key(
    gm: torch.fx.GraphModule,
    example_inputs,
    config: AOTConfig,
    # TODO: add args and parameters
) -> str:
    """
    Generate a unique hash of the FX graph for caching.
    """
    details = AOTAutogradCacheDetails(gm, example_inputs, config)
    # The prefix distinguishes among the other kinds of objects we cache
    key = "a" + AOTAutogradCachePickler.get_hash(details)
    log.debug("FX graph cache hash details for key %s:\n%s", key, details.debug_str())
    return key


@dataclass
class CompiledForward:
    """
    Cacheable entry for a forward function
    """

    fw_key: str  # FXGraphCache hash key

    def load(self, example_inputs) -> CompiledFxGraph:
        # TODO: do we save the entire CompiledFXGraph or just the key to FXGraphCache?
        result = FxGraphCache._lookup_graph(self.fw_key, example_inputs, True, False)

        if result is None:
            raise BypassAOTAutogradCache("Failed to load from FXGraphCache")
        result._boxed_call = True
        return result


@dataclass
class CompiledBackward:
    """
    Cacheable entry for a forward function
    """

    bw_key: str  # FXGraphCache hash key

    # Used by AOTDispatchAutograd.post_compile
    backward_state_indices: List[int]
    num_symints_saved_for_bw_: int

    def load(self, example_inputs: List[torch.Tensor]):
        # TODO: do we save the entire CompiledFXGraph or just the key to FXGraphCache?
        result = FxGraphCache._lookup_graph(self.bw_key, example_inputs, True, False)
        if result is None:
            raise BypassAOTAutogradCache("Failed to load from FXGraphCache")
        result._boxed_call = True
        return result


@dataclass
class AOTAutogradCacheEntry:
    """A single entry into the cache."""

    # Forward and Backward info
    compiled_fw: CompiledForward
    compiled_bw: Optional[CompiledBackward]

    # Runtime_metadata saved right before compilation
    runtime_metadata: ViewAndMutationMeta

    # Wrappers that run after each aot_dispatch_* function
    dispatch_wrappers: List[CompilerWrapper]

    # Used by AOTSubclassWrapper
    maybe_subclass_meta: Optional[SubclassMeta]
    num_fw_outs_saved_for_bw: Optional[int]

    # Used by RuntimeWrapepr
    indices_of_inps_to_detach: List[int]

    # Turn cache entry into the original callable
    def wrap_post_compile(
        self, args: List[torch.Tensor], aot_config: AOTConfig
    ) -> Callable:
        compiled_fw_func = self.compiled_fw.load(args)
        compiled_bw_func = None
        if self.compiled_bw is not None:
            compiled_bw_func = self.compiled_bw.load(args)
            needs_autograd = True
        else:
            needs_autograd = False

        # Wrap the forward function in post compile wrappers
        compiled_fw_func = AOTDispatchSubclassWrapper(
            trace_joint=needs_autograd,
            fw_only=None,
            maybe_subclass_meta=self.maybe_subclass_meta,
            num_fw_outs_saved_for_bw=self.num_fw_outs_saved_for_bw,
        ).post_compile(
            compiled_fw_func, aot_config, runtime_metadata=self.runtime_metadata
        )

        # In autograd case, functionalizedRngWrapper should not modify outs
        return_new_outs = not needs_autograd
        compiled_fw_func = FunctionalizedRngRuntimeWrapper(
            return_new_outs=return_new_outs
        ).post_compile(
            compiled_fw_func, aot_config, runtime_metadata=self.runtime_metadata
        )
        disable_amp = torch._C._is_any_autocast_enabled()

        if needs_autograd:
            assert self.compiled_bw is not None
            compiled_function = AOTDispatchAutograd.post_compile(
                compiled_fw_func,
                compiled_bw_func,
                self.maybe_subclass_meta,
                self.compiled_bw.num_symints_saved_for_bw_,
                self.compiled_bw.backward_state_indices,
                disable_amp,
                self.indices_of_inps_to_detach,
                None,  # lazy_backward_info
                aot_config,
                fw_metadata=self.runtime_metadata,
            )
        else:
            compiled_function = RuntimeWrapper(
                indices_of_inps_to_detach=self.indices_of_inps_to_detach,
                trace_joint=False,
                disable_amp=disable_amp,
            ).post_compile(
                compiled_fw_func, aot_config, runtime_metadata=self.runtime_metadata
            )

        compiled_function, _ = post_compile(
            self.dispatch_wrappers,
            compiled_function,
            aot_config,
            runtime_metadata=self.runtime_metadata,
        )

        return compiled_function


def _fake_tensor_from_meta(metadata: TensorMetadata):
    """
    Given a fake tensor metadata, reconstruct the fake tensor.
    This should be used only on TensorMetadata that was serialized/unserialized by AOTAutogradCache.
    """
    # Synthesize a new FakeTensor with the cached metadata.
    # Based around FakeTensor._output_from_cache_entry
    assert not metadata.is_sparse
    fake_mode = detect_fake_mode()
    empty = torch.empty_strided(
        metadata.shape,
        metadata.stride,
        dtype=metadata.dtype,
        layout=metadata.layout,
        device="meta",
        requires_grad=metadata.requires_grad,
    )

    if metadata.is_conj:
        torch._C._set_conj(empty, True)
    if metadata.is_neg:
        torch._C._set_neg(empty, True)

    # TODO: can traced tangents ever have a storage offset or storage bytes?
    maybe_suppress: Callable[[], Any] = contextlib.nullcontext
    if fake_mode is not None and fake_mode.shape_env is not None:
        maybe_suppress = fake_mode.shape_env.suppress_guards

    if metadata.storage_offset != 0:
        storage = empty.untyped_storage()
        with in_kernel_invocation_manager(fake_mode), maybe_suppress():
            empty.set_(
                storage, metadata.storage_offset, metadata.shape, metadata.stride
            )
    if metadata.storage_bytes == 0:
        empty.untyped_storage().resize_(0)

    return FakeTensorConverter().from_meta_and_device(fake_mode, empty, metadata.device)


def _reduce_fake_tensor(t):
    """
    Allows us to serialize and deserialize FakeTensors, which show up in various metadata in our cache entries
    """
    metadata = extract_tensor_metadata(t)
    if metadata.is_sparse:
        raise BypassAOTAutogradCache(
            "Sparse tensors in the FW metadata are not yet supported"
        )
    return (_fake_tensor_from_meta, (metadata,))


class AOTAutogradCacheEntryPickler(pickle.Pickler):
    dispatch_table = copyreg.dispatch_table.copy()
    dispatch_table[FakeTensor] = _reduce_fake_tensor

    @staticmethod
    def dumps(obj) -> bytes:
        """
        Pickle an object using the FxGraphCachePickler.
        """
        with io.BytesIO() as stream:
            pickler = AOTAutogradCacheEntryPickler(stream)
            pickler.dump(obj)
            return stream.getvalue()


class AOTAutogradCacheEntryUnpickler(pickle.Unpickler):
    dispatch_table = copyreg.dispatch_table.copy()
    dispatch_table[FakeTensor] = _reduce_fake_tensor


class AOTAutogradCache:
    """
    Caches the results of running AOTAutograd. This class mostly handles the save and load logic, whereas
    AOTAutogradCacheEntry handles the wrapping/unwrapping logic.
    """

    @staticmethod
    def clear():
        """Clear the cache"""
        try:
            shutil.rmtree(AOTAutogradCache._get_tmp_dir())
        except FileNotFoundError:
            pass

    @staticmethod
    def load(
        dispatch_and_compile: Callable,
        gm: torch.fx.GraphModule,
        args,
        aot_config: AOTConfig,
    ) -> Callable:
        """
        Load a result from the cache, and reconstruct a runtime wrapper around the object
        """
        compiled_fn = None
        try:
            cache_key = autograd_cache_key(gm, aot_config)
            entry: Optional[AOTAutogradCacheEntry] = AOTAutogradCache._lookup(cache_key)
            if entry is not None:
                compiled_fn = entry.wrap_post_compile(args, aot_config)
                log.info("AOTAutograd cache hit for key %s", cache_key)
                counters["aot_autograd"]["autograd_cache_hit"] += 1
        except BypassAOTAutogradCache:
            cache_key = None

        if compiled_fn is None:
            log.info("AOTAutograd cache miss for key %s", cache_key)
            counters["aot_autograd"]["autograd_cache_miss"] += 1
            # Set the cache key so we can save a cache result later
            aot_config.cache_key = cache_key
            compiled_fn = dispatch_and_compile()
        return compiled_fn

    @staticmethod
    def _get_tmp_dir() -> str:
        """
        Get the toplevel temporary directory for storing compiled graphs.
        """
        return os.path.join(cache_dir(), "aotautograd")

    @staticmethod
    def _lookup(key: str) -> Optional[AOTAutogradCacheEntry]:
        """Given a key generated by AOTAutogradCachePickler, look up its location in the cache."""
        subdir = os.path.join(AOTAutogradCache._get_tmp_dir(), key)
        if not os.path.exists(subdir):
            return None
        path = os.path.join(subdir, "entry")
        try:
            with open(path, "rb") as f:
                entry: AOTAutogradCacheEntry = AOTAutogradCacheEntryUnpickler(f).load()
            return entry
        except Exception as e:
            log.warning("AOTAutograd cache unable to load compiled graph: %s", e)
            return None

    @staticmethod
    def save(key: str, entry: AOTAutogradCacheEntry):
        """Save a single entry into the cache."""
        try:
            content = AOTAutogradCacheEntryPickler.dumps(entry)
        except Exception as e:
            log.warning("AOTAutograd cache unable to serialize compiled graph: %s", e)
            raise e
        subdir = os.path.join(AOTAutogradCache._get_tmp_dir(), key)
        if not os.path.exists(subdir):
            os.makedirs(subdir, exist_ok=True)
        path = os.path.join(subdir, "entry")
        log.info("Writing AOTAutograd cache entry to %s", path)
        write_atomic(path, content)<|MERGE_RESOLUTION|>--- conflicted
+++ resolved
@@ -3,46 +3,36 @@
 """
 from __future__ import annotations
 
-<<<<<<< HEAD
 import contextlib
 import copyreg
+
+import functools
 import io
-
 import logging
 import os
 import pickle
 import shutil
 
 from dataclasses import dataclass
+
 from typing import Any, Callable, List, Optional
 
 import torch
 from torch._dynamo.utils import counters
+from torch._functorch import config
 from torch._guards import detect_fake_mode
-=======
-import functools
-import logging
-import os
-
-import torch
-from torch._functorch import config
+
 from torch._inductor.codecache import (
     _ident,
     BypassFxGraphCache,
+    CompiledFxGraph,
+    FxGraphCache,
     FxGraphCachePickler,
     FxGraphHashDetails,
     get_code_hash,
-)
-from torch.fx.node import Node
->>>>>>> 57a5aef7
-
-from torch._inductor.codecache import (
-    _ident,
-    CompiledFxGraph,
-    FxGraphCache,
-    FxGraphCachePickler,
     write_atomic,
 )
+
 from torch._inductor.runtime.runtime_utils import cache_dir
 from torch._subclasses.fake_tensor import (
     extract_tensor_metadata,
@@ -52,7 +42,8 @@
     TensorMetadata,
 )
 
-<<<<<<< HEAD
+from torch.fx.node import Node
+
 from .runtime_wrappers import (
     AOTDispatchAutograd,
     AOTDispatchSubclassWrapper,
@@ -65,8 +56,6 @@
 
 from .schemas import AOTConfig, ViewAndMutationMeta  # noqa: F401
 
-=======
->>>>>>> 57a5aef7
 log = logging.getLogger(__name__)
 
 
@@ -74,9 +63,6 @@
     pass
 
 
-<<<<<<< HEAD
-class AOTAutogradCacheDetails:
-=======
 def check_node_safe(node: Node):
     """
     Checks that the node only uses supported operators. We are starting with very
@@ -148,26 +134,17 @@
 
 
 class AOTAutogradCacheDetails(FxGraphHashDetails):
->>>>>>> 57a5aef7
     """
     Object to capture all the details for a dynamo graph module relevant to computing
     a safe and stable cache key for AOTAutograd.
     """
 
-<<<<<<< HEAD
-    def __init__(self, gm: torch.fx.GraphModule, config: AOTConfig):
-        self.gm = gm  # TODO: we'll handle different parts of the graph module
-        # TODO: We'll want to handle the full_args passed in as well
-        self.config = config  # Gets reduced by the Pickler
-        self.autograd_enabled = torch.is_grad_enabled()
-=======
     def __init__(
         self,
         gm: torch.fx.GraphModule,
         example_inputs,
         aot_config: AOTConfig,
     ):
-        check_cacheable(gm)
         # FxGraphHashDetails contains all the keys related to inductor. Also includes some system info
         self.aot_config = aot_config
         self.grad_enabled = torch.is_grad_enabled()
@@ -176,11 +153,14 @@
         self.code_hash = get_autograd_code_hash()
         self.autograd_config = config.save_config()
         try:
-            super().__init__(gm, example_inputs, {})
+            # We don't use FxGraphHashDetails to hash example_inputs because it expects
+            # example_inputs to always be FakeTensors, but at AOTAutograd's entry point,
+            # they're still regular. So instead we store their metadata here.
+            self.example_input_metadata = [extract_tensor_metadata(t) for t in example_inputs if isinstance(t, torch.Tensor)]
+            super().__init__(gm, [], {})
         except BypassFxGraphCache as e:
             # Sometimes inductor configs are unpickleable and can fail
             raise BypassAOTAutogradCache from e
->>>>>>> 57a5aef7
 
     def debug_str(self) -> str:
         return AOTAutogradCachePickler.debug_str(self)
@@ -219,6 +199,7 @@
     """
     Generate a unique hash of the FX graph for caching.
     """
+    check_cacheable(gm)
     details = AOTAutogradCacheDetails(gm, example_inputs, config)
     # The prefix distinguishes among the other kinds of objects we cache
     key = "a" + AOTAutogradCachePickler.get_hash(details)
@@ -448,7 +429,8 @@
         """
         compiled_fn = None
         try:
-            cache_key = autograd_cache_key(gm, aot_config)
+            cache_key = autograd_cache_key(gm, args, aot_config)
+            check_cacheable(gm)
             entry: Optional[AOTAutogradCacheEntry] = AOTAutogradCache._lookup(cache_key)
             if entry is not None:
                 compiled_fn = entry.wrap_post_compile(args, aot_config)
