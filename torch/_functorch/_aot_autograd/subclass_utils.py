--- conflicted
+++ resolved
@@ -87,25 +87,9 @@
         if is_traceable_wrapper_subclass(a):
             a = typing.cast(Tensor, a)
             start_idx = idx
-<<<<<<< HEAD
-            cnt = len(attrs)
-            curr_cnt = cnt
-            infos.append(
-                SubclassCreationMeta(
-                    flat_tensor_start_idx=start_idx,
-                    arg_count=curr_cnt,
-                    original_subclass=a,
-                    meta=meta,
-                    inner_keys=list(attrs),
-                    outer_size=a.shape,
-                    outer_stride=a.stride(),
-                )
-            )
-=======
             subclass_meta, _ = create_subclass_metadata(a, start_idx)
             infos.append(subclass_meta)
             cnt = subclass_meta.arg_count
->>>>>>> 946d6501
         else:
             infos.append(idx)
             cnt = 1
@@ -129,7 +113,7 @@
         xs_inner = []
         for x in xs:
             if is_traceable_wrapper_subclass(x):
-                xs_inner.extend(get_plain_tensors(x))
+                xs_inner.extend(get_plain_tensors(typing.cast(Tensor, x)))
             else:
                 xs_inner.append(x)
         return xs_inner
