--- conflicted
+++ resolved
@@ -55,8 +55,8 @@
             arg_count=new_start_idx - start_idx,
             attrs=attrs,
             meta=metadata,
-            outer_size=a.size(),
-            outer_stride=a.stride(),
+            outer_size=a.size(),  # type: ignore[attr-defined]
+            outer_stride=a.stride(),  # type: ignore[arg-type]
             original_subclass=a,
         ),
         new_start_idx,
@@ -84,31 +84,12 @@
     idx = 0
     infos: List[Union[int, SubclassCreationMeta]] = []
     for a in curr_args:
-<<<<<<< HEAD
         if is_traceable_wrapper_subclass(a):
-            attrs, meta = a.__tensor_flatten__()  # type: ignore[attr-defined]
             a = typing.cast(Tensor, a)
-            start_idx = idx
-            cnt = len(attrs)
-            curr_cnt = cnt
-            infos.append(
-                SubclassCreationMeta(
-                    flat_tensor_start_idx=start_idx,
-                    arg_count=curr_cnt,
-                    original_subclass=a,
-                    meta=meta,
-                    inner_keys=list(attrs),
-                    outer_size=a.shape,
-                    outer_stride=a.stride(),
-                )
-            )
-=======
-        if isinstance(a, Tensor) and is_traceable_wrapper_subclass(a):
             start_idx = idx
             subclass_meta, _ = create_subclass_metadata(a, start_idx)
             infos.append(subclass_meta)
             cnt = subclass_meta.arg_count
->>>>>>> 999eec8d
         else:
             infos.append(idx)
             cnt = 1
@@ -132,7 +113,7 @@
         xs_inner = []
         for x in xs:
             if is_traceable_wrapper_subclass(x):
-                xs_inner.extend(get_plain_tensors(x))
+                xs_inner.extend(get_plain_tensors(typing.cast(Tensor, x)))
             else:
                 xs_inner.append(x)
         return xs_inner
