--- conflicted
+++ resolved
@@ -7,10 +7,7 @@
     ScheduleLoopedBFS,
 )
 from .stage import build_stage, PipelineStage
-<<<<<<< HEAD
-=======
 
->>>>>>> d21f311a
 
 __all__ = [
     "Pipe",
