--- conflicted
+++ resolved
@@ -485,23 +485,6 @@
 
 
 class Pipe(torch.nn.Module):
-<<<<<<< HEAD
-=======
-    # Class variables
-    # args_chunk_spec and kwargs_chunk_spec are used to specify how to chunk
-    # inputs. They are used to create microbatched examples before tracing.
-    # See context managers `ArgsChunkSpec` and `KwargsChunkSpec`.
-    # TODO: Do we need to support `_Replicate`? It's unclear, dropping for now.
-
-    # args_chunk_spec:
-    #     Chunking specification for positional inputs. (default: `None`)
-    args_chunk_spec: Optional[Tuple[TensorChunkSpec, ...]] = None
-
-    # kwargs_chunk_spec:
-    #     Chunking specification for keyword inputs. (default: `None`)
-    kwargs_chunk_spec: Optional[Dict[str, TensorChunkSpec]] = None
-
->>>>>>> 1775b922
     @dataclass
     class PipeInfo:
         graph: fx.Graph
