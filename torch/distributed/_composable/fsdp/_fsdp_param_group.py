--- conflicted
+++ resolved
@@ -169,14 +169,10 @@
         if self._reduce_dtype == torch.float32:
             # Use NCCL's AVG op to divide after reduction since it is more
             # performant and fp32 has sufficient precision
-<<<<<<< HEAD
-            self._grad_divide_factors: Optional[Tuple[float, float]] = None
-=======
             self._grad_divide_factors: Union[Tuple[None, None], Tuple[float, float]] = (
                 None,
                 None,
             )
->>>>>>> eb5381da
             return
         # For N data parallel workers, each worker computes g_i, and they
         # collectively reduce (g_1 + ... + g_N) / N. To avoid overflow and
@@ -335,13 +331,10 @@
                 self._reduce_dtype,
                 self.device,
                 self._grad_divide_factors,
-<<<<<<< HEAD
-=======
                 self._all_reduce_process_group
                 if self._should_all_reduce_grads()
                 else None,
                 self.comm_ctx.all_reduce_stream,
->>>>>>> eb5381da
             )
 
     def finalize_backward(self):
