import math
import traceback

from dataclasses import dataclass
from enum import auto, Enum
from typing import Any, cast, List, Optional, Tuple

import torch
import torch._dynamo.compiled_autograd as ca
import torch.distributed as dist
import torch.nn as nn
from torch.distributed._composable.contract import _get_registry
from torch.distributed._tensor import DeviceMesh, DTensor, Placement
from torch.distributed._tensor.placement_types import DTensorSpec, TensorMeta


@dataclass
class DataParallelMeshInfo:
    mesh: DeviceMesh
    shard_mesh_dim: Optional[int] = None
    replicate_mesh_dim: Optional[int] = None

    def __post_init__(self):
        if self.shard_mesh_dim is None and self.replicate_mesh_dim is None:
            raise AssertionError(
                "At least one of shard_mesh_dim and replicate_mesh_dim must not be None"
            )


@dataclass
class FSDPMeshInfo(DataParallelMeshInfo):
    def __post_init__(self):
        super().__post_init__()
        if self.shard_mesh_dim is None:
            raise AssertionError("Expects non-None shard_mesh_dim")
        self.shard_mesh_size: int = self.mesh.size(self.shard_mesh_dim)
        self.shard_process_group = cast(
            dist.ProcessGroup, self.mesh.get_group(self.shard_mesh_dim)
        )
        self.shard_mesh_rank: int = self.shard_process_group.rank()


@dataclass
class DDPMeshInfo(DataParallelMeshInfo):
    def __post_init__(self):
        super().__post_init__()
        if self.replicate_mesh_dim is None:
            raise AssertionError("Expects non-None replicate_mesh_dim")
        self.replicate_mesh_size: int = self.mesh.size(self.replicate_mesh_dim)
        self.replicate_process_group = cast(
            dist.ProcessGroup, self.mesh.get_group(self.replicate_mesh_dim)
        )
        self.replicate_mesh_rank: int = self.replicate_process_group.rank()


@dataclass
class HSDPMeshInfo(FSDPMeshInfo, DDPMeshInfo):
    def __post_init__(self):
        # Calls `FSDPMeshInfo` -> `DDPMeshInfo` -> `DataParallelMeshInfo`
        super().__post_init__()


class TrainingState(Enum):
    """Describes the training state of one FSDP state / parameter group."""

    # Transition to forward starting pre-forward until post-forward
    FORWARD = auto()
    # Transition to pre-backward when unsharding in backward
    PRE_BACKWARD = auto()
    # Transition to post-backward when resharding and reducing gradients
    POST_BACKWARD = auto()
    # Idle before/after forward or before pre-backward/after post-backward
    IDLE = auto()


def _raise_assert_with_print(*args: Any, **kwargs: Any):
    print(f"[Rank {dist.get_rank()}] ", end="")
    print(*args, **kwargs)
    traceback.print_stack()
    raise AssertionError(*args, **kwargs)


def _is_composable_with_fsdp(module: nn.Module) -> bool:
    registry = _get_registry(module)
    if registry is None:
        return True
    # Registry keys by function name
    return "replicate" not in registry


def _get_dim0_padded_size(tensor_size: torch.Size, dim0_factor: int) -> torch.Size:
    padded_dim0 = math.ceil(tensor_size[0] / dim0_factor) * dim0_factor
    return cast(torch.Size, torch.Size([padded_dim0]) + tensor_size[1:])


def _chunk_with_empty(
    tensor: torch.Tensor, num_chunks: int, dim: int
) -> List[torch.Tensor]:
    chunks = list(torch.chunk(tensor, num_chunks, dim=dim))
    while len(chunks) < num_chunks:
        chunks.append(chunks[0].new_empty(0))
    return chunks


def _get_dim0_chunked_size(
    chunk: torch.Tensor, unchunked_size: torch.Size
) -> torch.Size:
    if chunk.numel() > 0:
        return chunk.size()
    # For 0 numel, we need to preserve trailing dims for DTensor APIs
    return cast(torch.Size, torch.Size([0]) + unchunked_size[1:])


def _from_local_no_grad(
    local_tensor: torch.Tensor,
    device_mesh: DeviceMesh,
    placements: Tuple[Placement, ...],
    global_size: torch.Size,
    global_stride: Tuple[int, ...],
) -> DTensor:
    """
    This method is similar to ``DTensor.from_local()`` except that in eager mode
    it avoids some CPU overhead by avoiding default args and not being differentiable.
    """

<<<<<<< HEAD
    if not torch._dynamo.compiled_autograd.compiled_autograd_enabled:
=======
    if not ca.compiled_autograd_enabled:
>>>>>>> fc6e3ff9
        spec = DTensorSpec(
            device_mesh,
            placements,
            tensor_meta=TensorMeta(
                global_size,
                global_stride,
                local_tensor.dtype,
            ),
        )
        return DTensor(
            # Use the local tensor directly instead of constructing a new tensor
            # variable, e.g. with `view_as()`, since this is not differentiable
            local_tensor,
            spec,
            requires_grad=local_tensor.requires_grad,
        )
    else:
        return DTensor.from_local(
            local_tensor,
            device_mesh,
            placements,
            shape=global_size,
            stride=global_stride,
        )


def _to_dtype_if_needed(
    tensor: torch.Tensor, dtype: Optional[torch.dtype]
) -> torch.Tensor:
    if dtype is not None and tensor.dtype != dtype:
        return tensor.to(dtype)
    return tensor


def _cast_fp_tensor(dtype: torch.dtype, x: torch.Tensor) -> torch.Tensor:
    if (
        not isinstance(x, torch.Tensor)
        or not torch.is_floating_point(x)
        or x.dtype == dtype
    ):
        return x
    return x.to(dtype)<|MERGE_RESOLUTION|>--- conflicted
+++ resolved
@@ -123,11 +123,7 @@
     it avoids some CPU overhead by avoiding default args and not being differentiable.
     """
 
-<<<<<<< HEAD
-    if not torch._dynamo.compiled_autograd.compiled_autograd_enabled:
-=======
     if not ca.compiled_autograd_enabled:
->>>>>>> fc6e3ff9
         spec = DTensorSpec(
             device_mesh,
             placements,
