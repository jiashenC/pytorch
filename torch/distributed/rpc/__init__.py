--- conflicted
+++ resolved
@@ -1,8 +1,4 @@
 # mypy: allow-untyped-defs
-<<<<<<< HEAD
-from datetime import timedelta
-=======
->>>>>>> d21f311a
 import logging
 import os
 import threading
