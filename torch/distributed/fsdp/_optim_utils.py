--- conflicted
+++ resolved
@@ -1326,18 +1326,23 @@
     input_states: Dict[str, Any],
     output_states: Dict[str, Dict[str, Any]],
 ) -> Tuple[torch.dtype, Dict[str, List[Optional[torch.Tensor]]]]:
+    """
+    Given the ``gathered_state_info`` and ``input_states``, the API converted
+    the StateInfos into the original state if the state is not a non-scalar
+    tensor For a multi-dimensional tensor, the local state will be stored in
+    ``state_buffer`` in a correct ordert for later allgather purpose.
+    """
+
     state_buffers: Dict[str, List[Optional[torch.Tensor]]] = {}
 
-    # Loop through the all the StateInfos to get the information of GPU
-    # tensors and store the local GPU states to ``state_buffers``.
-    # Inside the loop, the non-GPU tensors states will be decoded and
-    # stored in the ``output_states``, the result state_dict.
     for fqn, gathered_state in output_states.items():
         state_info = [s[fqn] for s in gathered_state_info]
         all_tensor_states = sorted(
             {n for state in state_info for n in state.tensors.keys()}
         )
         empty_ranks: Set[int] = set()
+        # First check all the non-scalar states and get the exist status of the
+        # the states on each rank.
         for state_name in all_tensor_states:
             numels = []
             dtype: Optional[torch.dtype] = None
@@ -1361,6 +1366,9 @@
             local_state = input_states[fqn].get(state_name, None)
             state_buffers[state_name][fsdp_param_info.param_indices[fqn]] = local_state
 
+        # Restoring the scalar and non-tensor states. If the corresponding non-scalar
+        # states do not exist on the rank, we also skip the scalar and non-tensor
+        # states on that rank
         for rank, object_state in enumerate(state_info):
             if rank in empty_ranks:
                 continue
@@ -1379,6 +1387,7 @@
                 ), f"Different ranks have different values for {name}."
                 gathered_state[name] = scalar_tensor_value
 
+    assert dtype is not None  # typing purpose
     return dtype, state_buffers
 
 
@@ -1398,10 +1407,6 @@
     """
     if not to_save:
         return
-    logger.warning(
-        "CUDA Memory Summary before calling to _unflatten_orig_param_states %s",
-        torch.cuda.memory_summary(),
-    )
     flat_param = fsdp_param_info.handle.flat_param
     fsdp_state = fsdp_param_info.state
     numel = 0
@@ -1412,7 +1417,13 @@
         value = value.reshape(flat_param._shapes[param_idx])
         numel += value.numel()
         if shard_state:
-            if not fsdp_state._optim_state_dict_config.use_dtensor:
+            osd_config = fsdp_state._optim_state_dict_config
+            if getattr(osd_config, "_use_dtensor", False):
+                assert fsdp_state._device_mesh is not None
+                value = _ext_chunk_dtensor(
+                    value, fsdp_state.rank, fsdp_state._device_mesh
+                )
+            else:
                 assert fsdp_state.process_group is not None
                 value = _ext_chunk_tensor(
                     value,
@@ -1421,11 +1432,6 @@
                     fsdp_state._device_handle.device_count(),
                     fsdp_state.process_group,
                 )
-            else:
-                assert fsdp_state._device_mesh is not None
-                value = _ext_chunk_dtensor(
-                    value, fsdp_state.rank, fsdp_state._device_mesh
-                )
         with SimpleProfiler.profile(SimpleProfiler.Type.D2H):
             value = value.cpu()
         gathered_state[state_name] = value
@@ -1443,9 +1449,13 @@
     to_save: bool,
 ) -> Dict[str, Dict[str, Any]]:
     """
-    Given the ``gathered_state_info`` and ``input_states``, the API allgather
+    Given the ``gathered_state_info`` and ``input_states``, the API allgathers
     all tensor states and restore non-tensor states from ``gathered_state_info``.
     """
+    logger.warning(
+        "CUDA Memory Summary before calling to _allgather_orig_param_states %s",
+        torch.cuda.memory_summary(),
+    )
 
     output_states: Dict[str, Dict[str, Any]] = {fqn: {} for fqn in input_states.keys()}
 
@@ -1456,10 +1466,11 @@
     # Loop through the ``state_buffers`` and construct the flattened, concatenated,
     # sharded states. The size of the constructed state will be the same size as
     # flat_param (also sharded).
-    # Then perform an allgather_into_tensor to get the full flat_param state. The
-    # full flat_param state is the result of concatenation of multiple states in
+    # Then we perform an allgather_into_tensor to get the full flat_param state.
+    # The full flat_param state is the result of concatenation of multiple states
     # the order of of flat_param._fqns.
-    # We then split the flat_param state into multiple ones and return the result.
+    # The final step is to split the flat_param state into original param states
+    # and return the result.
     fsdp_state = fsdp_param_info.state
     flat_param = fsdp_param_info.handle.flat_param
     empty_func = functools.partial(
@@ -1506,6 +1517,7 @@
                     local_buffers.append(empty_func(padding_len))
             else:
                 if buffers[buffer_idx] is not None:
+                    assert buffers[buffer_idx] is not None  # typing purpose
                     local_buffers.append(buffers[buffer_idx])
                 buffer_idx += 1
             pos += numel
@@ -1894,181 +1906,4 @@
         return_fn,
         [fqn for fqn, _ in _named_parameters_with_duplicates(model)],
         fqn_to_param_info,
-<<<<<<< HEAD
-    )
-=======
-    )
-
-
-@dataclass
-class StateInfo:
-    tensors: Dict[str, _PosDimTensorInfo]
-    scalar_tensors: Dict[str, torch.Tensor]
-    non_tensors: Dict[str, Any]
-
-
-@dataclass
-class AllGatherInfo:
-    tensors: List[torch.Tensor]
-    numels: List[int]
-    work: Optional[dist.Work]
-
-
-def _all_gather_optim_state(
-    fsdp_state: _FSDPState, optim_state: Dict[str, Any]
-) -> Dict[str, Any]:
-    """
-    All-gathering state from all the ranks. This API is slow as it uses
-    ``all_gather_object``. However, optim state_dict is not in the critical path.
-    We can fuse the communication across different state if the performance
-    becomes a problem.
-    """
-    # Allgather the scalar tensor state, non-tensor states and tensors metadata.
-    processed_state = StateInfo({}, {}, {})
-    for state_name, value in sorted_items(optim_state):
-        if torch.is_tensor(value):
-            if value.dim() == 0:
-                # Ensure that `step` is on CPU.
-                processed_state.scalar_tensors[state_name] = value.cpu()
-            else:
-                processed_state.tensors[state_name] = _PosDimTensorInfo(
-                    value.shape, value.dtype
-                )
-        else:
-            processed_state.non_tensors[state_name] = value
-    object_list: List[StateInfo] = [
-        processed_state for _ in range(fsdp_state.world_size)
-    ]
-    with SimpleProfiler.profile(SimpleProfiler.Type.ALLGATHER_OBJ):
-        dist.all_gather_object(
-            object_list, processed_state, group=fsdp_state.process_group
-        )
-
-    # Convert the gathered, pre-processed state of each rank to the original one.
-    gathered_state: Dict[str, Any] = {}
-
-    all_tensor_states = sorted(
-        {n for state in object_list for n in state.tensors.keys()}
-    )
-    empty_ranks: Set[int] = set()
-    cm = ExitStack()
-    cm.enter_context(SimpleProfiler.profile(SimpleProfiler.Type.ALLGATHER))
-    for name in all_tensor_states:
-        numels = []
-        dtype = torch.float
-        _empty_ranks: Set[int] = set()
-        for rank, object_state in enumerate(object_list):
-            numels.append(0)
-            info = object_state.tensors.get(name, None)
-            if info is not None:
-                numels[-1] = info.shape.numel()
-                dtype = info.dtype
-            if numels[-1] == 0:
-                _empty_ranks.add(rank)
-
-        empty_func = functools.partial(
-            torch.empty, dtype=dtype, device=fsdp_state.compute_device
-        )
-        if empty_ranks:
-            assert empty_ranks == _empty_ranks
-        empty_ranks = _empty_ranks
-        local_state = optim_state.get(name, empty_func(0))
-        local_state = local_state.to(fsdp_state.compute_device)
-        tensors = [
-            empty_func(numel) if rank != fsdp_state.rank else local_state
-            for rank, numel in enumerate(numels)
-        ]
-        work = dist.all_gather(
-            tensors, local_state, group=fsdp_state.process_group, async_op=True
-        )
-        gathered_state[name] = AllGatherInfo(tensors, numels, work)
-
-    for rank, object_state in enumerate(object_list):
-        if rank in empty_ranks:
-            continue
-        for name, non_tensor_value in object_state.non_tensors.items():
-            curr_non_tensor_value = gathered_state.get(name, None)
-            assert (
-                curr_non_tensor_value is None
-                or curr_non_tensor_value == non_tensor_value
-            ), f"Different ranks have different values for {name}."
-            gathered_state[name] = non_tensor_value
-
-        for name, scalar_tensor_value in object_state.scalar_tensors.items():
-            curr_scalar_tensor_value = gathered_state.get(name, None)
-            assert curr_scalar_tensor_value is None or torch.equal(
-                scalar_tensor_value, curr_scalar_tensor_value
-            ), f"Different ranks have different values for {name}."
-            gathered_state[name] = scalar_tensor_value
-
-    for name, value in list(gathered_state.items()):
-        if not isinstance(value, AllGatherInfo):
-            continue
-        assert value.work is not None
-        value.work.wait()
-        gathered_state[name] = torch.cat(
-            [
-                rank_tensor[:rank_numel]
-                for rank_tensor, rank_numel in zip(value.tensors, value.numels)
-                if rank_numel > 0
-            ]
-        )
-    cm.close()
-
-    return gathered_state
-
-
-def _gather_orig_param_state(
-    fsdp_param_info: FSDPParamInfo,
-    fqn: str,
-    optim_state: Dict[str, Any],
-    shard_state: bool,
-) -> Dict[str, Any]:
-    """
-    Gather the optimizer state for the original parameter with the name ``fqn``.
-    This API should only be used when ``use_orig_params`` is True.
-    """
-    fsdp_state = fsdp_param_info.state
-    assert (
-        fsdp_state._use_orig_params
-    ), "_gather_orig_param_state only supports use_orig_params=True case"
-    flat_param = fsdp_param_info.handle.flat_param
-    param_idx = fsdp_param_info.param_indices[fqn]
-    if (
-        fsdp_state.world_size == 1
-        or fsdp_state.sharding_strategy == ShardingStrategy.NO_SHARD
-    ):
-        return optim_state
-
-    with SimpleProfiler.profile(SimpleProfiler.Type.RESHARDING):
-        gathered_state = _all_gather_optim_state(fsdp_state, optim_state)
-
-    # Unflatten state values.
-    with SimpleProfiler.profile(SimpleProfiler.Type.H2D):
-        for state_name, value in list(gathered_state.items()):
-            if not torch.is_tensor(value) or value.dim() == 0:
-                continue
-
-            value = value[: flat_param._numels[param_idx]].reshape(
-                flat_param._shapes[param_idx]
-            )
-            if shard_state:
-                osd_config = fsdp_state._optim_state_dict_config
-                if getattr(osd_config, "_use_dtensor", False):
-                    assert fsdp_state._device_mesh is not None
-                    value = _ext_chunk_dtensor(
-                        value, fsdp_state.rank, fsdp_state._device_mesh
-                    )
-                else:
-                    assert fsdp_state.process_group is not None
-                    value = _ext_chunk_tensor(
-                        value,
-                        fsdp_state.rank,
-                        fsdp_state.world_size,
-                        fsdp_state._device_handle.device_count(),
-                        fsdp_state.process_group,
-                    )
-            value = value.cpu()
-            gathered_state[state_name] = value
-    return gathered_state
->>>>>>> 37185037
+    )