#pragma once

#include <ATen/Tensor.h>
#include <ATen/core/List.h>
#include <c10/core/DeviceType.h>
#include <c10/core/SymIntArrayRef.h>
#include <c10/util/ArrayRef.h>
#include <c10/util/Logging.h>
#include <c10/util/Optional.h>
#include <c10/util/OptionalArrayRef.h>
#include <torch/csrc/inductor/aoti_torch/c/shim.h>
#include <torch/csrc/inductor/aoti_torch/tensor_converter.h>

#define AOTI_TORCH_CONVERT_EXCEPTION_TO_ERROR_CODE(...)    \
  try {                                                    \
    __VA_ARGS__                                            \
  } catch (const std::exception& e) {                      \
    LOG(ERROR) << "Exception in aoti_torch: " << e.what(); \
    return AOTI_TORCH_FAILURE;                             \
  } catch (...) {                                          \
    LOG(ERROR) << "Exception in aoti_torch: UNKNOWN";      \
    return AOTI_TORCH_FAILURE;                             \
  }                                                        \
  return AOTI_TORCH_SUCCESS;

namespace torch::aot_inductor {

<<<<<<< HEAD
=======
inline at::Tensor* tensor_handle_to_tensor_pointer(AtenTensorHandle handle) {
  return reinterpret_cast<at::Tensor*>(handle);
}

inline AtenTensorHandle tensor_pointer_to_tensor_handle(at::Tensor* tensor) {
  return reinterpret_cast<AtenTensorHandle>(tensor);
}

inline AtenTensorHandle new_tensor_handle(at::Tensor&& tensor) {
  at::Tensor* new_tensor = new at::Tensor(std::move(tensor));
  return tensor_pointer_to_tensor_handle(new_tensor);
}

>>>>>>> eb5381da
// utility functions to convert a pointer to an optional value
template <class T>
inline c10::optional<T> pointer_to_optional(T* ptr) {
  return ptr ? c10::make_optional(*ptr) : c10::nullopt;
}

template <class T, class U, typename = std::enable_if_t<!std::is_same_v<T, U>>>
inline c10::optional<T> pointer_to_optional(U* ptr) {
  return ptr ? c10::make_optional<T>(T(*ptr)) : c10::nullopt;
}

template <>
inline c10::optional<at::Tensor> pointer_to_optional(AtenTensorHandle* ptr) {
  return ptr ? c10::make_optional(*tensor_handle_to_tensor_pointer(*ptr))
             : c10::nullopt;
}

template <>
inline c10::optional<at::Tensor> pointer_to_optional(
    const AtenTensorHandle* ptr) {
  return ptr ? c10::make_optional(*tensor_handle_to_tensor_pointer(*ptr))
             : c10::nullopt;
}

inline c10::optional<c10::Device> pointer_to_optional_device(
    int32_t* device_type,
    int32_t device_index) {
  return device_type ? c10::make_optional(c10::Device(
                           static_cast<c10::DeviceType>(*device_type),
                           static_cast<c10::DeviceIndex>(device_index)))
                     : c10::nullopt;
}

// utility functions to convert a pointer to a list
template <typename T>
struct is_optional : std::false_type {};
template <typename T>
struct is_optional<c10::optional<T>> : std::true_type {};

template <class T>
inline c10::ArrayRef<T> pointer_to_list(T* ptr, int64_t len) {
  return c10::ArrayRef<T>(ptr, len);
}

template <
    class T,
    class U,
    typename = std::enable_if_t<!std::is_same_v<T, U>>,
    typename = std::enable_if_t<!is_optional<T>::value>>
inline std::vector<T> pointer_to_list(U* ptr, int64_t len) {
  // std::vector<T> will be implicitly converted to c10::ArrayRef<T> at the call
  // site
  std::vector<T> result;
  result.reserve(len);
  for (int64_t i = 0; i < len; i++) {
    result.emplace_back(T(ptr[i]));
  }
  return result;
}

template <class T, class U, typename = std::enable_if_t<is_optional<T>::value>>
inline std::vector<T> pointer_to_list(U** ptr, int64_t len) {
  // Here U** denotes a list of optional arguments
  // std::vector<T> will be implicitly converted to c10::ArrayRef<T> at the call
  // site
  std::vector<T> result;
  result.reserve(len);
  for (int64_t i = 0; i < len; i++) {
    result.emplace_back(pointer_to_optional(ptr[i]));
  }
  return result;
}

template <>
inline std::vector<at::Tensor> pointer_to_list(
    const AtenTensorHandle* ptr,
    int64_t len) {
  std::vector<at::Tensor> result;
  result.reserve(len);
  for (int64_t i = 0; i < len; i++) {
    result.emplace_back(*tensor_handle_to_tensor_pointer(*ptr));
  }
  return result;
}

template <>
inline std::vector<c10::optional<at::Tensor>> pointer_to_list(
    const AtenTensorHandle** ptr,
    int64_t len) {
  std::vector<c10::optional<at::Tensor>> result;
  result.reserve(len);
  for (int64_t i = 0; i < len; i++) {
    result.emplace_back(pointer_to_optional<at::Tensor>(ptr[i]));
  }
  return result;
}

template <int N>
inline std::array<bool, N> pointer_to_list(const int32_t* ptr) {
  std::array<bool, N> result;
  std::copy(ptr, ptr + N, result.begin());
  return result;
}

// utility functions to convert a pointer to a list of optional values
template <class T, class U>
inline c10::optional<c10::ArrayRef<T>> pointer_to_optional_list(
    U** ptr,
    int64_t len) {
  return ptr
      ? c10::make_optional<c10::ArrayRef<T>>(pointer_to_list<T>(*ptr, len))
      : c10::nullopt;
}

} // namespace torch::aot_inductor<|MERGE_RESOLUTION|>--- conflicted
+++ resolved
@@ -9,7 +9,6 @@
 #include <c10/util/Optional.h>
 #include <c10/util/OptionalArrayRef.h>
 #include <torch/csrc/inductor/aoti_torch/c/shim.h>
-#include <torch/csrc/inductor/aoti_torch/tensor_converter.h>
 
 #define AOTI_TORCH_CONVERT_EXCEPTION_TO_ERROR_CODE(...)    \
   try {                                                    \
@@ -25,8 +24,6 @@
 
 namespace torch::aot_inductor {
 
-<<<<<<< HEAD
-=======
 inline at::Tensor* tensor_handle_to_tensor_pointer(AtenTensorHandle handle) {
   return reinterpret_cast<at::Tensor*>(handle);
 }
@@ -40,7 +37,6 @@
   return tensor_pointer_to_tensor_handle(new_tensor);
 }
 
->>>>>>> eb5381da
 // utility functions to convert a pointer to an optional value
 template <class T>
 inline c10::optional<T> pointer_to_optional(T* ptr) {
