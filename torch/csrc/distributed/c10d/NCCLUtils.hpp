--- conflicted
+++ resolved
@@ -797,11 +797,6 @@
         entry->duration_ = duration.value();
       }
     }
-<<<<<<< HEAD
-    entry->retired_ = true;
-    entry->start_ = entry->end_ = nullptr;
-=======
->>>>>>> d59f5aa8
   }
 
   std::list<json> getCollectiveTraceJson(bool onlyActive) {
