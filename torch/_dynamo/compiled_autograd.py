--- conflicted
+++ resolved
@@ -1,12 +1,8 @@
 # mypy: allow-untyped-defs
 import contextlib
 import functools
-<<<<<<< HEAD
-from typing import List, Optional, TYPE_CHECKING
+from typing import Dict, List, Optional, TYPE_CHECKING
 import threading
-=======
-from typing import Dict, List, Optional, TYPE_CHECKING
->>>>>>> 124cdd97
 
 import torch
 from torch._dynamo.external_utils import call_backward, call_hook, CompiledAutogradEngine
