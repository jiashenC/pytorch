import functools
import inspect
import itertools
import logging
import math
import operator
import types
from typing import Dict, List

import torch
from torch import sym_float, sym_int

from .. import config, polyfill, variables
from ..allowed_functions import is_allowed
from ..exc import (
    AttributeMutationError,
    unimplemented,
    Unsupported,
    UserError,
    UserErrorType,
)
from ..guards import GuardBuilder
from ..replay_record import DummyModule
from ..source import AttrSource, GetItemSource, is_constant_source, TypeSource
from ..utils import (
    build_checkpoint_variable,
    check_constant_args,
    check_numpy_ndarray_args,
    check_unspec_python_args,
    extract_fake_example_value,
    get_fake_value,
    guard_if_dyn,
    is_utils_checkpoint,
    istype,
    numpy_operator_wrapper,
    proxy_args_kwargs,
)
from .base import MutableLocal, typestr, VariableTracker
from .constant import ConstantVariable
from .ctx_manager import EventVariable, StreamVariable
from .dicts import ConstDictVariable, SetVariable
from .lists import (
    BaseListVariable,
    ListIteratorVariable,
    ListVariable,
    SizeVariable,
    TupleIteratorVariable,
    TupleVariable,
)
from .tensor import FakeItemVariable, SymNodeVariable, UnspecializedPythonVariable
from .user_defined import UserDefinedVariable

log = logging.getLogger(__name__)


class BuiltinVariable(VariableTracker):
    @staticmethod
    @functools.lru_cache(None)
    def _constant_fold_functions():
        fns = {
            abs,
            all,
            any,
            bool,
            callable,
            chr,
            divmod,
            float,
            int,
            len,
            max,
            min,
            ord,
            pow,
            repr,
            round,
            str,
            str.format,
            sum,
            type,
            operator.pos,
            operator.neg,
            operator.not_,
            operator.invert,
            operator.pow,
            operator.mul,
            operator.matmul,
            operator.floordiv,
            operator.truediv,
            operator.mod,
            operator.add,
            operator.sub,
            operator.getitem,
            operator.lshift,
            operator.rshift,
            operator.and_,
            operator.or_,
            operator.xor,
            operator.ipow,
            operator.imul,
            operator.imatmul,
            operator.ifloordiv,
            operator.itruediv,
            operator.imod,
            operator.iadd,
            operator.isub,
            operator.ilshift,
            operator.irshift,
            operator.iand,
            operator.ixor,
            operator.ior,
            operator.index,
        }
        fns.update(x for x in math.__dict__.values() if isinstance(x, type(math.sqrt)))
        return fns

    def can_constant_fold_through(self):
        return self.fn in self._constant_fold_functions()

    @staticmethod
    @functools.lru_cache(None)
    def _fx_graph_functions():
        fns = {
            operator.pos,
            operator.neg,
            operator.not_,
            operator.invert,
            operator.pow,
            operator.mul,
            operator.matmul,
            operator.floordiv,
            operator.truediv,
            operator.mod,
            operator.add,
            operator.lt,
            operator.gt,
            operator.ge,
            operator.le,
            operator.ne,
            operator.eq,
            operator.sub,
            operator.getitem,
            operator.lshift,
            operator.rshift,
            operator.and_,
            operator.or_,
            operator.xor,
            operator.ipow,
            operator.imul,
            operator.imatmul,
            operator.ifloordiv,
            operator.itruediv,
            operator.imod,
            operator.iadd,
            operator.isub,
            operator.ilshift,
            operator.irshift,
            operator.iand,
            operator.ixor,
            operator.ior,
        }
        return fns

    @staticmethod
    @functools.lru_cache(None)
    def _binops():
        # function -> ([forward name, reverse name, in-place name], in-place op)
        fns = {
            operator.add: (["__add__", "__radd__", "__iadd__"], operator.iadd),
            operator.sub: (["__sub__", "__rsub__", "__isub__"], operator.isub),
            operator.mul: (["__mul__", "__rmul__", "__imul__"], operator.imul),
            operator.truediv: (
                ["__truediv__", "__rtruediv__", "__itruediv__"],
                operator.itruediv,
            ),
            operator.floordiv: (
                ["__floordiv__", "__rfloordiv__", "__ifloordiv__"],
                operator.ifloordiv,
            ),
            operator.mod: (["__mod__", "__rmod__", "__imod__"], operator.imod),
            pow: (["__pow__", "__rpow__", "__ipow__"], operator.ipow),
            operator.pow: (["__pow__", "__rpow__", "__ipow__"], operator.ipow),
            operator.lshift: (
                ["__lshift__", "__rlshift__", "__ilshift__"],
                operator.ilshift,
            ),
            operator.rshift: (
                ["__rshift__", "__rrshift__", "__irshift__"],
                operator.irshift,
            ),
            # NB: The follow binary operators are not supported for now, since the
            # corresponding magic methods aren't defined on SymInt / SymFloat:
            # operator.matmul
            # divmod
            # operator.and_
            # operator.or_
            # operator.xor
        }
        return fns

    @staticmethod
    @functools.lru_cache(None)
    def _binop_handlers():
        # Multiple dispatch mechanism defining custom binop behavior for certain type
        # combinations. Handlers are attempted in order, and will be used if the type checks
        # match. They are expected to have the signature:
        # fn(tx, arg0: VariableTracker, arg1: VariableTracker, options) -> VariableTracker

        # Override table contains: op_fn -> [list of handlers]
        op_handlers = {}
        for (
            op,
            (magic_method_names, in_place_op),
        ) in BuiltinVariable._binops().items():
            op_handlers[op] = []
            op_handlers[in_place_op] = []

            forward_name, reverse_name, inplace_name = magic_method_names

            # User-defined args (highest precedence)
            def user_defined_handler(
                tx,
                a,
                b,
                options,
                forward_name=forward_name,
                reverse_name=reverse_name,
            ):
                # Manually handle reversing logic if needed (e.g. call __radd__)

                # TODO: If we expand this to handle tensor args, we need to manually
                # handle cases like this:
                #
                # class A(int):
                #     def __radd__(self, other):
                #         print("woof")
                # torch.randn(3) + A(3)
                #
                # In this example, A.__radd__() is not called -> nothing is printed, because
                # Tensor.__add__ only does a subtype test against int, ignoring the subclass.
                # To be fully correct, we should not call A.__radd__() here, and there may be
                # other cases to reason about and add exceptions for.
                if isinstance(a, UserDefinedVariable):
                    return a.call_method(tx, forward_name, [b], {})
                else:
                    return b.call_method(tx, reverse_name, [a], {})

            op_handlers[op].append(
                ((UserDefinedVariable, VariableTracker), user_defined_handler)
            )
            op_handlers[op].append(
                ((VariableTracker, UserDefinedVariable), user_defined_handler)
            )

            def user_defined_inplace_handler(
                tx, a, b, options, forward_name=inplace_name
            ):
                return a.call_method(tx, forward_name, [b], {})

            op_handlers[in_place_op].append(
                ((UserDefinedVariable, VariableTracker), user_defined_inplace_handler)
            )
            op_handlers[in_place_op].append(
                ((VariableTracker, UserDefinedVariable), user_defined_inplace_handler)
            )

            # Dynamic shape args
            def dynamic_handler(tx, a, b, options, fn=op):
                from .builder import wrap_fx_proxy

                return wrap_fx_proxy(
                    tx,
                    tx.output.create_proxy(
                        "call_function", fn, *proxy_args_kwargs([a, b], {})
                    ),
                    **options,
                )

            op_handlers[op].append(
                ((SymNodeVariable, VariableTracker), dynamic_handler)
            )
            op_handlers[op].append(
                ((VariableTracker, SymNodeVariable), dynamic_handler)
            )

            # NB: Prefer out-of-place op when calling in-place op to generate valid graph
            op_handlers[in_place_op].append(
                ((SymNodeVariable, VariableTracker), dynamic_handler)
            )
            op_handlers[in_place_op].append(
                ((VariableTracker, SymNodeVariable), dynamic_handler)
            )

        # Special cases - lower precedence but still prefer these over constant folding

        # List-like addition (e.g. [1, 2] + [3, 4])
        def tuple_add_handler(tx, a, b, options):
            return TupleVariable(a.items + list(b.unpack_var_sequence(tx)), **options)

        def size_add_handler(tx, a, b, options):
            return SizeVariable(a.items + list(b.unpack_var_sequence(tx)), **options)

        list_like_addition_handlers = [
            # NB: Prefer the tuple-specific logic over base logic because of
            # some SizeVariable weirdness. Specifically, the tuple-specific logic
            # drops the subclass type (e.g. SizeVariable) and returns TupleVariables.
            (
                (SizeVariable, SizeVariable),
                size_add_handler,
            ),
            (
                (TupleVariable, TupleVariable),
                tuple_add_handler,
            ),
            (
                (TupleVariable, ConstantVariable),
                tuple_add_handler,
            ),
            (
                (ConstantVariable, TupleVariable),
                lambda tx, a, b, options: TupleVariable(
                    list(a.unpack_var_sequence(tx)) + b.items, **options
                ),
            ),
            (
                (BaseListVariable, BaseListVariable),
                lambda tx, a, b, options: type(a)(a.items + b.items, **options),
            ),
        ]
        op_handlers[operator.add].extend(list_like_addition_handlers)

        def list_iadd_handler(tx, a, b, options):
            if not a.mutable_local or not b.has_unpack_var_sequence(tx):
                # Handler doesn't apply
                return None

            return tx.replace_all(
                a,
                ListVariable(
                    list(a.items) + list(b.unpack_var_sequence(tx)),
                    regen_guards=False,
                    **options,
                ),
            )

        list_like_iadd_handlers = [
            (
                (ListVariable, VariableTracker),
                list_iadd_handler,
            ),
            (
                (TupleVariable, TupleVariable),
                tuple_add_handler,
            ),
            (
                (TupleVariable, ConstantVariable),
                tuple_add_handler,
            ),
        ]
        op_handlers[operator.iadd].extend(list_like_iadd_handlers)

        # List-like expansion (e.g. [1, 2, 3] * 3)
        def expand_list_like(tx, lst, const, options):
            return lst.__class__(
                items=lst.items * const.as_python_constant(),
                mutable_local=MutableLocal(),
                **options,
            )

        list_like_expansion_handlers = [
            ((ListVariable, ConstantVariable), expand_list_like),
            ((TupleVariable, ConstantVariable), expand_list_like),
            (
                (ConstantVariable, ListVariable),
                lambda tx, a, b, options: expand_list_like(tx, b, a, options),
            ),
            (
                (ConstantVariable, TupleVariable),
                lambda tx, a, b, options: expand_list_like(tx, b, a, options),
            ),
        ]
        op_handlers[operator.mul].extend(list_like_expansion_handlers)

        return op_handlers

    @staticmethod
    def _find_binop_handler(op, a, b):
        handlers = BuiltinVariable._binop_handlers()
        if op not in handlers:
            return None

        # Return first handler that matches the type checks
        for (type1, type2), handler in handlers[op]:
            if isinstance(a, type1) and isinstance(b, type2):
                return handler

        return None

    def can_insert_in_graph(self):
        return self.fn in self._fx_graph_functions()

    def __init__(self, fn, **kwargs):
        super().__init__(**kwargs)
        self.fn = fn

    def __str__(self):
        if self.fn is None:
            name = "None"
        else:
            name = self.fn.__name__

        return f"{self.__class__.__name__}({name})"

    def python_type(self):
        return type(self.fn)

    def as_python_constant(self):
        return self.fn

    def as_proxy(self):
        DTYPE = {
            bool: torch.bool,
            int: torch.int64,
            float: torch.float64,
        }
        if self.fn in DTYPE:
            return DTYPE[self.fn]
        return super().as_proxy()

    def reconstruct(self, codegen):
        name = self.fn.__name__
        assert self.fn.__module__ == "builtins"
        assert name not in codegen.tx.f_globals, "shadowed global"
        return [codegen.create_load_global(name, False, add=True)]

    def constant_args(self, *args, **kwargs):
        return check_constant_args(args, kwargs)

    def tensor_args(self, *args, **kwargs):
        return any(
            isinstance(i, variables.TensorVariable)
            for i in itertools.chain(args, kwargs.values())
        ) and not any(
            isinstance(i, variables.GetAttrVariable)
            for i in itertools.chain(args, kwargs.values())
        )

    def unspec_python_args(self, *args, **kwargs):
        return check_unspec_python_args(args, kwargs)

    @staticmethod
    def unwrap_unspec_args_kwargs(args, kwargs):
        return [x.as_python_constant() for x in args], {
            k: v.as_python_constant() for k, v in kwargs.items()
        }

    def call_function(
        self, tx, args: "List[VariableTracker]", kwargs: "Dict[str, VariableTracker]"
    ) -> "VariableTracker":
        from . import UserFunctionVariable
        from .builder import wrap_fx_proxy, wrap_fx_proxy_cls

        constant_args = check_constant_args(args, kwargs)
        tensor_args = self.tensor_args(*args, **kwargs)
        unspec_python_args = self.unspec_python_args(*args, **kwargs)
        options = VariableTracker.propagate(self, args, kwargs.values())
        has_constant_handler = self.can_constant_fold_through() and (
            constant_args or unspec_python_args
        )
        assert isinstance(args, (list, tuple))
        assert isinstance(kwargs, dict)

        # args[0] is list and args[1] is unspec
        if self.fn is operator.getitem and not isinstance(
            args[0], variables.TensorVariable
        ):
            tensor_args = False

        if (
            self.can_insert_in_graph()
            and tensor_args
            and not (
                self.fn is operator.getitem
                and isinstance(args[0], ConstDictVariable)
                and isinstance(args[1], variables.TensorVariable)
            )
        ):
            try:
                fn = self.fn
                if self.fn is operator.iadd and isinstance(
                    args[0], variables.ConstantVariable
                ):
                    # Work around weird bug in hf_T5
                    fn, args = operator.add, [args[1], args[0]]

                if self.fn is operator.getitem and isinstance(args[1], SymNodeVariable):
                    # Standard indexing will force specialization due to
                    # __index__.  Rewrite as a regular torch op which will
                    # trace fine
                    fn, args = torch.select, [
                        args[0],
                        variables.ConstantVariable.create(0),
                        args[1],
                    ]

                # Interaction between ndarray and tensors:
                #   We prefer the tensor op whenever there are tensors involved
                if check_numpy_ndarray_args(args, kwargs) and not any(
                    type(arg) == variables.TensorVariable for arg in args
                ):
                    proxy = tx.output.create_proxy(
                        "call_function",
                        numpy_operator_wrapper(self.fn),
                        *proxy_args_kwargs(args, kwargs),
                    )

                    return wrap_fx_proxy_cls(
                        variables.NumpyNdarrayVariable, tx, proxy, **options
                    )

                proxy = tx.output.create_proxy(
                    "call_function",
                    fn,
                    *proxy_args_kwargs(args, kwargs),
                )
                if any(isinstance(arg, FakeItemVariable) for arg in args):
                    return wrap_fx_proxy_cls(
                        FakeItemVariable,
                        tx,
                        proxy,
                        **options,
                    )
                elif self.unspec_python_args(*args, **kwargs):
                    _args, _kwargs = self.unwrap_unspec_args_kwargs(args, kwargs)
                    raw_value = self.fn(*_args, **_kwargs)

                    need_unwrap = any(
                        x.need_unwrap
                        for x in itertools.chain(args, kwargs.values())
                        if isinstance(x, variables.UnspecializedPythonVariable)
                    )

                    return wrap_fx_proxy_cls(
                        UnspecializedPythonVariable,
                        tx,
                        proxy,
                        raw_value=raw_value,
                        need_unwrap=need_unwrap,
                        **options,
                    )
                elif all(isinstance(x, SymNodeVariable) for x in args):
                    return SymNodeVariable.create(tx, proxy, None, **options)
                else:
                    # Work around for vision_maskrcnn due to precision difference
                    # specialize the dividend when float divide by tensor
                    if self.fn is operator.truediv and isinstance(
                        args[0], variables.UnspecializedPythonVariable
                    ):
                        args[0] = args[0].convert_to_constant(tx)
                    return wrap_fx_proxy(tx, proxy, **options)

            except NotImplementedError:
                unimplemented(f"partial tensor op: {self} {args} {kwargs}")

        # Handle cases like int(torch.seed())
        # Also handle sym_float to sym_int cases
        if self.fn in (int, float) and isinstance(
            args[0], (SymNodeVariable, variables.TensorVariable)
        ):
            if isinstance(args[0], variables.TensorVariable):
                item = args[0].call_method(tx, "item", [], {})
            else:
                item = args[0]
            fn_ = sym_int if self.fn is int else sym_float
            out = wrap_fx_proxy(
                tx=tx,
                proxy=tx.output.create_proxy(
                    "call_function",
                    fn_,
                    (item.as_proxy(),),
                    {},
                ),
                **options,
            )
            return out

        # Handle `str` on a user defined function
        if self.fn == str and args and isinstance(args[0], (UserFunctionVariable)):
            return variables.ConstantVariable.create(value=str(args[0].fn))

        # Handle binary ops (e.g. __add__ / __radd__, __iadd__, etc.)
        # NB: Tensor args are handled above and not here
        if len(kwargs) == 0 and len(args) == 2:
            # Try to find a handler for the arg types; otherwise, fall through to constant handler
            binop_handler = BuiltinVariable._find_binop_handler(
                self.fn, args[0], args[1]
            )
            if binop_handler:
                res = binop_handler(tx, args[0], args[1], options)
                if res is not None:
                    return res

        handler = getattr(self, f"call_{self.fn.__name__}", None)
        if handler:
            try:
                inspect.signature(handler).bind(tx, *args, **kwargs)
            except TypeError as exc:
                if not has_constant_handler:
                    log.warning(
                        "incorrect arg count %s %s and no constant handler",
                        handler,
                        exc,
                    )
                handler = None

        if handler:
            try:
                result = handler(tx, *args, **kwargs)
                if result is not None:
                    return result.add_options(options)
            except Unsupported as exc:
                if not has_constant_handler:
                    raise
                # Actually, we will handle this just fine
                exc.remove_from_stats()

        if has_constant_handler:
            # constant fold
            return variables.ConstantVariable.create(
                self.as_python_constant()(
                    *[x.as_python_constant() for x in args],
                    **{k: v.as_python_constant() for k, v in kwargs.items()},
                ),
                **options,
            )

        if self.fn is round:
            if len(args) > 0 and isinstance(args[0], SymNodeVariable):
                raise UserError(
                    UserErrorType.STANDARD_LIBRARY,
                    "Calling round() on symbolic value is not supported. "
                    "You can use floor() to implement this functionality",
                    case_name="dynamic_shape_round",
                )
        return super().call_function(tx, args, kwargs)

    def _call_min_max(self, tx, *args):
        if len(args) == 1 and args[0].has_unpack_var_sequence(tx):
            # expand iterable
            items = args[0].unpack_var_sequence(tx)
            return self._call_min_max_seq(tx, items)
        elif len(args) == 2:
            return self._call_min_max_binary(tx, args[0], args[1])
        elif len(args) > 2:
            return self._call_min_max_seq(tx, args)

    def _call_min_max_seq(self, tx, items):
        assert len(items) > 0
        if len(items) == 1:
            return items[0]

        return functools.reduce(functools.partial(self._call_min_max_binary, tx), items)

    def _call_min_max_binary(self, tx, a, b):
        if self.tensor_args(a, b):
            if not isinstance(a, variables.TensorVariable):
                a, b = b, a
            assert isinstance(a, variables.TensorVariable)

            # result of an item call is a scalar convert to a tensor
            if isinstance(a, FakeItemVariable):
                a = variables.TorchVariable(torch.tensor).call_function(tx, [a], {})

            # Dynamic input does not get resolved, rather, gets stored as call_function
            if isinstance(a, SymNodeVariable) or isinstance(b, SymNodeVariable):
                from .builder import wrap_fx_proxy_cls

                return wrap_fx_proxy_cls(
                    type(a),
                    tx=tx,
                    proxy=tx.output.create_proxy(
                        "call_function",
                        self.fn,
                        *proxy_args_kwargs([a, b], {}),
                    ),
                    **VariableTracker.propagate(self, [a, b]),
                )

            # convert min/max to torch ops
            if b.is_python_constant():
                if isinstance(a, variables.NumpyNdarrayVariable):
                    import numpy as np

                    fn = variables.NumpyVariable(np.clip)
                else:
                    fn = variables.TorchVariable(torch.clamp)
                kwargs = {"min": b} if (self.fn is max) else {"max": b}
                result = fn.call_function(tx, [a], kwargs)
            else:
                if isinstance(a, variables.NumpyNdarrayVariable):
                    import numpy as np

                    fn = {max: np.maximum, min: np.minimum}[self.fn]
                    fn = variables.NumpyVariable(fn)
                else:
                    fn = {max: torch.maximum, min: torch.minimum}[self.fn]
                    fn = variables.TorchVariable(fn)
                result = fn.call_function(tx, [a, b], {})

            # return unspec if both a, b are unspec or const
            if all(
                isinstance(
                    i,
                    (
                        variables.UnspecializedPythonVariable,
                        variables.ConstantVariable,
                    ),
                )
                for i in [a, b]
            ):
                if any(isinstance(val, FakeItemVariable) for val in [a, b]):
                    return variables.FakeItemVariable.from_tensor_variable(result)

                if b.is_python_constant():
                    raw_b = b.as_python_constant()
                else:
                    raw_b = b.raw_value
                if self.fn is max:
                    raw_res = max(a.raw_value, raw_b)
                else:
                    raw_res = min(a.raw_value, raw_b)

                need_unwrap = any(
                    x.need_unwrap
                    for x in [a, b]
                    if isinstance(x, variables.UnspecializedPythonVariable)
                )
                return variables.UnspecializedPythonVariable.from_tensor_variable(
                    result, raw_res, need_unwrap
                )
            # otherwise return tensor
            else:
                return result
        elif isinstance(a, variables.ConstantVariable) and isinstance(
            b, variables.ConstantVariable
        ):
            if self.fn is max:
                return variables.ConstantVariable.create(max(a.value, b.value))
            else:
                return variables.ConstantVariable.create(min(a.value, b.value))
        elif isinstance(a, SymNodeVariable) or isinstance(b, SymNodeVariable):
            proxy = tx.output.create_proxy(
                "call_function", self.fn, *proxy_args_kwargs([a, b], {})
            )
            return SymNodeVariable.create(tx, proxy, None)
        else:
            unimplemented(f"unsupported min / max over args {str(a)}, {str(b)}")

    call_min = _call_min_max
    call_max = _call_min_max

    def call_abs(self, tx, arg: "VariableTracker"):
        # Call arg.__abs__()
        abs_method = BuiltinVariable(getattr).call_function(
            tx, [arg, ConstantVariable.create("__abs__")], {}
        )
        return abs_method.call_function(tx, [], {})

    def call_range(self, tx, *args):
        if self.unspec_python_args(*args) or self.constant_args(*args):
            return variables.RangeVariable(args)
        elif self._dynamic_args(*args):
            args = [
                variables.ConstantVariable.create(guard_if_dyn(arg)) for arg in args
            ]
            return variables.RangeVariable(args)
        # None no-ops this handler and lets the driving function proceed
        return None

    def _dynamic_args(self, *args, **kwargs):
        return any(isinstance(x, SymNodeVariable) for x in args) or any(
            isinstance(x, SymNodeVariable) for x in kwargs.values()
        )

    def call_slice(self, tx, *args):
        return variables.SliceVariable(args)

    def _dyn_proxy(self, tx, *args, **kwargs):
        from .builder import wrap_fx_proxy

        options = VariableTracker.propagate(self, args, kwargs.values())
        return wrap_fx_proxy(
            tx,
            tx.output.create_proxy(
                "call_function", self.fn, *proxy_args_kwargs(args, kwargs)
            ),
            **options,
        )

    def _call_iter_tuple_list(self, tx, obj=None, *args, **kwargs):
        if self._dynamic_args(*args, **kwargs):
            return self._dyn_proxy(tx, *args, **kwargs)
<<<<<<< HEAD
        cls = variables.BaseListVariable.cls_for(self.fn)
=======

        if isinstance(obj, variables.IteratorVariable):
            # For non-list iterators, we will guard on vars that
            # determine the control flow
            return obj

        # TODO This should probably be treated as a dict, or dicts should also be treated here
        if self.fn == set:
            cls = SetVariable
        else:
            cls = variables.BaseListVariable.cls_for(self.fn)
>>>>>>> 29f3d392
        if obj is None:
            return cls(
                [],
                mutable_local=MutableLocal(),
            )
        elif obj.has_unpack_var_sequence(tx):
            guards = set()
            if obj.source and not is_constant_source(obj.source):
                if isinstance(obj, TupleIteratorVariable):
                    guards.add(obj.source.make_guard(GuardBuilder.TUPLE_ITERATOR_LEN))
                else:
                    guards.add(obj.source.make_guard(GuardBuilder.LIST_LENGTH))

            return cls(
                list(obj.unpack_var_sequence(tx)),
                mutable_local=MutableLocal(),
                guards=guards,
            ).add_options(self, obj)

    call_iter = _call_iter_tuple_list
    call_tuple = _call_iter_tuple_list
    call_list = _call_iter_tuple_list

    def call_callable(self, tx, arg):
        from .functions import BaseUserFunctionVariable

        if isinstance(
            arg, (variables.UserDefinedClassVariable, BaseUserFunctionVariable)
        ):
            return variables.ConstantVariable.create(True).add_options(arg)

    def call_cast(self, _, *args, **kwargs):
        if len(args) == 2:
            return args[1]

        unimplemented(f"unsupported args to builtin cast(): {args} {kwargs}")

    def call_dict(self, tx, *args, **kwargs):
        return BuiltinVariable.call_custom_dict(tx, dict, *args, **kwargs)

    @staticmethod
    def call_custom_dict(tx, user_cls, *args, **kwargs):
        if not kwargs:
            if not args:
                args = ({},)
            assert len(args) == 1
            arg = args[0]
            if isinstance(arg, dict):
                return ConstDictVariable(arg, user_cls, mutable_local=MutableLocal())
            elif isinstance(arg, variables.ConstDictVariable):
                return arg.clone(user_cls=user_cls, mutable_local=MutableLocal())
            elif isinstance(
                arg,
                (
                    ListVariable,
                    TupleVariable,
                    ListIteratorVariable,
                ),
            ):
                items = {}
                for x in arg.unpack_var_sequence(tx):
                    k, v = x.unpack_var_sequence(tx)
                    items.update({k: v})
                return ConstDictVariable(items, user_cls, mutable_local=MutableLocal())
        elif not args and kwargs:
            items = {ConstantVariable.create(k): v for k, v in kwargs.items()}
            return variables.ConstDictVariable(
                items, user_cls=user_cls, mutable_local=MutableLocal()
            )
        unimplemented(f"dict(): {args} {kwargs}")

    def call_set(self, tx, *args, **kwargs):
        # Can we merge this implementation and call_dict's one?
        assert not kwargs
        if not args:
            return SetVariable({}, mutable_local=MutableLocal())
        assert len(args) == 1
        arg = args[0]
        if isinstance(arg, variables.SetVariable):
            return arg.clone(mutable_local=MutableLocal())
        elif isinstance(
            arg,
            (
                ListVariable,
                TupleVariable,
                ListIteratorVariable,
            ),
        ):
            items = set(arg.unpack_var_sequence(tx))
            return SetVariable(items, mutable_local=MutableLocal())
        else:
            unimplemented(f"set(): {args} {kwargs}")

    def call_zip(self, tx, *args):
        options = VariableTracker.propagate(self, args)
        if all(x.has_unpack_var_sequence(tx) for x in args):
            items = [
                variables.TupleVariable(list(item), **options)
                for item in zip(*[arg.unpack_var_sequence(tx) for arg in args])
            ]
            return variables.TupleVariable(items, **options)

    def call_enumerate(self, tx, *args):
        options = VariableTracker.propagate(self, args)
        if len(args) == 1:
            start = 0
        else:
            assert len(args) == 2
            assert isinstance(args[1], variables.ConstantVariable)
            start = args[1].as_python_constant()
        if args[0].has_unpack_var_sequence(tx):
            items = [
                variables.TupleVariable(
                    [variables.ConstantVariable.create(idx, **options), var],
                    **options,
                )
                for idx, var in enumerate(args[0].unpack_var_sequence(tx), start)
            ]
            return variables.TupleVariable(items, **options)

    def call_len(self, tx, *args, **kwargs):
        return args[0].call_method(tx, "__len__", args[1:], kwargs)

    def call_getitem(self, tx, *args, **kwargs):
        return args[0].call_method(tx, "__getitem__", args[1:], kwargs)

    def call_isinstance(self, tx, arg, isinstance_type):
        arg_type = arg.python_type()

        isinstance_type = isinstance_type.as_python_constant()

        if isinstance(arg, variables.TensorVariable) and arg.dtype is not None:
            return variables.ConstantVariable.create(
                arg.call_isinstance(isinstance_type)
            )
        # UserDefinedObject with C extensions can have torch.Tensor attributes,
        # so break graph.
        if isinstance(arg, variables.UserDefinedObjectVariable) and isinstance(
            arg.value, types.MemberDescriptorType
        ):
            unimplemented(
                f"isinstance called on UserDefinedClass {arg} {isinstance_type}"
            )
        # handle __instancecheck__ defined in user class
        if (
            isinstance(arg, variables.UserDefinedObjectVariable)
            and "__instancecheck__" in isinstance_type.__class__.__dict__
        ):
            return variables.ConstantVariable.create(
                isinstance_type.__class__.__instancecheck__(isinstance_type, arg.value)
            )

        try:
            val = issubclass(arg_type, isinstance_type)
        except TypeError:
            val = arg_type is isinstance_type
        return variables.ConstantVariable.create(val)

    def call_issubclass(self, tx, left_ty, right_ty):
        """Checks if first arg is subclass of right arg"""
        left_ty = left_ty.as_python_constant()
        right_ty = right_ty.as_python_constant()

        return variables.ConstantVariable(issubclass(left_ty, right_ty))

    def call_super(self, tx, a, b):
        return variables.SuperVariable(a, b)

    def call_next(self, tx, arg):
        if isinstance(
            arg, (variables.ListIteratorVariable, variables.IteratorVariable)
        ):
            val, next_iter = arg.next_variables(tx)
            return val
        elif isinstance(arg, variables.BaseListVariable):
            return arg.items[0].add_options(self, arg)

    def call_hasattr(self, tx, obj, attr):
        if attr.is_python_constant():
            name = attr.as_python_constant()
            return obj.call_hasattr(tx, name).add_options(self, obj, attr)

    def call_map(self, tx, fn, seq):
        if seq.has_unpack_var_sequence(tx):
            items = [fn.call_function(tx, [x], {}) for x in seq.unpack_var_sequence(tx)]
            return variables.TupleVariable(items).add_options(self, fn, seq)

    def call_sum(self, tx, seq, **kwargs):
        # Special case for sum on tuple of floats and ints
        if (
            isinstance(seq, (variables.ListVariable, variables.TupleVariable))
            and all(
                isinstance(x, variables.ConstantVariable)
                and isinstance(x.value, (int, float))
                for x in seq.items
            )
            and not kwargs
        ):
            new_list = [x.value for x in seq.items]
            return variables.ConstantVariable.create(sum(new_list))
        if seq.has_unpack_var_sequence(tx):
            start = kwargs.pop(
                "start", variables.ConstantVariable.create(0)
            ).as_python_constant()
            assert not kwargs
            items = seq.unpack_var_sequence(tx)[start:]
            return BuiltinVariable(functools.reduce).call_function(
                tx,
                [
                    BuiltinVariable(operator.add),
                    variables.TupleVariable(items),
                    variables.ConstantVariable.create(0).add_options(self, seq),
                ],
                {},
            )

    def call_reduce(self, tx, function, iterable, initializer=None):
        if iterable.has_unpack_var_sequence(tx):
            items = iterable.unpack_var_sequence(tx)
            if initializer is None:
                value, items = items[0], items[1:]
            else:
                value = initializer
            for element in items:
                value = function.call_function(tx, [value, element], {})
            return value

    def call_getattr(
        self, tx, obj: VariableTracker, name_var: VariableTracker, default=None
    ):
        from .. import trace_rules
        from . import (
            ConstantVariable,
            GetAttrVariable,
            PythonModuleVariable,
            TorchVariable,
            UserFunctionVariable,
        )
        from .builder import SourcelessBuilder, VariableBuilder

        options = VariableTracker.propagate(self, obj, name_var)
        guards = options["guards"]
        name = name_var.as_python_constant()

        if not name_var.is_python_constant():
            unimplemented("non-const getattr() name")

        if tx.output.side_effects.is_attribute_mutation(obj):
            try:
                # re-read a pending side effect?
                return tx.output.side_effects.load_attr(obj, name).add_options(options)
            except KeyError:
                pass

        if default is not None:
            hasattr_var = self.call_hasattr(tx, obj, name_var)
            guards.update(hasattr_var.guards)
            assert hasattr_var.as_python_constant() in (True, False)
            if not hasattr_var.as_python_constant():
                return default.add_guards(guards)

        if obj.source:
            source = AttrSource(obj.source, name)
            options["source"] = source
        else:
            source = None

        if name == "__bases__":
            try:
                value = obj.as_python_constant()
                if isinstance(value, type):
                    bases = value.__bases__
                    if source is not None:
                        tuple_args = [
                            VariableBuilder(tx, GetItemSource(source, i))(b)
                            for i, b in enumerate(bases)
                        ]
                    elif len(bases) == 1 and (
                        bases[0] is object or bases[0] is torch._C.TensorBase
                    ):
                        tuple_args = [SourcelessBuilder()(tx, bases[0])]
                    else:
                        unimplemented(f"unexpected sourceless type bases: {bases}")

                    return variables.TupleVariable(tuple_args, **options)
            except NotImplementedError:
                pass

        if isinstance(obj, variables.NNModuleVariable):
            return obj.var_getattr(tx, name).add_options(options)
        elif isinstance(obj, variables.TensorVariable) and name == "grad":
            if source:
                # We are going to be raising this tensor as grapharg. So, ensure
                # that we have real grad value instead of fake tensor value.
                # Walk through the inputs of the subgraph and find if we already
                # have the original tensor stored in the graphargs.
                for grapharg in tx.output.graphargs:
                    if grapharg.source == source.base:
                        example_value = grapharg.example.grad
                        return VariableBuilder(tx, source)(example_value).add_options(
                            options
                        )
                unimplemented("tensor grad")
            else:
                unimplemented("tensor grad")
        elif isinstance(
            obj,
            (
                variables.TensorVariable,
                variables.NamedTupleVariable,
                variables.ConstantVariable,
                variables.UserDefinedClassVariable,
                variables.UserDefinedObjectVariable,
            ),
        ):
            try:
                return (
                    obj.var_getattr(tx, name).clone(source=source).add_options(options)
                )
            except NotImplementedError:
                return GetAttrVariable(obj, name, **options)
        elif isinstance(obj, TorchVariable):
            member = getattr(obj.value, name)
            if is_utils_checkpoint(member):
                options["source"] = source
                return build_checkpoint_variable(**options)
            elif trace_rules.lookup(member) is not None:
                return trace_rules.lookup(member)(member, **options)
            elif is_allowed(member):
                return TorchVariable(member, **options)
            elif ConstantVariable.is_literal(member):
                return ConstantVariable.create(member, **options)
            else:
                return VariableBuilder(tx, source)(member).add_guards(guards)
        elif isinstance(obj, (PythonModuleVariable, DummyModule)):
            member = obj.value.__dict__[name]

            if config.replay_record_enabled:
                tx.exec_recorder.record_module_access(obj.value, name, member)

            return VariableBuilder(tx, source)(member).add_guards(guards)
        elif istype(obj, UserFunctionVariable) and name in ("__name__", "__module__"):
            return ConstantVariable.create(
                getattr(obj.fn, name), **VariableTracker.propagate(obj)
            )
        else:
            try:
                return (
                    obj.var_getattr(tx, name).clone(source=source).add_options(options)
                )
            except NotImplementedError:
                return GetAttrVariable(obj, name, **options)

    def call_setattr(
        self, tx, obj: VariableTracker, name_var: VariableTracker, val: VariableTracker
    ):
        from .distributed import PlacementVariable

        if isinstance(
            obj,
            (
                variables.DataClassVariable,
                variables.CustomizedDictVariable,
                PlacementVariable,
            ),
        ):
            return obj.call_method(tx, "__setattr__", [name_var, val], {})
        elif (
            tx.output.side_effects.is_attribute_mutation(obj)
            and name_var.is_python_constant()
        ):
            tx.output.side_effects.store_attr(obj, name_var.as_python_constant(), val)
            return val.add_options(self, obj, name_var)
        elif isinstance(obj, variables.UserDefinedObjectVariable):
            unimplemented(
                f"setattr(UserDefinedObjectVariable) {type(obj.value).__setattr__}"
            )
        elif isinstance(obj, variables.NNModuleVariable):
            if not tx.output.is_root_tracer():
                raise AttributeMutationError(
                    "Can't inplace modify module params/buffers inside HigherOrderOp"
                )
            if name_var.is_python_constant() and isinstance(
                val, variables.TensorVariable
            ):
                assigning_fake_val = get_fake_value(val.as_proxy().node, tx)

                try:
                    getattr_var = obj.var_getattr(tx, name_var.as_python_constant())
                except AttributeError:
                    getattr_var = None

                if isinstance(getattr_var, variables.TensorVariable):
                    # get_fake_val will get the same fake tensor
                    existing_fake_attr = get_fake_value(getattr_var.as_proxy().node, tx)

                    # same tensor identiy, setattr is a no-op
                    mod_setattr = inspect.getattr_static(obj.module_type, "__setattr__")
                    if (
                        existing_fake_attr is assigning_fake_val
                        and mod_setattr is torch.nn.Module.__setattr__
                    ):
                        return getattr_var

            obj.convert_to_unspecialized(tx)
        # FIXME (tmanlaibaatar) this is utter hack to unblock HuggingFace export
        # Export generally doesn't want to allow mutations on objects directly,
        # but we don't have good way to do this rn. For now, we make it an undefined
        # behaviour and just set attributes directly on the PretrainedConfig object
        # for now.
        elif isinstance(obj, variables.dicts.HFPretrainedConfigVariable) and tx.export:
            if name_var.is_python_constant() and isinstance(
                val, variables.ConstantVariable
            ):
                setattr(
                    obj.obj, name_var.as_python_constant(), val.as_python_constant()
                )
                return ConstantVariable(None)

    def call_delattr(self, tx, obj: VariableTracker, name_var: VariableTracker):
        return self.call_setattr(tx, obj, name_var, variables.DeletedVariable())

    def call_type(self, tx, obj: VariableTracker):
        from .builder import VariableBuilder

        try:
            py_type = obj.python_type()
        except NotImplementedError:
            py_type = None

        if istype(obj, variables.TupleVariable):
            return BuiltinVariable(py_type).add_options(self, obj)

        if py_type is not None and obj.source:
            return VariableBuilder(tx, TypeSource(obj.source))(py_type).add_options(
                self, obj
            )

        if py_type is not None:
            return ConstantVariable.create(py_type)

        raise UserError(
            UserErrorType.ANTI_PATTERN,
            f"Can't call type() on generated custom object {obj}. "
            "Please use __class__ instead",
            case_name="type_reflection_method",
        )

    def call_reversed(self, tx, obj: VariableTracker):
        if obj.has_unpack_var_sequence(tx):
            items = list(reversed(obj.unpack_var_sequence(tx)))
            return variables.TupleVariable(
                items, **VariableTracker.propagate(self, obj)
            )

    def call_sorted(self, tx, obj: VariableTracker, **kwargs):
        if (
            obj.has_unpack_var_sequence(tx)
            and not isinstance(obj, variables.TensorVariable)
            and all(x.is_python_constant() for x in obj.unpack_var_sequence(tx))
        ):
            function = kwargs.pop("key", None)
            reverse = kwargs.pop(
                "reverse", ConstantVariable.create(False)
            ).as_python_constant()
            assert len(kwargs) == 0
            if function:
                items = sorted(
                    obj.unpack_var_sequence(tx),
                    key=lambda x: function.call_function(
                        tx, [x], {}
                    ).as_python_constant(),
                    reverse=reverse,
                )
            else:
                items = sorted(
                    obj.unpack_var_sequence(tx),
                    key=lambda x: x.as_python_constant(),
                    reverse=reverse,
                )
            return variables.ListVariable(items, **VariableTracker.propagate(self, obj))

    def call_chain(self, tx, *args):
        if all(obj.has_unpack_var_sequence(tx) for obj in args):
            items = []
            for obj in args:
                items.extend(obj.unpack_var_sequence(tx))
            return variables.TupleVariable(
                items, **VariableTracker.propagate(self, *args)
            )

    def call_islice(self, tx, iterable, *args):
        if iterable.has_unpack_var_sequence(tx) and all(
            x.is_python_constant() for x in args
        ):
            const_args = [x.as_python_constant() for x in args]
            items = iterable.unpack_var_sequence(tx)
            items = list(itertools.islice(items, *const_args))
            return variables.TupleVariable(
                items, **VariableTracker.propagate(self, iterable, *args)
            )

    # neg is a constant fold function, so we only get here if constant fold is not valid
    def call_neg(self, tx, a):
        if isinstance(a, SymNodeVariable):
            return SymNodeVariable.create(
                tx,
                (operator.neg)(a.as_proxy()),
                sym_num=None,
            )
        # None no-ops this handler and lets the driving function proceed
        return None

    def call_id(self, tx, *args):
        if len(args) > 0 and isinstance(args[0], variables.NNModuleVariable):
            nn_mod_variable = args[0]
            mod = tx.output.get_submodule(nn_mod_variable.module_key)
            return variables.ConstantVariable.create(id(mod))
        else:
            unimplemented(f"call_id with args {args}")

    def _comparison(self, tx, left, right):
        """
        Used to implement comparison operators for different types.
        For example, list1 < list2 is implemented differently from tensor1 < tensor2
        """
        from . import (
            BaseListVariable,
            ConstantVariable,
            NNModuleVariable,
            TensorVariable,
            UserDefinedObjectVariable,
            UserFunctionVariable,
        )
        from .lists import SizeVariable
        from .tensor import (
            supported_const_comparison_ops,
            supported_tensor_comparison_ops,
        )

        op = self.fn

        def _unimplemented():
            unimplemented(f"comparison {typestr(left)} {op} {typestr(right)}")

        if (
            all(
                isinstance(x, (NNModuleVariable, ConstantVariable))
                for x in [left, right]
            )
            and op in supported_const_comparison_ops.values()
        ):
            left = (
                tx.output.get_submodule(left.module_key)
                if isinstance(left, NNModuleVariable)
                else left.as_python_constant()
            )
            right = (
                tx.output.get_submodule(right.module_key)
                if isinstance(right, NNModuleVariable)
                else right.as_python_constant()
            )
            return ConstantVariable.create(op(left, right))

        if isinstance(left, UserFunctionVariable):
            if op not in supported_const_comparison_ops.values():
                _unimplemented()
            if not isinstance(right, UserFunctionVariable):
                _unimplemented()
            return ConstantVariable.create(op(left.fn, right.fn))

        # Note, we have a rare BaseListVariable subtype mismatch with valid comparison
        # x = torch.randn([3, 3])
        # x.size() == (3, 3) # True
        # (3, 3) == x.size() # True
        if isinstance(left, (SizeVariable, TupleVariable)) and isinstance(
            right, (TupleVariable, SizeVariable)
        ):
            return BaseListVariable.list_compare(tx, op, left, right)

        if isinstance(left, BaseListVariable):
            if not type(left) == type(right):  # Mismatch in BaseListVariable subclasses
                _unimplemented()
            return BaseListVariable.list_compare(tx, op, left, right)

        if isinstance(left, SetVariable):
            if not type(left) == type(right):  # Mismatch in BaseListVariable subclasses
                _unimplemented()
            return ConstantVariable.create(op(left.set_items, right._items))

        if isinstance(left, TensorVariable) or isinstance(right, TensorVariable):
            from .builder import wrap_fx_proxy_cls

            if op is operator.is_ and isinstance(right, TensorVariable):
                return ConstantVariable.create(
                    id(extract_fake_example_value(left.as_proxy().node))
                    == id(extract_fake_example_value(right.as_proxy().node))
                )

            if op not in supported_tensor_comparison_ops.values():
                _unimplemented()
            if (
                isinstance(left, TensorVariable)
                and isinstance(right, TensorVariable)
                and (left.size and right.size) is not None
                and left.size != right.size
            ):
                try:
                    torch.broadcast_shapes(left.size, right.size)
                except RuntimeError:
                    # not broadcastable, can't be compared
                    _unimplemented()
            tensor_cls = left if isinstance(left, TensorVariable) else right
            return wrap_fx_proxy_cls(
                type(tensor_cls),  # handle Ndarrays and Tensors
                tx,
                proxy,
            )

        if isinstance(left, SymNodeVariable) or isinstance(right, SymNodeVariable):
            if op not in supported_tensor_comparison_ops.values():
                _unimplemented()

            proxy = tx.output.create_proxy(
                "call_function", op, (left.as_proxy(), right.as_proxy()), {}
            )
            return SymNodeVariable.create(
                tx,
                proxy,
                sym_num=None,
            )

        if isinstance(left, ConstantVariable) and isinstance(right, ConstantVariable):
            return ConstantVariable.create(op(left.value, right.value))

        if isinstance(left, UserDefinedObjectVariable) and isinstance(
            right, UserDefinedObjectVariable
        ):
            return ConstantVariable.create(op(left.value, right.value))

        if (
            (isinstance(left, StreamVariable) and isinstance(right, StreamVariable))
            or (isinstance(left, EventVariable) and isinstance(right, EventVariable))
        ) and op is operator.eq:
            return ConstantVariable(op(left.value, right.value))

        if op.__name__ == "is_":
            # If the two objects are of different type, we can safely return False
            if type(left) is not type(right):
                return ConstantVariable.create(False)

        _unimplemented()

    # and_ is a constant fold function, so we only get here if constant fold is not valid
    def call_and_(self, tx, a, b):
        if isinstance(a, (SymNodeVariable, ConstantVariable)) and isinstance(
            b, (SymNodeVariable, ConstantVariable)
        ):
            return SymNodeVariable.create(
                tx,
                tx.output.create_proxy(
                    "call_function", operator.and_, *proxy_args_kwargs([a, b], {})
                ),
                sym_num=None,
            )
        # None no-ops this handler and lets the driving function proceed
        return None

    # or_ is a constant fold function, so we only get here if constant fold is not valid
    def call_or_(self, tx, a, b):
        if isinstance(a, (SymNodeVariable, ConstantVariable)) and isinstance(
            b, (SymNodeVariable, ConstantVariable)
        ):
            return SymNodeVariable.create(
                tx,
                tx.output.create_proxy(
                    "call_function", operator.or_, *proxy_args_kwargs([a, b], {})
                ),
                sym_num=None,
            )
        # None no-ops this handler and lets the driving function proceed
        return None

    def call_not_(self, tx, a):
        if isinstance(a, SymNodeVariable):
            return SymNodeVariable.create(
                tx,
                tx.output.create_proxy(
                    "call_function", operator.not_, *proxy_args_kwargs([a], {})
                ),
                sym_num=None,
            )

        if isinstance(a, ListVariable):
            return ConstantVariable.create(len(a.items) == 0).add_options(self, a)

        return None

    call_eq = _comparison
    call_gt = _comparison
    call_lt = _comparison
    call_ge = _comparison
    call_le = _comparison
    call_ne = _comparison
    call_is_ = _comparison
    call_is_not = _comparison

    def call_all(self, tx, *args, **kwargs):
        from .builder import SourcelessBuilder

        return tx.inline_user_function_return(
            SourcelessBuilder()(tx, polyfill.all), args, kwargs
        )<|MERGE_RESOLUTION|>--- conflicted
+++ resolved
@@ -800,21 +800,13 @@
     def _call_iter_tuple_list(self, tx, obj=None, *args, **kwargs):
         if self._dynamic_args(*args, **kwargs):
             return self._dyn_proxy(tx, *args, **kwargs)
-<<<<<<< HEAD
-        cls = variables.BaseListVariable.cls_for(self.fn)
-=======
 
         if isinstance(obj, variables.IteratorVariable):
             # For non-list iterators, we will guard on vars that
             # determine the control flow
             return obj
 
-        # TODO This should probably be treated as a dict, or dicts should also be treated here
-        if self.fn == set:
-            cls = SetVariable
-        else:
-            cls = variables.BaseListVariable.cls_for(self.fn)
->>>>>>> 29f3d392
+        cls = variables.BaseListVariable.cls_for(self.fn)
         if obj is None:
             return cls(
                 [],
