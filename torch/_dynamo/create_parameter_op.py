--- conflicted
+++ resolved
@@ -31,7 +31,6 @@
     @staticmethod
     def forward(ctx, tensor, placeholder):
         assert not tensor.requires_grad
-<<<<<<< HEAD
         # torch_log.warning(f"before: placeholder: {placeholder}")
         # torch_log.warning(f"before: tensor: {tensor}")
         if isinstance(tensor, torch.distributed._tensor.api.DTensor):
@@ -42,17 +41,14 @@
             # placeholder._local_tensor.set_(tensor._local_tensor)
             # placeholder._spec = tensor._spec
         else:
-            torch.ops.create_parameter_op.set_(placeholder, tensor)
+            # TODO(yf225): we should use `torch.ops.create_parameter_op.set_` here,
+            # but somehow Dynamo/AOTAutograd will turn that into a `copy_`
+            # which causes segfault because the sacrificial placeholder is size-0.
+            # We need to just keep using `set_` instead of `copy_` in the graph.
+            placeholder.set_(tensor)
+            # torch.ops.create_parameter_op.set_(placeholder, tensor)
         # torch_log.warning(f"after: placeholder: {placeholder}")
         # torch_log.warning(f"after: tensor: {tensor}")
-=======
-        # TODO(yf225): we should use `torch.ops.create_parameter_op.set_` here,
-        # but somehow Dynamo/AOTAutograd will turn that into a `copy_`
-        # which causes segfault because the sacrificial placeholder is size-0.
-        # We need to just keep using `set_` instead of `copy_` in the graph.
-        placeholder.set_(tensor)
-        # torch.ops.create_parameter_op.set_(placeholder, tensor)
->>>>>>> 20ff2580
         return placeholder
 
     @staticmethod
