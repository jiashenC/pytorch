--- conflicted
+++ resolved
@@ -466,20 +466,11 @@
 
     @classmethod
     def eval(cls, base, exp):
-<<<<<<< HEAD
-        # exp can be assumed to be is_integer and is_nonnegative, but we may
-        # have concluded this externally from Sympy assumptions, so we can't
-        # assert the nonnegative
-        assert exp.is_integer, exp
         if isinstance(base, sympy.Integer) and isinstance(exp, sympy.Integer):
             r = safe_pow(base, exp)
             if r in (-int_oo, int_oo):
                 return r
             return sympy.Integer(r)
-=======
-        if isinstance(base, sympy.Number) and isinstance(exp, sympy.Number):
-            return sympy.Integer(safe_pow(base, exp))
->>>>>>> c417cc02
         if isinstance(exp, sympy.Integer):
             # Translate power into iterated multiplication
             # (Rely on this for base is int_oo case too.)
