#!/usr/bin/env python3

import argparse
import copy
import glob
import json
import os
import re
import shutil
import signal
import subprocess
import sys
import tempfile
import time
from collections import defaultdict
from contextlib import ExitStack
from datetime import datetime
from pathlib import Path
from typing import Any, cast, Dict, List, NamedTuple, Optional, Sequence, Tuple, Union

import pkg_resources

import torch
import torch.distributed as dist
from torch.multiprocessing import current_process, get_context
from torch.testing._internal.common_utils import (
    get_report_path,
    IS_CI,
    IS_MACOS,
    IS_WINDOWS,
    retry_shell,
    set_cwd,
    shell,
    TEST_CUDA,
    TEST_WITH_ASAN,
    TEST_WITH_CROSSREF,
    TEST_WITH_ROCM,
    TEST_WITH_SLOW_GRADCHECK,
)

<<<<<<< HEAD
REPO_ROOT = pathlib.Path(__file__).absolute().parent.parent
=======
REPO_ROOT = Path(__file__).resolve().parent.parent
>>>>>>> 3d792a9c

# using tools/ to optimize test run.
sys.path.insert(0, str(REPO_ROOT))
from tools.stats.import_test_stats import (
    ADDITIONAL_CI_FILES_FOLDER,
    TEST_CLASS_TIMES_FILE,
    TEST_TIMES_FILE,
)
from tools.stats.upload_metrics import add_global_metric, emit_metric
from tools.testing.discover_tests import (
    CPP_TEST_PATH,
    CPP_TEST_PREFIX,
    CPP_TESTS_DIR,
    parse_test_module,
    TESTS,
)
from tools.testing.do_target_determination_for_s3 import import_results
from tools.testing.target_determination.gen_artifact import gen_ci_artifact
from tools.testing.target_determination.heuristics.previously_failed_in_pr import (
    gen_additional_test_failures_file,
)
from tools.testing.target_determination.heuristics.utils import get_pr_number
from tools.testing.test_run import TestRun
from tools.testing.test_selections import (
    calculate_shards,
    get_test_case_configs,
    NUM_PROCS,
    ShardedTest,
    THRESHOLD,
)


HAVE_TEST_SELECTION_TOOLS = True
# Make sure to remove REPO_ROOT after import is done
sys.path.remove(str(REPO_ROOT))

TEST_CONFIG = os.getenv("TEST_CONFIG", "")
BUILD_ENVIRONMENT = os.getenv("BUILD_ENVIRONMENT", "")
RERUN_DISABLED_TESTS = os.getenv("PYTORCH_TEST_RERUN_DISABLED_TESTS", "0") == "1"
DISTRIBUTED_TEST_PREFIX = "distributed"
INDUCTOR_TEST_PREFIX = "inductor"
IS_SLOW = "slow" in TEST_CONFIG or "slow" in BUILD_ENVIRONMENT


# Note [ROCm parallel CI testing]
# https://github.com/pytorch/pytorch/pull/85770 added file-granularity parallel testing.
# In .ci/pytorch/test.sh, TEST_CONFIG == "default", CUDA and HIP_VISIBLE_DEVICES is set to 0.
# This results in multiple test files sharing the same GPU.
# This should be a supported use case for ROCm, but it exposed issues in the kernel driver resulting in hangs.
# See https://github.com/pytorch/pytorch/issues/90940.
#
# Further, ROCm self-hosted runners have up to 4 GPUs.
# Device visibility was set to 0 to match CUDA test behavior, but this was wasting available GPU resources.
# Assigning each Pool worker their own dedicated GPU avoids the ROCm oversubscription issues.
# This should also result in better overall wall clock time since all GPUs can be utilized.
def maybe_set_hip_visible_devies():
    # Special handling of ROCm GHA runners for parallel (file granularity) tests.
    if torch.version.hip:
        p = current_process()
        if p.name != "MainProcess":
            # this is a Process from a parallel Pool, not the MainProcess
            os.environ["HIP_VISIBLE_DEVICES"] = str(p._identity[0] % NUM_PROCS)


def strtobool(s):
    if s.lower() in ["", "0", "false", "off"]:
        return False
    return True


class TestChoices(list):
    def __init__(self, *args, **kwargs):
        super().__init__(args[0])

    def __contains__(self, item):
        return list.__contains__(self, parse_test_module(item))


FSDP_TEST = [test for test in TESTS if test.startswith("distributed/fsdp")]

WINDOWS_BLOCKLIST = [
    "distributed/nn/jit/test_instantiator",
    "distributed/rpc/test_faulty_agent",
    "distributed/rpc/test_tensorpipe_agent",
    "distributed/rpc/test_share_memory",
    "distributed/rpc/cuda/test_tensorpipe_agent",
    "distributed/pipeline/sync/skip/test_api",
    "distributed/pipeline/sync/skip/test_gpipe",
    "distributed/pipeline/sync/skip/test_inspect_skip_layout",
    "distributed/pipeline/sync/skip/test_leak",
    "distributed/pipeline/sync/skip/test_portal",
    "distributed/pipeline/sync/skip/test_stash_pop",
    "distributed/pipeline/sync/skip/test_tracker",
    "distributed/pipeline/sync/skip/test_verify_skippables",
    "distributed/pipeline/sync/test_balance",
    "distributed/pipeline/sync/test_bugs",
    "distributed/pipeline/sync/test_checkpoint",
    "distributed/pipeline/sync/test_copy",
    "distributed/pipeline/sync/test_deferred_batch_norm",
    "distributed/pipeline/sync/test_dependency",
    "distributed/pipeline/sync/test_inplace",
    "distributed/pipeline/sync/test_microbatch",
    "distributed/pipeline/sync/test_phony",
    "distributed/pipeline/sync/test_pipe",
    "distributed/pipeline/sync/test_pipeline",
    "distributed/pipeline/sync/test_stream",
    "distributed/pipeline/sync/test_transparency",
    "distributed/pipeline/sync/test_worker",
    "distributed/elastic/agent/server/test/api_test",
    "distributed/elastic/multiprocessing/api_test",
    "distributed/_shard/checkpoint/test_checkpoint"
    "distributed/_shard/checkpoint/test_file_system_checkpoint"
    "distributed/_shard/sharding_spec/test_sharding_spec",
    "distributed/_shard/sharding_plan/test_sharding_plan",
    "distributed/_shard/sharded_tensor/test_sharded_tensor",
    "distributed/_shard/sharded_tensor/test_sharded_tensor_reshard",
    "distributed/_shard/sharded_tensor/ops/test_embedding",
    "distributed/_shard/sharded_tensor/ops/test_embedding_bag",
    "distributed/_shard/sharded_tensor/ops/test_binary_cmp",
    "distributed/_shard/sharded_tensor/ops/test_init",
    "distributed/_shard/sharded_optim/test_sharded_optim",
] + FSDP_TEST

ROCM_BLOCKLIST = [
    "distributed/rpc/test_faulty_agent",
    "distributed/rpc/test_tensorpipe_agent",
    "distributed/rpc/test_share_memory",
    "distributed/rpc/cuda/test_tensorpipe_agent",
    "distributed/_shard/checkpoint/test_checkpoint"
    "distributed/_shard/checkpoint/test_file_system_checkpoint"
    "distributed/_shard/sharding_spec/test_sharding_spec",
    "distributed/_shard/sharding_plan/test_sharding_plan",
    "distributed/_shard/sharded_tensor/test_sharded_tensor",
    "distributed/_shard/sharded_tensor/test_sharded_tensor_reshard",
    "distributed/_shard/sharded_tensor/ops/test_embedding",
    "distributed/_shard/sharded_tensor/ops/test_embedding_bag",
    "distributed/_shard/sharded_tensor/ops/test_binary_cmp",
    "distributed/_shard/sharded_tensor/ops/test_init",
    "distributed/_shard/sharded_optim/test_sharded_optim",
    "test_determination",
    "test_jit_legacy",
    "test_cuda_nvml_based_avail",
    "test_jit_cuda_fuser",
    "distributed/_tensor/test_attention",
]

XPU_BLOCKLIST = [
    "test_autograd",
]

XPU_TEST = [
    "test_xpu",
]

# The tests inside these files should never be run in parallel with each other
RUN_PARALLEL_BLOCKLIST = [
    "test_cpp_extensions_jit",
    "test_cpp_extensions_open_device_registration",
    "test_cpp_extensions_stream_and_event",
    "test_cpp_extensions_mtia_backend",
    "test_jit_disabled",
    "test_mobile_optimizer",
    "test_multiprocessing",
    "test_multiprocessing_spawn",
    "test_namedtuple_return_api",
    "test_overrides",
    "test_show_pickle",
    "test_tensorexpr",
    "test_cuda_primary_ctx",
    "test_cuda_trace",
    "inductor/test_benchmark_fusion",
    "test_cuda_nvml_based_avail",
    # temporarily sets a global config
    "test_autograd_fallback",
] + FSDP_TEST

# Test files that should always be run serially with other test files,
# but it's okay if the tests inside them are run in parallel with each other.
CI_SERIAL_LIST = [
    "test_nn",
    "test_fake_tensor",
    "test_cpp_api_parity",
    "test_reductions",
    "test_fx_backends",
    "test_cpp_extensions_jit",
    "test_torch",
    "test_tensor_creation_ops",
    "test_dispatch",
    "test_python_dispatch",  # torch.library creation and deletion must be serialized
    "test_spectral_ops",  # Cause CUDA illegal memory access https://github.com/pytorch/pytorch/issues/88916
    "nn/test_pooling",
    "nn/test_convolution",  # Doesn't respect set_per_process_memory_fraction, results in OOM for other tests in slow gradcheck
    "distributions/test_distributions",
    "test_fx",  # gets SIGKILL
    "functorch/test_memory_efficient_fusion",  # Cause CUDA OOM on ROCm
    "test_utils",  # OOM
    "test_sort_and_select",  # OOM
    "test_backward_compatible_arguments",  # OOM
    "test_autocast",  # OOM
    "test_native_mha",  # OOM
    "test_module_hooks",  # OOM
    "inductor/test_max_autotune",
    "inductor/test_cutlass_backend",  # slow due to many nvcc compilation steps,
    "inductor/test_flex_attention",  # OOM
]
# A subset of onnx tests that cannot run in parallel due to high memory usage.
ONNX_SERIAL_LIST = [
    "onnx/test_models",
    "onnx/test_models_quantized_onnxruntime",
    "onnx/test_models_onnxruntime",
    "onnx/test_custom_ops",
    "onnx/test_utility_funs",
]

# A subset of our TEST list that validates PyTorch's ops, modules, and autograd function as expected
CORE_TEST_LIST = [
    "test_autograd",
    "test_autograd_fallback",
    "test_modules",
    "test_nn",
    "test_ops",
    "test_ops_gradients",
    "test_ops_fwd_gradients",
    "test_ops_jit",
    "test_torch",
]


# if a test file takes longer than 5 min, we add it to TARGET_DET_LIST
SLOW_TEST_THRESHOLD = 300

DISTRIBUTED_TESTS_CONFIG = {}


if dist.is_available():
    DISTRIBUTED_TESTS_CONFIG["test"] = {"WORLD_SIZE": "1"}
    if not TEST_WITH_ROCM and dist.is_mpi_available():
        DISTRIBUTED_TESTS_CONFIG["mpi"] = {
            "WORLD_SIZE": "3",
            "TEST_REPORT_SOURCE_OVERRIDE": "dist-mpi",
        }
    if dist.is_nccl_available():
        DISTRIBUTED_TESTS_CONFIG["nccl"] = {
            "WORLD_SIZE": "2" if torch.cuda.device_count() == 2 else "3",
            "TEST_REPORT_SOURCE_OVERRIDE": "dist-nccl",
        }
    if dist.is_gloo_available():
        DISTRIBUTED_TESTS_CONFIG["gloo"] = {
            "WORLD_SIZE": "2" if torch.cuda.device_count() == 2 else "3",
            "TEST_REPORT_SOURCE_OVERRIDE": "dist-gloo",
        }
    if dist.is_ucc_available():
        DISTRIBUTED_TESTS_CONFIG["ucc"] = {
            "WORLD_SIZE": "2" if torch.cuda.device_count() == 2 else "3",
            "TEST_REPORT_SOURCE_OVERRIDE": "dist-ucc",
            "UCX_TLS": "tcp,cuda",
            "UCC_TLS": "nccl,ucp,cuda",
            "UCC_TL_UCP_TUNE": "cuda:0",  # don't use UCP TL on CUDA as it is not well supported
            "UCC_EC_CUDA_USE_COOPERATIVE_LAUNCH": "n",  # CI nodes (M60) fail if it is on
        }

# https://stackoverflow.com/questions/2549939/get-signal-names-from-numbers-in-python
SIGNALS_TO_NAMES_DICT = {
    getattr(signal, n): n for n in dir(signal) if n.startswith("SIG") and "_" not in n
}

CPP_EXTENSIONS_ERROR = """
Ninja (https://ninja-build.org) is required for some of the C++ extensions
tests, but it could not be found. Install ninja with `pip install ninja`
or `conda install ninja`. Alternatively, disable said tests with
`run_test.py --exclude test_cpp_extensions_aot_ninja test_cpp_extensions_jit`.
"""

PYTORCH_COLLECT_COVERAGE = bool(os.environ.get("PYTORCH_COLLECT_COVERAGE"))

JIT_EXECUTOR_TESTS = [
    "test_jit_profiling",
    "test_jit_legacy",
    "test_jit_fuser_legacy",
]

INDUCTOR_TESTS = [test for test in TESTS if test.startswith(INDUCTOR_TEST_PREFIX)]
DISTRIBUTED_TESTS = [test for test in TESTS if test.startswith(DISTRIBUTED_TEST_PREFIX)]
TORCH_EXPORT_TESTS = [test for test in TESTS if test.startswith("export")]
FUNCTORCH_TESTS = [test for test in TESTS if test.startswith("functorch")]
ONNX_TESTS = [test for test in TESTS if test.startswith("onnx")]
CPP_TESTS = [test for test in TESTS if test.startswith(CPP_TEST_PREFIX)]

TESTS_REQUIRING_LAPACK = [
    "distributions/test_constraints",
    "distributions/test_distributions",
]

# These are just the slowest ones, this isn't an exhaustive list.
TESTS_NOT_USING_GRADCHECK = [
    # Note that you should use skipIfSlowGradcheckEnv if you do not wish to
    # skip all the tests in that file, e.g. test_mps
    "doctests",
    "test_meta",
    "test_hub",
    "test_fx",
    "test_decomp",
    "test_cpp_extensions_jit",
    "test_jit",
    "test_ops",
    "test_ops_jit",
    "dynamo/test_recompile_ux",
    "inductor/test_smoke",
    "test_quantization",
]


def print_to_stderr(message):
    print(message, file=sys.stderr)


def get_executable_command(options, disable_coverage=False, is_cpp_test=False):
    if options.coverage and not disable_coverage:
        if not is_cpp_test:
            executable = ["coverage", "run", "--parallel-mode", "--source=torch"]
        else:
            # TODO: C++ with coverage is not yet supported
            executable = []
    else:
        if not is_cpp_test:
            executable = [sys.executable, "-bb"]
        else:
            executable = ["pytest"]

    return executable


def run_test(
    test_module: ShardedTest,
    test_directory,
    options,
    launcher_cmd=None,
    extra_unittest_args=None,
    env=None,
    print_log=True,
) -> int:
    env = env or os.environ.copy()
    maybe_set_hip_visible_devies()
    unittest_args = options.additional_args.copy()
    test_file = test_module.name
    stepcurrent_key = test_file

    is_distributed_test = test_file.startswith(DISTRIBUTED_TEST_PREFIX)
    is_cpp_test = test_file.startswith(CPP_TEST_PREFIX)
    # NB: Rerun disabled tests depends on pytest-flakefinder and it doesn't work with
    # pytest-cpp atm. We also don't have support to disable C++ test yet, so it's ok
    # to just return successfully here
    if is_cpp_test and RERUN_DISABLED_TESTS:
        print_to_stderr(
            "Skipping C++ tests when running under RERUN_DISABLED_TESTS mode"
        )
        return 0

    if is_cpp_test:
        stepcurrent_key = f"{test_file}_{os.urandom(8).hex()}"
    else:
        unittest_args.extend(
            [
                f"--shard-id={test_module.shard}",
                f"--num-shards={test_module.num_shards}",
            ]
        )
        stepcurrent_key = f"{test_file}_{test_module.shard}_{os.urandom(8).hex()}"

    if options.verbose:
        unittest_args.append(f'-{"v" * options.verbose}')  # in case of pytest

    if test_file in RUN_PARALLEL_BLOCKLIST:
        unittest_args = [
            arg for arg in unittest_args if not arg.startswith("--run-parallel")
        ]

    if extra_unittest_args:
        assert isinstance(extra_unittest_args, list)
        unittest_args.extend(extra_unittest_args)

    # If using pytest, replace -f with equivalent -x
    if options.pytest:
        unittest_args.extend(
            get_pytest_args(
                options,
                is_cpp_test=is_cpp_test,
                is_distributed_test=is_distributed_test,
            )
        )
        unittest_args.extend(test_module.get_pytest_args())
        unittest_args = [arg if arg != "-f" else "-x" for arg in unittest_args]

    # NB: These features are not available for C++ tests, but there is little incentive
    # to implement it because we have never seen a flaky C++ test before.
    if IS_CI and not is_cpp_test:
        ci_args = ["--import-slow-tests", "--import-disabled-tests"]
        if RERUN_DISABLED_TESTS:
            ci_args.append("--rerun-disabled-tests")
        # use the downloaded test cases configuration, not supported in pytest
        unittest_args.extend(ci_args)

    if test_file in PYTEST_SKIP_RETRIES:
        if not options.pytest:
            raise RuntimeError(
                "A test running without pytest cannot skip retries using "
                "the PYTEST_SKIP_RETRIES set."
            )
        unittest_args = [arg for arg in unittest_args if "--reruns" not in arg]

    # Extra arguments are not supported with pytest
    executable = get_executable_command(options, is_cpp_test=is_cpp_test)
    if not executable:
        # If there is no eligible executable returning here, it means an unsupported
        # case such as coverage for C++ test. So just returning ok makes sense
        return 0

    if test_file.startswith(CPP_TEST_PREFIX):
        # C++ tests are not the regular test directory
        if CPP_TESTS_DIR:
            cpp_test = os.path.join(
                CPP_TESTS_DIR,
                test_file.replace(f"{CPP_TEST_PREFIX}/", ""),
            )
        else:
            cpp_test = os.path.join(
                Path(test_directory).parent,
                CPP_TEST_PATH,
                test_file.replace(f"{CPP_TEST_PREFIX}/", ""),
            )

        argv = [
            cpp_test if sys.platform != "win32" else cpp_test + ".exe"
        ] + unittest_args
    else:
        # Can't call `python -m unittest test_*` here because it doesn't run code
        # in `if __name__ == '__main__': `. So call `python test_*.py` instead.
        argv = [test_file + ".py"] + unittest_args

    os.makedirs(REPO_ROOT / "test" / "test-reports", exist_ok=True)
    if options.pipe_logs:
        log_fd, log_path = tempfile.mkstemp(
            dir=REPO_ROOT / "test" / "test-reports",
            prefix=f"{sanitize_file_name(str(test_module))}_",
            suffix="_toprint.log",
        )
        os.close(log_fd)

    command = (launcher_cmd or []) + executable + argv
    should_retry = (
        "--subprocess" not in command
        and not RERUN_DISABLED_TESTS
        and not is_cpp_test
        and "-n" not in command
    )
    timeout = (
        None
        if not options.enable_timeout
        else THRESHOLD * 6
        if IS_SLOW
        else THRESHOLD * 3
        if should_retry
        and isinstance(test_module, ShardedTest)
        and test_module.time is not None
        else THRESHOLD * 3
        if is_cpp_test
        else None
    )
    print_to_stderr(f"Executing {command} ... [{datetime.now()}]")

    with ExitStack() as stack:
        output = None
        if options.pipe_logs:
            output = stack.enter_context(open(log_path, "w"))

        if should_retry:
            ret_code, was_rerun = run_test_retries(
                command,
                test_directory,
                env,
                timeout,
                stepcurrent_key,
                output,
                options.continue_through_error,
            )
        else:
            command.extend([f"--sc={stepcurrent_key}", "--print-items"])
            ret_code, was_rerun = retry_shell(
                command,
                test_directory,
                stdout=output,
                stderr=output,
                env=env,
                timeout=timeout,
                retries=0,
            )

            # Pytest return code 5 means no test is collected. Exit code 4 is
            # returned when the binary is not a C++ test executable, but 4 can
            # also be returned if the file fails before running any tests. All
            # binary files under build/bin that are not C++ test at the time of
            # this writing have been excluded and new ones should be added to
            # the list of exclusions in tools/testing/discover_tests.py
            ret_code = 0 if ret_code == 5 else ret_code

    if options.pipe_logs and print_log:
        handle_log_file(
            test_module, log_path, failed=(ret_code != 0), was_rerun=was_rerun
        )
    return ret_code


def run_test_retries(
    command,
    test_directory,
    env,
    timeout,
    stepcurrent_key,
    output,
    continue_through_error,
):
    # Run the test with -x to stop at first failure. Try again, skipping the
    # previously run tests, repeating this until there is a test that fails 3
    # times (same number of rVetries we typically give).
    #
    # If continue through error is not set, then we fail fast.
    #
    # If continue through error is set, then we skip that test, and keep going.
    # Basically if the same test fails 3 times in a row, skip the test on the
    # next run, but still fail in the end. I take advantage of the value saved
    # in stepcurrent to keep track of the most recently run test (which is the
    # one that failed if there was a failure).

    def print_to_file(s):
        print(s, file=output, flush=True)

    num_failures = defaultdict(int)

    print_items = ["--print-items"]
    sc_command = f"--sc={stepcurrent_key}"
    while True:
        ret_code, _ = retry_shell(
            command + [sc_command] + print_items,
            test_directory,
            stdout=output,
            stderr=output,
            env=env,
            timeout=timeout,
            retries=0,  # no retries here, we do it ourselves, this is because it handles timeout exceptions well
        )
        ret_code = 0 if ret_code == 5 else ret_code
        if ret_code == 0:
            break  # Got to the end of the test suite successfully
        signal_name = f" ({SIGNALS_TO_NAMES_DICT[-ret_code]})" if ret_code < 0 else ""
        print_to_file(f"Got exit code {ret_code}{signal_name}")

        # Read what just failed
        try:
            with open(
                REPO_ROOT / ".pytest_cache/v/cache/stepcurrent" / stepcurrent_key
            ) as f:
                current_failure = f.read()
        except FileNotFoundError:
            print_to_file(
                "No stepcurrent file found. Either pytest didn't get to run (e.g. import error)"
                + " or file got deleted (contact dev infra)"
            )
            break

        num_failures[current_failure] += 1
        if num_failures[current_failure] >= 3:
            if not continue_through_error:
                print_to_file("Stopping at first consistent failure")
                break
            sc_command = f"--scs={stepcurrent_key}"
        else:
            sc_command = f"--sc={stepcurrent_key}"
        print_to_file("Retrying...")
        # Print full c++ stack traces during retries
        # Don't do it for macos inductor tests as it makes them
        # segfault for some reason
        if not (
            IS_MACOS
            and len(command) >= 2
            and command[2].startswith(INDUCTOR_TEST_PREFIX)
        ):
            env = env or {}
            env["TORCH_SHOW_CPP_STACKTRACES"] = "1"
        print_items = []  # do not continue printing them, massive waste of space

    consistent_failures = [x[1:-1] for x in num_failures.keys() if num_failures[x] >= 3]
    flaky_failures = [x[1:-1] for x in num_failures.keys() if 0 < num_failures[x] < 3]
    if len(flaky_failures) > 0:
        print_to_file(
            "The following tests failed and then succeeded when run in a new process"
            + f"{flaky_failures}",
        )
    if len(consistent_failures) > 0:
        print_to_file(f"The following tests failed consistently: {consistent_failures}")
        return 1, True
    return ret_code, any(x > 0 for x in num_failures.values())


def run_test_with_subprocess(test_module, test_directory, options):
    return run_test(
        test_module, test_directory, options, extra_unittest_args=["--subprocess"]
    )


def _test_cpp_extensions_aot(test_directory, options, use_ninja):
    if use_ninja:
        try:
            from torch.utils import cpp_extension

            cpp_extension.verify_ninja_availability()
        except RuntimeError:
            print_to_stderr(CPP_EXTENSIONS_ERROR)
            return 1

    # Wipe the build folder, if it exists already
    cpp_extensions_test_dir = os.path.join(test_directory, "cpp_extensions")
    cpp_extensions_test_build_dir = os.path.join(cpp_extensions_test_dir, "build")
    if os.path.exists(cpp_extensions_test_build_dir):
        shutil.rmtree(cpp_extensions_test_build_dir)

    # Build the test cpp extensions modules
    shell_env = os.environ.copy()
    shell_env["USE_NINJA"] = str(1 if use_ninja else 0)
    cmd = [sys.executable, "setup.py", "install", "--root", "./install"]
    return_code = shell(cmd, cwd=cpp_extensions_test_dir, env=shell_env)
    if return_code != 0:
        return return_code
    if sys.platform != "win32":
        return_code = shell(
            cmd,
            cwd=os.path.join(cpp_extensions_test_dir, "no_python_abi_suffix_test"),
            env=shell_env,
        )
        if return_code != 0:
            return return_code

    # "install" the test modules and run tests
    python_path = os.environ.get("PYTHONPATH", "")
    from shutil import copyfile

    os.environ["USE_NINJA"] = shell_env["USE_NINJA"]
    test_module = "test_cpp_extensions_aot" + ("_ninja" if use_ninja else "_no_ninja")
    copyfile(
        test_directory + "/test_cpp_extensions_aot.py",
        test_directory + "/" + test_module + ".py",
    )
    try:
        cpp_extensions = os.path.join(test_directory, "cpp_extensions")
        install_directory = ""
        # install directory is the one that is named site-packages
        for root, directories, _ in os.walk(os.path.join(cpp_extensions, "install")):
            for directory in directories:
                if "-packages" in directory:
                    install_directory = os.path.join(root, directory)

        assert install_directory, "install_directory must not be empty"
        os.environ["PYTHONPATH"] = os.pathsep.join([install_directory, python_path])
        return run_test(ShardedTest(test_module, 1, 1), test_directory, options)
    finally:
        os.environ["PYTHONPATH"] = python_path
        if os.path.exists(test_directory + "/" + test_module + ".py"):
            os.remove(test_directory + "/" + test_module + ".py")
        os.environ.pop("USE_NINJA")


def test_cpp_extensions_aot_ninja(test_module, test_directory, options):
    return _test_cpp_extensions_aot(test_directory, options, use_ninja=True)


def test_cpp_extensions_aot_no_ninja(test_module, test_directory, options):
    return _test_cpp_extensions_aot(test_directory, options, use_ninja=False)


def test_distributed(test_module, test_directory, options):
    # MPI tests are broken with Python-3.9
    mpi_available = subprocess.call(
        "command -v mpiexec", shell=True
    ) == 0 and sys.version_info < (3, 9)
    if options.verbose and not mpi_available:
        print_to_stderr("MPI not available -- MPI backend tests will be skipped")

    config = DISTRIBUTED_TESTS_CONFIG
    for backend, env_vars in config.items():
        if sys.platform == "win32" and backend != "gloo":
            continue
        if backend == "mpi" and not mpi_available:
            continue
        for with_init_file in {True, False}:
            if sys.platform == "win32" and not with_init_file:
                continue
            tmp_dir = tempfile.mkdtemp()
            if options.verbose:
                init_str = "with {} init_method"
                with_init = init_str.format("file" if with_init_file else "env")
                print_to_stderr(
                    f"Running distributed tests for the {backend} backend {with_init}"
                )
            old_environ = dict(os.environ)
            os.environ["TEMP_DIR"] = tmp_dir
            os.environ["BACKEND"] = backend
            os.environ.update(env_vars)
            try:
                os.mkdir(os.path.join(tmp_dir, "barrier"))
                os.mkdir(os.path.join(tmp_dir, "test_dir"))
                if backend == "mpi":
                    # test mpiexec for --noprefix option
                    with open(os.devnull, "w") as devnull:
                        allowrunasroot_opt = (
                            "--allow-run-as-root"
                            if subprocess.call(
                                'mpiexec --allow-run-as-root -n 1 bash -c ""',
                                shell=True,
                                stdout=devnull,
                                stderr=subprocess.STDOUT,
                            )
                            == 0
                            else ""
                        )
                        noprefix_opt = (
                            "--noprefix"
                            if subprocess.call(
                                f'mpiexec {allowrunasroot_opt} -n 1 --noprefix bash -c ""',
                                shell=True,
                                stdout=devnull,
                                stderr=subprocess.STDOUT,
                            )
                            == 0
                            else ""
                        )

                    mpiexec = ["mpiexec", "-n", "3", noprefix_opt, allowrunasroot_opt]

                    return_code = run_test(
                        test_module, test_directory, options, launcher_cmd=mpiexec
                    )
                else:
                    return_code = run_test(
                        test_module,
                        test_directory,
                        options,
                        extra_unittest_args=["--subprocess"],
                    )
                if return_code != 0:
                    return return_code
            finally:
                shutil.rmtree(tmp_dir)
                os.environ.clear()
                os.environ.update(old_environ)
    return 0


def run_doctests(test_module, test_directory, options):
    """
    Assumes the incoming test module is called doctest, and simply executes the
    xdoctest runner on the torch library itself.
    """
    import xdoctest

    pkgpath = Path(torch.__file__).parent

    exclude_module_list = ["torch._vendor.*"]
    enabled = {
        # TODO: expose these options to the user
        # For now disable all feature-conditional tests
        # 'lapack': 'auto',
        # 'cuda': 'auto',
        # 'cuda1': 'auto',
        # 'qengine': 'auto',
        "lapack": 0,
        "cuda": 0,
        "cuda1": 0,
        "qengine": 0,
        "autograd_profiler": 0,
        "cpp_ext": 0,
        "monitor": 0,
        "onnx": "auto",
    }

    # Resolve "auto" based on a test to determine if the feature is available.
    if enabled["cuda"] == "auto" and torch.cuda.is_available():
        enabled["cuda"] = True

    if (
        enabled["cuda1"] == "auto"
        and torch.cuda.is_available()
        and torch.cuda.device_count() > 1
    ):
        enabled["cuda1"] = True

    if enabled["lapack"] == "auto" and torch._C.has_lapack:
        enabled["lapack"] = True

    if enabled["qengine"] == "auto":
        try:
            # Is there a better check if quantization is enabled?
            import torch.ao.nn.quantized as nnq  # NOQA: F401

            torch.backends.quantized.engine = "qnnpack"
            torch.backends.quantized.engine = "fbgemm"
        except (ImportError, RuntimeError):
            ...
        else:
            enabled["qengine"] = True

    if enabled["onnx"] == "auto":
        try:
            import onnx  # NOQA: F401
            import onnxruntime  # NOQA: F401
            import onnxscript  # NOQA: F401
        except ImportError:
            exclude_module_list.append("torch.onnx.*")
            enabled["onnx"] = False
        else:
            enabled["onnx"] = True

    # Set doctest environment variables
    if enabled["cuda"]:
        os.environ["TORCH_DOCTEST_CUDA"] = "1"

    if enabled["cuda1"]:
        os.environ["TORCH_DOCTEST_CUDA1"] = "1"

    if enabled["lapack"]:
        os.environ["TORCH_DOCTEST_LAPACK"] = "1"

    if enabled["qengine"]:
        os.environ["TORCH_DOCTEST_QENGINE"] = "1"

    if enabled["autograd_profiler"]:
        os.environ["TORCH_DOCTEST_AUTOGRAD_PROFILER"] = "1"

    if enabled["cpp_ext"]:
        os.environ["TORCH_DOCTEST_CPP_EXT"] = "1"

    if enabled["monitor"]:
        os.environ["TORCH_DOCTEST_MONITOR"] = "1"

    if enabled["onnx"]:
        os.environ["TORCH_DOCTEST_ONNX"] = "1"

    if 0:
        # TODO: could try to enable some of these
        os.environ["TORCH_DOCTEST_QUANTIZED_DYNAMIC"] = "1"
        os.environ["TORCH_DOCTEST_ANOMALY"] = "1"
        os.environ["TORCH_DOCTEST_AUTOGRAD"] = "1"
        os.environ["TORCH_DOCTEST_HUB"] = "1"
        os.environ["TORCH_DOCTEST_DATALOADER"] = "1"
        os.environ["TORCH_DOCTEST_FUTURES"] = "1"

    pkgpath = os.path.dirname(torch.__file__)

    xdoctest_config = {
        "global_exec": r"\n".join(
            [
                "from torch import nn",
                "import torch.nn.functional as F",
                "import torch",
            ]
        ),
        "analysis": "static",  # set to "auto" to test doctests in compiled modules
        "style": "google",
        "options": "+IGNORE_WHITESPACE",
    }
    xdoctest_verbose = max(1, options.verbose)
    run_summary = xdoctest.runner.doctest_module(
        os.fspath(pkgpath),
        config=xdoctest_config,
        verbose=xdoctest_verbose,
        command=options.xdoctest_command,
        argv=[],
        exclude=exclude_module_list,
    )
    result = 1 if run_summary.get("n_failed", 0) else 0
    return result


def sanitize_file_name(file: str):
    return file.replace("\\", ".").replace("/", ".").replace(" ", "_")


def handle_log_file(
    test: ShardedTest, file_path: str, failed: bool, was_rerun: bool
) -> None:
    test = str(test)
    with open(file_path, errors="ignore") as f:
        full_text = f.read()

    new_file = "test/test-reports/" + sanitize_file_name(
        f"{test}_{os.urandom(8).hex()}_.log"
    )
    os.rename(file_path, REPO_ROOT / new_file)

    if not failed and not was_rerun and "=== RERUNS ===" not in full_text:
        # If success + no retries (idk how else to check for test level retries
        # other than reparse xml), print only what tests ran
        print_to_stderr(
            f"\n{test} was successful, full logs can be found in artifacts with path {new_file}"
        )
        for line in full_text.splitlines():
            if re.search("Running .* items in this shard:", line):
                print_to_stderr(line.rstrip())
        print_to_stderr("")
        return

    # otherwise: print entire file
    print_to_stderr(f"\nPRINTING LOG FILE of {test} ({new_file})")
    print_to_stderr(full_text)
    print_to_stderr(f"FINISHED PRINTING LOG FILE of {test} ({new_file})\n")


def get_pytest_args(options, is_cpp_test=False, is_distributed_test=False):
    if RERUN_DISABLED_TESTS:
        # Distributed tests are too slow, so running them x50 will cause the jobs to timeout after
        # 3+ hours. So, let's opt for less number of reruns. We need at least 150 instances of the
        # test every 2 weeks to satisfy the Rockset query (15 x 14 = 210). The same logic applies
        # to ASAN, which is also slow
        count = 15 if is_distributed_test or TEST_WITH_ASAN else 50
        # When under rerun-disabled-tests mode, run the same tests multiple times to determine their
        # flakiness status. Default to 50 re-runs
        rerun_options = ["--flake-finder", f"--flake-runs={count}"]
    else:
        # When under the normal mode, retry a failed test 2 more times. -x means stop at the first
        # failure
        rerun_options = ["-x", "--reruns=2"]

    pytest_args = [
        "-vv",
        "-rfEX",
    ]
    if not is_cpp_test:
        # C++ tests need to be run with pytest directly, not via python
        # We have a custom pytest shard that conflicts with the normal plugin
        pytest_args.extend(["-p", "no:xdist", "--use-pytest"])
    else:
        # Use pytext-dist to run C++ tests in parallel as running them sequentially using run_test
        # is much slower than running them directly
        pytest_args.extend(["-n", str(NUM_PROCS)])

        if IS_CI:
            # Add the option to generate XML test report here as C++ tests
            # won't go into common_utils
            test_report_path = get_report_path(pytest=True)
            pytest_args.extend(["--junit-xml-reruns", test_report_path])

    if options.pytest_k_expr:
        pytest_args.extend(["-k", options.pytest_k_expr])

    pytest_args.extend(rerun_options)
    return pytest_args


def run_ci_sanity_check(test: ShardedTest, test_directory, options):
    assert (
        test.name == "test_ci_sanity_check_fail"
    ), f"This handler only works for test_ci_sanity_check_fail, got {test.name}"
    ret_code = run_test(test, test_directory, options, print_log=False)
    # This test should fail
    if ret_code != 1:
        return 1
    test_reports_dir = str(REPO_ROOT / "test/test-reports")
    # Delete the log files and xmls generated by the test
    for file in glob.glob(f"{test_reports_dir}/{test.name}*.log"):
        os.remove(file)
    for dirname in glob.glob(f"{test_reports_dir}/**/{test.name}"):
        shutil.rmtree(dirname)
    return 0


CUSTOM_HANDLERS = {
    "test_cuda_primary_ctx": run_test_with_subprocess,
    "test_cuda_nvml_based_avail": run_test_with_subprocess,
    "test_cuda_trace": run_test_with_subprocess,
    "test_cpp_extensions_aot_no_ninja": test_cpp_extensions_aot_no_ninja,
    "test_cpp_extensions_aot_ninja": test_cpp_extensions_aot_ninja,
    "distributed/test_distributed_spawn": test_distributed,
    "distributed/algorithms/quantization/test_quantization": test_distributed,
    "distributed/test_c10d_nccl": run_test_with_subprocess,
    "distributed/test_c10d_gloo": run_test_with_subprocess,
    "distributed/test_c10d_ucc": run_test_with_subprocess,
    "distributed/test_c10d_common": run_test_with_subprocess,
    "distributed/test_c10d_spawn_gloo": run_test_with_subprocess,
    "distributed/test_c10d_spawn_nccl": run_test_with_subprocess,
    "distributed/test_c10d_spawn_ucc": run_test_with_subprocess,
    "distributed/test_store": run_test_with_subprocess,
    "distributed/test_pg_wrapper": run_test_with_subprocess,
    "distributed/rpc/test_faulty_agent": run_test_with_subprocess,
    "distributed/rpc/test_tensorpipe_agent": run_test_with_subprocess,
    "distributed/rpc/test_share_memory": run_test_with_subprocess,
    "distributed/rpc/cuda/test_tensorpipe_agent": run_test_with_subprocess,
    "doctests": run_doctests,
    "test_ci_sanity_check_fail": run_ci_sanity_check,
}


PYTEST_SKIP_RETRIES = {"test_public_bindings"}


def parse_args():
    parser = argparse.ArgumentParser(
        description="Run the PyTorch unit test suite",
        epilog="where TESTS is any of: {}".format(", ".join(TESTS)),
        formatter_class=argparse.RawTextHelpFormatter,
    )
    parser.add_argument(
        "-v",
        "--verbose",
        action="count",
        default=0,
        help="Print verbose information and test-by-test results",
    )
    parser.add_argument("--jit", "--jit", action="store_true", help="run all jit tests")
    parser.add_argument(
        "--distributed-tests",
        "--distributed-tests",
        action="store_true",
        help="Run all distributed tests",
    )
    parser.add_argument(
        "--functorch",
        "--functorch",
        action="store_true",
        help=(
            "If this flag is present, we will only run functorch tests. "
            "If this flag is not present, we will run all tests "
            "(including functorch tests)."
        ),
    )
    parser.add_argument(
        "--mps",
        "--mps",
        action="store_true",
        help=("If this flag is present, we will only run test_mps and test_metal"),
    )
    parser.add_argument(
        "--xpu",
        "--xpu",
        action="store_true",
        help=("If this flag is present, we will run xpu tests except XPU_BLOCK_LIST"),
    )
    parser.add_argument(
        "--cpp",
        "--cpp",
        action="store_true",
        help=("If this flag is present, we will only run C++ tests"),
    )
    parser.add_argument(
        "-core",
        "--core",
        action="store_true",
        help="Only run core tests, or tests that validate PyTorch's ops, modules,"
        "and autograd. They are defined by CORE_TEST_LIST.",
    )
    parser.add_argument(
        "--onnx",
        "--onnx",
        action="store_true",
        help=(
            "Only run ONNX tests, or tests that validate PyTorch's ONNX export. "
            "If this flag is not present, we will exclude ONNX tests."
        ),
    )
    parser.add_argument(
        "-k",
        "--pytest-k-expr",
        default="",
        help="Pass to pytest as its -k expr argument",
    )
    parser.add_argument(
        "-c",
        "--coverage",
        action="store_true",
        help="enable coverage",
        default=PYTORCH_COLLECT_COVERAGE,
    )
    parser.add_argument(
        "-i",
        "--include",
        nargs="+",
        choices=TestChoices(TESTS),
        default=TESTS,
        metavar="TESTS",
        help="select a set of tests to include (defaults to ALL tests)."
        " tests must be a part of the TESTS list defined in run_test.py",
    )
    parser.add_argument(
        "-x",
        "--exclude",
        nargs="+",
        choices=TESTS,
        metavar="TESTS",
        default=[],
        help="select a set of tests to exclude",
    )
    parser.add_argument(
        "--ignore-win-blocklist",
        action="store_true",
        help="always run blocklisted windows tests",
    )
    # NS: Disable target determination until it can be made more reliable
    # parser.add_argument(
    #     "--determine-from",
    #     help="File of affected source filenames to determine which tests to run.",
    # )
    parser.add_argument(
        "--continue-through-error",
        "--keep-going",
        action="store_true",
        help="Runs the full test suite despite one of the tests failing",
        default=strtobool(os.environ.get("CONTINUE_THROUGH_ERROR", "False")),
    )
    parser.add_argument(
        "--pipe-logs",
        action="store_true",
        help="Print logs to output file while running tests.  True if in CI and env var is not set",
        default=IS_CI and not strtobool(os.environ.get("VERBOSE_TEST_LOGS", "False")),
    )
    parser.add_argument(
        "--enable-timeout",
        action="store_true",
        help="Set a timeout based on the test times json file.  Only works if there are test times available",
        default=IS_CI and not strtobool(os.environ.get("NO_TEST_TIMEOUT", "False")),
    )
    parser.add_argument(
        "--enable-td",
        action="store_true",
        help="Enables removing tests based on TD",
        default=IS_CI
        and (
            TEST_WITH_CROSSREF
            or TEST_WITH_ASAN
            or (TEST_CONFIG == "distributed" and TEST_CUDA)
            or (IS_WINDOWS and not TEST_CUDA)
            or TEST_CONFIG == "nogpu_AVX512"
            or TEST_CONFIG == "nogpu_NO_AVX2"
            or TEST_CONFIG == "default"
        )
        and get_pr_number() is not None
        and not strtobool(os.environ.get("NO_TD", "False"))
        and not TEST_WITH_ROCM
        and not IS_MACOS
        and "xpu" not in BUILD_ENVIRONMENT
        and "onnx" not in BUILD_ENVIRONMENT
        and os.environ.get("GITHUB_WORKFLOW", "slow") in ("trunk", "pull"),
    )
    parser.add_argument(
        "--shard",
        nargs=2,
        type=int,
        help="runs a shard of the tests (taking into account other selections), e.g., "
        "--shard 2 3 will break up the selected tests into 3 shards and run the tests "
        "in the 2nd shard (the first number should not exceed the second)",
    )
    parser.add_argument(
        "--exclude-jit-executor",
        action="store_true",
        help="exclude tests that are run for a specific jit config",
    )
    parser.add_argument(
        "--exclude-torch-export-tests",
        action="store_true",
        help="exclude torch export tests",
    )
    parser.add_argument(
        "--exclude-distributed-tests",
        action="store_true",
        help="exclude distributed tests",
    )
    parser.add_argument(
        "--exclude-inductor-tests",
        action="store_true",
        help="exclude inductor tests",
    )
    parser.add_argument(
        "--dry-run",
        action="store_true",
        help="Only list the test that will run.",
    )
    parser.add_argument(
        "--xdoctest-command",
        default="all",
        help=(
            "Control the specific doctest action. "
            "Use 'list' to simply parse doctests and check syntax. "
            "Use 'all' to execute all doctests or specify a specific "
            "doctest to run"
        ),
    )
    parser.add_argument(
        "--no-translation-validation",
        action="store_false",
        help="Run tests without translation validation.",
    )

    group = parser.add_mutually_exclusive_group()
    group.add_argument(
        "--dynamo",
        action="store_true",
        help="Run tests with TorchDynamo+EagerBackend turned on",
    )
    group.add_argument(
        "--inductor",
        action="store_true",
        help="Run tests with TorchInductor turned on",
    )

    args, extra = parser.parse_known_args()
    if "--" in extra:
        extra.remove("--")
    args.additional_args = extra
    return args


def exclude_tests(
    exclude_list, selected_tests, exclude_message=None, exact_match=False
):
    for exclude_test in exclude_list:
        tests_copy = selected_tests[:]
        for test in tests_copy:
            if (
                not exact_match and test.startswith(exclude_test)
            ) or test == exclude_test:
                if exclude_message is not None:
                    print_to_stderr(f"Excluding {test} {exclude_message}")
                selected_tests.remove(test)
    return selected_tests


def must_serial(file: Union[str, ShardedTest]) -> bool:
    if isinstance(file, ShardedTest):
        file = file.name
    return (
        os.getenv("PYTORCH_TEST_RUN_EVERYTHING_IN_SERIAL", "0") == "1"
        or DISTRIBUTED_TEST_PREFIX in os.getenv("TEST_CONFIG", "")
        or DISTRIBUTED_TEST_PREFIX in file
        or file in CUSTOM_HANDLERS
        or file in RUN_PARALLEL_BLOCKLIST
        or file in CI_SERIAL_LIST
        or file in JIT_EXECUTOR_TESTS
        or file in ONNX_SERIAL_LIST
        or NUM_PROCS == 1
    )


def can_run_in_pytest(test):
    return os.getenv("PYTORCH_TEST_DO_NOT_USE_PYTEST", "0") == "0"


def get_selected_tests(options) -> List[str]:
    selected_tests = options.include

    # filter if there's JIT only and distributed only test options
    if options.jit:
        selected_tests = list(
            filter(lambda test_name: "jit" in test_name, selected_tests)
        )

    if options.distributed_tests:
        selected_tests = list(
            filter(lambda test_name: test_name in DISTRIBUTED_TESTS, selected_tests)
        )

    # Filter to only run core tests when --core option is specified
    if options.core:
        selected_tests = list(
            filter(lambda test_name: test_name in CORE_TEST_LIST, selected_tests)
        )

    # Filter to only run functorch tests when --functorch option is specified
    if options.functorch:
        selected_tests = [tname for tname in selected_tests if tname in FUNCTORCH_TESTS]

    if options.cpp:
        selected_tests = [tname for tname in selected_tests if tname in CPP_TESTS]
    else:
        # Exclude all C++ tests otherwise as they are still handled differently
        # than Python test at the moment
        options.exclude.extend(CPP_TESTS)

    if options.mps:
        selected_tests = ["test_mps", "test_metal", "test_modules"]
    else:
        # Exclude all mps tests otherwise
        options.exclude.extend(["test_mps", "test_metal"])

    if options.xpu:
        selected_tests = exclude_tests(XPU_BLOCKLIST, selected_tests, "on XPU")
    else:
        # Exclude all xpu specifc tests otherwise
        options.exclude.extend(XPU_TEST)

    # Filter to only run onnx tests when --onnx option is specified
    onnx_tests = [tname for tname in selected_tests if tname in ONNX_TESTS]
    if options.onnx:
        selected_tests = onnx_tests
    else:
        # Exclude all onnx tests otherwise
        options.exclude.extend(onnx_tests)

    # process exclusion
    if options.exclude_jit_executor:
        options.exclude.extend(JIT_EXECUTOR_TESTS)

    if options.exclude_distributed_tests:
        options.exclude.extend(DISTRIBUTED_TESTS)

    if options.exclude_inductor_tests:
        options.exclude.extend(INDUCTOR_TESTS)

    if options.exclude_torch_export_tests:
        options.exclude.extend(TORCH_EXPORT_TESTS)

    # these tests failing in CUDA 11.6 temporary disabling. issue https://github.com/pytorch/pytorch/issues/75375
    if torch.version.cuda is not None:
        options.exclude.extend(["distributions/test_constraints"])

    # these tests failing in Python 3.12 temporarily disabling
    if sys.version_info >= (3, 12):
        options.exclude.extend(
            [
                "functorch/test_dims",
                "functorch/test_rearrange",
                "functorch/test_parsing",
                "functorch/test_memory_efficient_fusion",
                "torch_np/numpy_tests/core/test_multiarray",
            ]
        )

    selected_tests = exclude_tests(options.exclude, selected_tests)

    if sys.platform == "win32" and not options.ignore_win_blocklist:
        target_arch = os.environ.get("VSCMD_ARG_TGT_ARCH")
        if target_arch != "x64":
            WINDOWS_BLOCKLIST.append("cpp_extensions_aot_no_ninja")
            WINDOWS_BLOCKLIST.append("cpp_extensions_aot_ninja")
            WINDOWS_BLOCKLIST.append("cpp_extensions_jit")
            WINDOWS_BLOCKLIST.append("jit")
            WINDOWS_BLOCKLIST.append("jit_fuser")

        selected_tests = exclude_tests(WINDOWS_BLOCKLIST, selected_tests, "on Windows")

    elif TEST_WITH_ROCM:
        selected_tests = exclude_tests(ROCM_BLOCKLIST, selected_tests, "on ROCm")

    # skip all distributed tests if distributed package is not available.
    if not dist.is_available():
        selected_tests = exclude_tests(
            DISTRIBUTED_TESTS,
            selected_tests,
            "PyTorch is built without distributed support.",
        )

    # skip tests that require LAPACK when it's not available
    if not torch._C.has_lapack:
        selected_tests = exclude_tests(
            TESTS_REQUIRING_LAPACK,
            selected_tests,
            "PyTorch is built without LAPACK support.",
        )

    if TEST_WITH_SLOW_GRADCHECK:
        selected_tests = exclude_tests(
            TESTS_NOT_USING_GRADCHECK,
            selected_tests,
            "Running in slow gradcheck mode, skipping tests "
            "that don't use gradcheck.",
            exact_match=True,
        )

    selected_tests = [parse_test_module(x) for x in selected_tests]
    return selected_tests


def load_test_times_from_file(
    file: str,
) -> Dict[str, Any]:
    # Load previous test times to make sharding decisions
    path = os.path.join(str(REPO_ROOT), file)
    if not os.path.exists(path):
        print_to_stderr(
            f"::warning:: Failed to find test times file `{path}`. Using round robin sharding."
        )
        return {}

    with open(path) as f:
        test_times_file = cast(Dict[str, Any], json.load(f))
    build_environment = os.environ.get("BUILD_ENVIRONMENT")
    test_config = os.environ.get("TEST_CONFIG")
    if test_config in test_times_file.get(build_environment, {}):
        print_to_stderr("Found test times from artifacts")
        return test_times_file[build_environment][test_config]
    elif test_config in test_times_file["default"]:
        print_to_stderr(
            f"::warning:: Gathered no stats from artifacts for {build_environment} build env"
            f" and {test_config} test config. Using default build env and {test_config} test config instead."
        )
        return test_times_file["default"][test_config]
    else:
        print_to_stderr(
            f"::warning:: Gathered no stats from artifacts for build env {build_environment} build env"
            f" and {test_config} test config. Using default build env and default test config instead."
        )
        return test_times_file["default"]["default"]


def load_test_file_times(
    file: str = ADDITIONAL_CI_FILES_FOLDER / TEST_TIMES_FILE,
) -> Dict[str, float]:
    return cast(Dict[str, float], load_test_times_from_file(file))


def load_test_class_times(
    file: str = ADDITIONAL_CI_FILES_FOLDER / TEST_CLASS_TIMES_FILE,
) -> Dict[str, Dict[str, float]]:
    return cast(Dict[str, Dict[str, float]], load_test_times_from_file(file))


def get_sharding_opts(options) -> Tuple[int, int]:
    which_shard, num_shards = 1, 1
    if options.shard:
        assert len(options.shard) == 2, "Unexpected shard format"
        assert min(options.shard) > 0, "Shards must be positive numbers"
        which_shard, num_shards = options.shard
        assert (
            which_shard <= num_shards
        ), "Selected shard must be less than or equal to total number of shards"

    return (which_shard, num_shards)


def do_sharding(
    options,
    selected_tests: Sequence[TestRun],
    test_file_times: Dict[str, float],
    test_class_times: Dict[str, Dict[str, float]],
    sort_by_time: bool = True,
) -> Tuple[float, List[ShardedTest]]:
    which_shard, num_shards = get_sharding_opts(options)

    # Do sharding
    shards = calculate_shards(
        num_shards,
        selected_tests,
        test_file_times,
        test_class_times=test_class_times,
        must_serial=must_serial,
        sort_by_time=sort_by_time,
    )
    return shards[which_shard - 1]


class TestFailure(NamedTuple):
    test: TestRun
    message: str


def run_test_module(
    test: ShardedTest, test_directory: str, options
) -> Optional[TestFailure]:
    try:
        maybe_set_hip_visible_devies()

        test_name = test.name

        # Printing the date here can help diagnose which tests are slow
        print_to_stderr(f"Running {str(test)} ... [{datetime.now()}]")
        handler = CUSTOM_HANDLERS.get(test_name, run_test)
        return_code = handler(test, test_directory, options)
        assert isinstance(return_code, int) and not isinstance(
            return_code, bool
        ), f"While running {str(test)} got non integer return code {return_code}"
        if return_code == 0:
            return None

        message = f"{str(test)} failed!"
        if return_code < 0:
            # subprocess.Popen returns the child process' exit signal as
            # return code -N, where N is the signal number.
            signal_name = SIGNALS_TO_NAMES_DICT[-return_code]
            message += f" Received signal: {signal_name}"
        return TestFailure(test.test, message)
    except Exception as e:
        return TestFailure(test.test, f"{str(test)} failed! {e}")


def run_tests(
    selected_tests: List[ShardedTest],
    test_directory: str,
    options,
    failures: List[TestFailure],
) -> None:
    if len(selected_tests) == 0:
        return

    # parallel = in parallel with other files
    # serial = this file on it's own.  The file might still be run in parallel with itself (ex test_ops)
    selected_tests_parallel = [x for x in selected_tests if not must_serial(x)]
    selected_tests_serial = [
        x for x in selected_tests if x not in selected_tests_parallel
    ]

    # See Note [ROCm parallel CI testing]
    pool = get_context("spawn").Pool(
        NUM_PROCS, maxtasksperchild=None if torch.version.hip else 1
    )

    # NB: This is a hack to make conftest.py and files it depends on available
    # on CPP_TESTS_DIR. We should see if the file could be turned into a
    # full-fledge ptest plugin instead
    conftest_files = [
        "conftest.py",
        "pytest_shard_custom.py",
    ]
    for conftest_file in conftest_files:
        cpp_file = os.path.join(CPP_TESTS_DIR, conftest_file)
        if (
            options.cpp
            and os.path.exists(CPP_TESTS_DIR)
            and os.path.isdir(CPP_TESTS_DIR)
            and not os.path.exists(cpp_file)
        ):
            shutil.copy(os.path.join(test_directory, conftest_file), cpp_file)

    def handle_error_messages(failure: Optional[TestFailure]):
        if failure is None:
            return False
        failures.append(failure)
        print_to_stderr(failure.message)
        return True

    def parallel_test_completion_callback(failure):
        test_failed = handle_error_messages(failure)
        if (
            test_failed
            and not options.continue_through_error
            and not RERUN_DISABLED_TESTS
        ):
            pool.terminate()

    keep_going_message = (
        "\n\nTip: You can keep running tests even on failure by passing --keep-going to run_test.py.\n"
        "If running on CI, add the 'keep-going' label to your PR and rerun your jobs."
    )

    try:
        for test in selected_tests_serial:
            options_clone = copy.deepcopy(options)
            if can_run_in_pytest(test):
                options_clone.pytest = True
            failure = run_test_module(test, test_directory, options_clone)
            test_failed = handle_error_messages(failure)
            if (
                test_failed
                and not options.continue_through_error
                and not RERUN_DISABLED_TESTS
            ):
                raise RuntimeError(failure.message + keep_going_message)

        # Run tests marked as serial first
        for test in selected_tests_parallel:
            options_clone = copy.deepcopy(options)
            if can_run_in_pytest(test):
                options_clone.pytest = True
            options_clone.additional_args.extend(["-m", "serial"])
            failure = run_test_module(test, test_directory, options_clone)
            test_failed = handle_error_messages(failure)
            if (
                test_failed
                and not options.continue_through_error
                and not RERUN_DISABLED_TESTS
            ):
                raise RuntimeError(failure.message + keep_going_message)

        os.environ["NUM_PARALLEL_PROCS"] = str(NUM_PROCS)
        for test in selected_tests_parallel:
            options_clone = copy.deepcopy(options)
            if can_run_in_pytest(test):
                options_clone.pytest = True
            options_clone.additional_args.extend(["-m", "not serial"])
            pool.apply_async(
                run_test_module,
                args=(test, test_directory, options_clone),
                callback=parallel_test_completion_callback,
            )
        pool.close()
        pool.join()
        del os.environ["NUM_PARALLEL_PROCS"]

    finally:
        pool.terminate()
        pool.join()

    return


def check_pip_packages() -> None:
    packages = [
        "pytest-rerunfailures",
        "pytest-flakefinder",
        "pytest-xdist",
    ]
    installed_packages = [i.key for i in pkg_resources.working_set]
    for package in packages:
        if package not in installed_packages:
            print_to_stderr(
                f"Missing pip dependency: {package}, please run `pip install -r .ci/docker/requirements-ci.txt`"
            )
            sys.exit(1)


def main():
    check_pip_packages()

    options = parse_args()

    # Include sharding info in all metrics
    which_shard, num_shards = get_sharding_opts(options)
    add_global_metric("shard", which_shard)
    add_global_metric("num_shards", num_shards)

    test_directory = str(REPO_ROOT / "test")
    selected_tests = get_selected_tests(options)

    test_prioritizations = import_results()
    test_prioritizations.amend_tests(selected_tests)

    os.makedirs(REPO_ROOT / "test" / "test-reports", exist_ok=True)

    if options.coverage and not PYTORCH_COLLECT_COVERAGE:
        shell(["coverage", "erase"])

    if IS_CI:
        # downloading test cases configuration to local environment
        get_test_case_configs(dirpath=test_directory)

    test_file_times_dict = load_test_file_times()
    test_class_times_dict = load_test_class_times()

    class TestBatch:
        """Defines a set of tests with similar priority that should be run together on the current shard"""

        name: str
        sharded_tests: List[ShardedTest]
        failures: List[TestFailure]

        def __init__(
            self, name: str, raw_tests: Sequence[TestRun], should_sort_shard: bool
        ):
            self.name = name
            self.failures = []
            self.time, self.sharded_tests = do_sharding(
                options,
                raw_tests,
                test_file_times_dict,
                test_class_times_dict,
                sort_by_time=should_sort_shard,
            )

        def __str__(self):
            s = f"Name: {self.name} (est. time: {round(self.time / 60, 2)}min)\n"
            serial = [test for test in self.sharded_tests if must_serial(test)]
            parallel = [test for test in self.sharded_tests if not must_serial(test)]
            s += f"  Serial tests ({len(serial)}):\n"
            s += "".join(f"    {test}\n" for test in serial)
            s += f"  Parallel tests ({len(parallel)}):\n"
            s += "".join(f"    {test}\n" for test in parallel)
            return s.strip()

    percent_to_run = 25 if options.enable_td else 100
    print_to_stderr(
        f"Running {percent_to_run}% of tests based on TD"
        if options.enable_td
        else "Running all tests"
    )
    include, exclude = test_prioritizations.get_top_per_tests(percent_to_run)

    test_batch = TestBatch("tests to run", include, False)
    test_batch_exclude = TestBatch("excluded", exclude, True)
    if IS_CI:
        gen_ci_artifact([x.to_json() for x in include], [x.to_json() for x in exclude])

    print_to_stderr(f"Running parallel tests on {NUM_PROCS} processes")
    print_to_stderr(test_batch)
    print_to_stderr(test_batch_exclude)

    if options.dry_run:
        return

    if options.dynamo:
        os.environ["PYTORCH_TEST_WITH_DYNAMO"] = "1"

    elif options.inductor:
        os.environ["PYTORCH_TEST_WITH_INDUCTOR"] = "1"

    if not options.no_translation_validation:
        os.environ["PYTORCH_TEST_WITH_TV"] = "1"

    try:
        # Actually run the tests
        start_time = time.time()
        elapsed_time = time.time() - start_time
        print_to_stderr(
            f"Starting test batch '{test_batch.name}' {round(elapsed_time, 2)} seconds after initiating testing"
        )
        run_tests(
            test_batch.sharded_tests, test_directory, options, test_batch.failures
        )

    finally:
        if options.coverage:
            from coverage import Coverage

            with set_cwd(test_directory):
                cov = Coverage()
                if PYTORCH_COLLECT_COVERAGE:
                    cov.load()
                cov.combine(strict=False)
                cov.save()
                if not PYTORCH_COLLECT_COVERAGE:
                    cov.html_report()

        all_failures = test_batch.failures

        if IS_CI:
            for test, _ in all_failures:
                test_stats = test_prioritizations.get_test_stats(test)
                print_to_stderr("Emiting td_test_failure_stats_v2")
                emit_metric(
                    "td_test_failure_stats_v2",
                    {
                        "selected_tests": selected_tests,
                        "failure": str(test),
                        **test_stats,
                    },
                )
            gen_additional_test_failures_file(
                [test.test_file for test, _ in all_failures]
            )

    if len(all_failures):
        for _, err in all_failures:
            print_to_stderr(err)

        # A disabled test is expected to fail, so there is no need to report a failure here
        if not RERUN_DISABLED_TESTS:
            sys.exit(1)


if __name__ == "__main__":
    main()<|MERGE_RESOLUTION|>--- conflicted
+++ resolved
@@ -38,14 +38,11 @@
     TEST_WITH_SLOW_GRADCHECK,
 )
 
-<<<<<<< HEAD
-REPO_ROOT = pathlib.Path(__file__).absolute().parent.parent
-=======
-REPO_ROOT = Path(__file__).resolve().parent.parent
->>>>>>> 3d792a9c
 
 # using tools/ to optimize test run.
+REPO_ROOT = Path(__file__).absolute().parent.parent
 sys.path.insert(0, str(REPO_ROOT))
+
 from tools.stats.import_test_stats import (
     ADDITIONAL_CI_FILES_FOLDER,
     TEST_CLASS_TIMES_FILE,
