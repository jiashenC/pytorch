--- conflicted
+++ resolved
@@ -1151,22 +1151,12 @@
     def test_reformer_train(self):
         with torch.enable_grad():
             cnt = self._reformer(nopython=False)
-<<<<<<< HEAD
-        # cant inline torch.autograd.Function means graph break
-        if torch._dynamo.config.assume_static_by_default:
-            self.assertExpectedInline(cnt.frame_count, """1""")
-            self.assertExpectedInline(cnt.op_count, """6""")
-        else:
-            self.assertExpectedInline(cnt.frame_count, """1""")
-            self.assertExpectedInline(cnt.op_count, """6""")
-=======
         expected_op_count = (
             """11""" if torch._dynamo.config.inline_inbuilt_nn_modules else """5"""
         )
 
         self.assertExpectedInline(cnt.frame_count, """1""")
         self.assertExpectedInline(cnt.op_count, expected_op_count)
->>>>>>> 42d95a3d
 
     @disable_translation_validation_if_dynamic_shapes
     def test_longformer_chunk(self):
