--- conflicted
+++ resolved
@@ -229,8 +229,6 @@
         self.assertEqual(fn(obj), opt_fn(obj))
 
     @maybe_skip
-<<<<<<< HEAD
-=======
     def test_mo_reconstruct_bytecode(self):
         def fn(inp):
             return BaseModelOutput(attentions=inp + 1)
@@ -240,7 +238,6 @@
         self.assertEqual(fn(inp).attentions, opt_fn(inp).attentions)
 
     @maybe_skip
->>>>>>> d21f311a
     def test_HF_bert_model_output(self):
         class BertPooler(torch.nn.Module):
             def __init__(self):
