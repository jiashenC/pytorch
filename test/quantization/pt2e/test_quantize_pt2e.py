--- conflicted
+++ resolved
@@ -15,29 +15,29 @@
     ObserverOrFakeQuantize,
     QConfigMapping,
 )
-from torch.ao.quantization.pt2e.quantizer import (
+from torch.ao.quantization.quantizer import (
     ComposableQuantizer,
     DerivedQuantizationSpec,
     EmbeddingQuantizer,
     FixedQParamsQuantizationSpec,
     OperatorConfig,
-    QNNPackQuantizer,
+    XNNPACKQuantizer,
     QuantizationAnnotation,
     QuantizationSpec,
     Quantizer,
     SharedQuantizationSpec,
 )
-from torch.ao.quantization.pt2e.quantizer.composable_quantizer import (  # noqa: F811
+from torch.ao.quantization.quantizer.composable_quantizer import (  # noqa: F811
     ComposableQuantizer,
 )
-from torch.ao.quantization.pt2e.quantizer.qnnpack_quantizer import (
+from torch.ao.quantization.quantizer.xnnpack_quantizer import (
     get_symmetric_quantization_config,
 )
-from torch.ao.quantization._quantize_pt2e import (
+from torch.ao.quantization.quantize_pt2e import (
     _convert_to_reference_decomposed_fx,
     convert_pt2e,
-    prepare_pt2e_quantizer,
-    prepare_qat_pt2e_quantizer,
+    prepare_pt2e,
+    prepare_qat_pt2e,
 )
 from torch.ao.quantization.backend_config import (
     get_executorch_backend_config,
@@ -71,6 +71,7 @@
     default_dynamic_qconfig,
 )
 from torch.testing._internal.common_quantized import override_quantized_engine
+from torch._higher_order_ops.out_dtype import out_dtype
 
 # TODO: Move to common utils or use existing quant utils to fetch model instances
 class TestHelperModules:
@@ -246,7 +247,7 @@
                 tracing_mode="symbolic" if export_with_dynamic_shape else "real",
             )
 
-        m = prepare_pt2e_quantizer(m, quantizer)
+        m = prepare_pt2e(m, quantizer)
         # Calibrate
         m(*example_inputs)
         m = convert_pt2e(m)
@@ -284,7 +285,7 @@
                     node_occurrence[ns.call_function(v)] = expected_node_occurrence[k]
             self.checkGraphModuleNodes(m_fx, expected_node_occurrence=node_occurrence)
             fx_quant_output = m_fx(*example_inputs)
-            self.assertTrue(torch.allclose(fx_quant_output, pt2_quant_output))
+            self.assertEqual(fx_quant_output, pt2_quant_output)
 
     def _verify_symmetric_qnnpack_qat_numerics(
         self,
@@ -302,7 +303,7 @@
         # PT2 export
 
         model_pt2e = copy.deepcopy(model)
-        quantizer = QNNPackQuantizer()
+        quantizer = XNNPACKQuantizer()
         quantizer.set_global(
             get_symmetric_quantization_config(
                 is_per_channel=is_per_channel, is_qat=True
@@ -313,7 +314,7 @@
             *copy.deepcopy(example_inputs),
             aten_graph=True,
         )
-        model_pt2e = prepare_qat_pt2e_quantizer(model_pt2e, quantizer)
+        model_pt2e = prepare_qat_pt2e(model_pt2e, quantizer)
         torch.manual_seed(MANUAL_SEED)
         after_prepare_result_pt2e = model_pt2e(*example_inputs)
 
@@ -365,7 +366,7 @@
         with fake quantizes inserted into the correct places.
         # TODO: also verify that metadata is copied over to the new nodes.
         """
-        quantizer = QNNPackQuantizer()
+        quantizer = XNNPACKQuantizer()
         quantizer.set_global(
             get_symmetric_quantization_config(is_per_channel, is_qat=True)
         )
@@ -375,7 +376,7 @@
             aten_graph=True,
             tracing_mode="real",
         )
-        m = prepare_qat_pt2e_quantizer(m, quantizer)
+        m = prepare_qat_pt2e(m, quantizer)
         m(*example_inputs)
 
         # Verify: getitem output activation fake quantize
@@ -499,14 +500,14 @@
         torchdynamo issue is resolved
         """
         # program capture
-        # model_copy = copy.deepcopy(model)
         model, guards = torchdynamo.export(
             model,
             *copy.deepcopy(example_inputs),
             aten_graph=True,
         )
-
-        model = prepare_pt2e_quantizer(model, quantizer)
+        # model_copy = copy.deepcopy(model)
+
+        model = prepare_pt2e(model, quantizer)
         # Calibrate
         model(*example_inputs)
         model = convert_pt2e(model, use_reference_representation=True)
@@ -514,15 +515,9 @@
         # make sure it runs
         pt2e_quant_output = model(*example_inputs)
 
-<<<<<<< HEAD
-        # TODO: torchdynamo times out when we do this, we can enable numerical checking
-        # after that is fixed
-        # model_copy = prepare_pt2e_quantizer(model_copy, quantizer)
-=======
         # # TODO: torchdynamo times out when we do this, we can enable numerical checking
         # # after that is fixed
         # model_copy = prepare_pt2e(model_copy, quantizer)
->>>>>>> c379d628
         # # Calibrate
         # model_copy(*example_inputs)
         # model_copy = convert_pt2e(model_copy, use_reference_representation=False)
@@ -531,7 +526,7 @@
 
         # output_scale = None
         # idx = 0
-        # for n in m_copy.graph.nodes:
+        # for n in model_copy.graph.nodes:
         #     if n.target == torch.ops.quantized_decomposed.quantize_per_tensor.default:
         #         idx += 1
         #         if idx == 3:
@@ -542,7 +537,7 @@
         # print("scale:", output_scale)
         # # make sure the result is off by one at most in the quantized integer representation
         # self.assertTrue(
-        #     torch.max(torch.abs(pt2_quant_output_copy - pt2_quant_output)) <= (2 * output_scale + 1e-5)
+        #     torch.max(torch.abs(pt2e_quant_output_copy - pt2e_quant_output)) <= (2 * output_scale + 1e-5)
         # )
 
 @skipIfNoQNNPACK
@@ -679,7 +674,7 @@
             *copy.deepcopy(example_inputs),
             aten_graph=True,
         )
-        m = prepare_pt2e_quantizer(m, BackendAQuantizer())
+        m = prepare_pt2e(m, BackendAQuantizer())
         m(*example_inputs)
         m = convert_pt2e(m)
         # Ensure the conv has no observer inserted at output
@@ -782,7 +777,7 @@
             *copy.deepcopy(example_inputs),
             aten_graph=True,
         )
-        m = prepare_pt2e_quantizer(m, BackendAQuantizer())
+        m = prepare_pt2e(m, BackendAQuantizer())
         m(*example_inputs)
         m = convert_pt2e(m)
         node_occurrence = {
@@ -840,9 +835,7 @@
                         ) -> Tuple[Tensor, Tensor]:
                             assert (
                                 len(obs_or_fqs) == 2
-                            ), "Expecting two obs/fqs, one for activation and one for weight, got: {}".format(
-                                len(obs_or_fq)
-                            )
+                            ), f"Expecting two obs/fqs, one for activation and one for weight, got: {len(obs_or_fq)}"
                             act_obs_or_fq = obs_or_fqs[0]
                             weight_obs_or_fq = obs_or_fqs[1]
                             act_scale, act_zp = act_obs_or_fq.calculate_qparams()
@@ -888,7 +881,7 @@
             *copy.deepcopy(example_inputs),
             aten_graph=True,
         )
-        m = prepare_pt2e_quantizer(m, BackendAQuantizer())
+        m = prepare_pt2e(m, BackendAQuantizer())
         m(*example_inputs)
         m = convert_pt2e(m)
         node_occurrence = {
@@ -965,7 +958,7 @@
             *copy.deepcopy(example_inputs),
             aten_graph=True,
         )
-        m = prepare_pt2e_quantizer(m, BackendAQuantizer())
+        m = prepare_pt2e(m, BackendAQuantizer())
         m(*example_inputs)
         m = convert_pt2e(m)
         fixed_scale = 1.0 / 256.0
@@ -1010,10 +1003,10 @@
             m, expected_node_list=node_list, expected_node_occurrence=node_occurrence
         )
 
-    def test_qnnpack_quantizer_conv(self):
-        quantizer = QNNPackQuantizer()
-        operator_config = get_symmetric_quantization_config(is_per_channel=True)
-        quantizer.set_global(operator_config)
+    def test_xnnpack_quantizer_conv(self):
+        quantizer = XNNPACKQuantizer()
+        quantization_config = get_symmetric_quantization_config(is_per_channel=True)
+        quantizer.set_global(quantization_config)
         example_inputs = (torch.randn(1, 3, 5, 5),)
         node_occurrence = {
             # input and output are using quantize_per_tensor and weight is using quantize_per_channel
@@ -1036,10 +1029,10 @@
             node_list,
         )
 
-    def test_qnnpack_quantizer_linear(self):
-        quantizer = QNNPackQuantizer()
-        operator_config = get_symmetric_quantization_config(is_per_channel=True)
-        quantizer.set_global(operator_config)
+    def test_xnnpack_quantizer_linear(self):
+        quantizer = XNNPACKQuantizer()
+        quantization_config = get_symmetric_quantization_config(is_per_channel=True)
+        quantizer.set_global(quantization_config)
         m_eager = TestHelperModules.TwoLinearModule().eval()
 
         # Test with 2d inputs
@@ -1066,10 +1059,10 @@
                 qconfig_mapping,
             )
 
-    def test_qnnpack_quantizer_conv_linear_no_permute(self):
-        quantizer = QNNPackQuantizer()
-        operator_config = get_symmetric_quantization_config(is_per_channel=True)
-        quantizer.set_global(operator_config)
+    def test_xnnpack_quantizer_conv_linear_no_permute(self):
+        quantizer = XNNPACKQuantizer()
+        quantization_config = get_symmetric_quantization_config(is_per_channel=True)
+        quantizer.set_global(quantization_config)
         node_occurrence = {
             # input and output are using quantize_per_tensor and weight is using quantize_per_channel
             torch.ops.quantized_decomposed.quantize_per_tensor.default: 5,
@@ -1091,10 +1084,10 @@
             qconfig_mapping,
         )
 
-    def test_qnnpack_quantizer_conv_linear(self):
-        quantizer = QNNPackQuantizer()
-        operator_config = get_symmetric_quantization_config(is_per_channel=True)
-        quantizer.set_global(operator_config)
+    def test_xnnpack_quantizer_conv_linear(self):
+        quantizer = XNNPACKQuantizer()
+        quantization_config = get_symmetric_quantization_config(is_per_channel=True)
+        quantizer.set_global(quantization_config)
 
         # Test with 2d inputs
         example_inputs = (torch.randn(2, 3, 4, 4),)
@@ -1116,10 +1109,10 @@
             qconfig_mapping,
         )
 
-    def test_qnnpack_quantizer_linear_with_dynamic_shape(self):
-        quantizer = QNNPackQuantizer()
-        operator_config = get_symmetric_quantization_config(is_per_channel=True)
-        quantizer.set_global(operator_config)
+    def test_xnnpack_quantizer_linear_with_dynamic_shape(self):
+        quantizer = XNNPACKQuantizer()
+        quantization_config = get_symmetric_quantization_config(is_per_channel=True)
+        quantizer.set_global(quantization_config)
         m_eager = TestHelperModules.TwoLinearModule().eval()
 
         # Test with 2d inputs
@@ -1144,10 +1137,10 @@
             export_with_dynamic_shape=True,
         )
 
-    def test_qnnpack_quantizer_obs_sharing_ops(self):
-        quantizer = QNNPackQuantizer()
-        operator_config = get_symmetric_quantization_config(is_per_channel=True)
-        quantizer.set_global(operator_config)
+    def test_xnnpack_quantizer_obs_sharing_ops(self):
+        quantizer = XNNPACKQuantizer()
+        quantization_config = get_symmetric_quantization_config(is_per_channel=True)
+        quantizer.set_global(quantization_config)
         m = TestHelperModules.Conv2dWithObsSharingOps().eval()
         example_inputs = (torch.randn(1, 3, 5, 5),)
         node_occurrence = {
@@ -1175,10 +1168,96 @@
         ]
         self._test_quantizer(m, example_inputs, quantizer, node_occurrence, node_list)
 
+    def test_xnnpack_quantizer_set_module_name(self):
+        class Sub(torch.nn.Module):
+            def __init__(self):
+                super().__init__()
+                self.linear = torch.nn.Linear(5, 5)
+
+            def forward(self, x):
+                return self.linear(x)
+
+        class M(torch.nn.Module):
+            def __init__(self):
+                super().__init__()
+                self.linear = torch.nn.Linear(5, 5)
+                self.sub = Sub()
+
+            def forward(self, x):
+                x = self.linear(x)
+                x = self.sub(x)
+                return x
+
+        m = M().eval()
+        example_inputs = (torch.randn(3, 5),)
+        quantizer = XNNPACKQuantizer()
+        quantization_config = get_symmetric_quantization_config(is_per_channel=True)
+        quantizer.set_module_name("sub", quantization_config)
+        node_occurrence = {
+            torch.ops.aten.addmm.default: 2,
+            # input and output for the second linear
+            torch.ops.quantized_decomposed.quantize_per_tensor.default: 2,
+            torch.ops.quantized_decomposed.dequantize_per_tensor.default: 2,
+        }
+        node_list = [
+            # first linear is not quantized
+            torch.ops.aten.addmm.default,
+            # second linear is quantized
+            torch.ops.quantized_decomposed.quantize_per_tensor.default,
+            torch.ops.quantized_decomposed.dequantize_per_tensor.default,
+            torch.ops.aten.addmm.default,
+            torch.ops.quantized_decomposed.quantize_per_tensor.default,
+            torch.ops.quantized_decomposed.dequantize_per_tensor.default,
+        ]
+        self._test_quantizer(m, example_inputs, quantizer, node_occurrence, node_list)
+
+    def test_xnnpack_quantizer_set_module_type(self):
+        class Sub(torch.nn.Module):
+            def __init__(self):
+                super().__init__()
+                self.linear = torch.nn.Linear(5, 5)
+
+            def forward(self, x):
+                return self.linear(x)
+
+        class M(torch.nn.Module):
+            def __init__(self):
+                super().__init__()
+                self.linear = torch.nn.Linear(5, 5)
+                self.sub = Sub()
+
+            def forward(self, x):
+                x = self.linear(x)
+                x = self.sub(x)
+                return x
+
+        m = M().eval()
+        example_inputs = (torch.randn(3, 5),)
+        quantizer = XNNPACKQuantizer()
+        quantization_config = get_symmetric_quantization_config(is_per_channel=True)
+        quantizer.set_module_type(Sub, quantization_config)
+        node_occurrence = {
+            torch.ops.aten.addmm.default: 2,
+            # input and output for the second linear
+            torch.ops.quantized_decomposed.quantize_per_tensor.default: 2,
+            torch.ops.quantized_decomposed.dequantize_per_tensor.default: 2,
+        }
+        node_list = [
+            # first linear is not quantized
+            torch.ops.aten.addmm.default,
+            # second linear is quantized
+            torch.ops.quantized_decomposed.quantize_per_tensor.default,
+            torch.ops.quantized_decomposed.dequantize_per_tensor.default,
+            torch.ops.aten.addmm.default,
+            torch.ops.quantized_decomposed.quantize_per_tensor.default,
+            torch.ops.quantized_decomposed.dequantize_per_tensor.default,
+        ]
+        self._test_quantizer(m, example_inputs, quantizer, node_occurrence, node_list)
+
     def test_propagate_annotation(self):
-        quantizer = QNNPackQuantizer()
-        operator_config = get_symmetric_quantization_config(is_per_channel=True)
-        quantizer.set_global(operator_config)
+        quantizer = XNNPACKQuantizer()
+        quantization_config = get_symmetric_quantization_config(is_per_channel=True)
+        quantizer.set_global(quantization_config)
         m = TestHelperModules.Conv2dPropAnnotaton().eval()
         example_inputs = (torch.randn(1, 3, 5, 5),)
 
@@ -1189,7 +1268,7 @@
             aten_graph=True,
         )
 
-        m = prepare_pt2e_quantizer(m, quantizer)
+        m = prepare_pt2e(m, quantizer)
         m(*example_inputs)
         self.assertEqual(
             id(m.activation_post_process_2), id(m.activation_post_process_3)
@@ -1215,12 +1294,12 @@
         }
         self.checkGraphModuleNodes(m, expected_node_occurrence=node_occurrence)
 
-    def test_qnnpack_quantizer_dynamic_linear(self):
-        quantizer = QNNPackQuantizer()
-        operator_config = get_symmetric_quantization_config(
+    def test_xnnpack_quantizer_dynamic_linear(self):
+        quantizer = XNNPACKQuantizer()
+        quantization_config = get_symmetric_quantization_config(
             is_per_channel=True, is_dynamic=True
         )
-        quantizer.set_global(operator_config)
+        quantizer.set_global(quantization_config)
         m_eager = TestHelperModules.TwoLinearModule().eval()
 
         node_occurrence = {
@@ -1258,12 +1337,12 @@
                 qconfig_mapping,
             )
 
-    def test_qnnpack_quantizer_dynamic_linear_with_conv(self):
-        quantizer = QNNPackQuantizer()
-        operator_config = get_symmetric_quantization_config(
+    def test_xnnpack_quantizer_dynamic_linear_with_conv(self):
+        quantizer = XNNPACKQuantizer()
+        quantization_config = get_symmetric_quantization_config(
             is_per_channel=False, is_dynamic=True
         )
-        quantizer.set_global(operator_config)
+        quantizer.set_global(quantization_config)
         m_eager = TestHelperModules.ConvLinearWPermute().eval()
 
         node_occurrence = {
@@ -1299,14 +1378,14 @@
         )
 
     def test_composable_quantizer_linear_conv(self):
-        dynamic_quantizer = QNNPackQuantizer()
-        operator_config_dynamic = get_symmetric_quantization_config(
+        dynamic_quantizer = XNNPACKQuantizer()
+        quantization_config_dynamic = get_symmetric_quantization_config(
             is_per_channel=False, is_dynamic=True
         )
-        dynamic_quantizer.set_global(operator_config_dynamic)
-        static_quantizer = QNNPackQuantizer()
-        operator_config = get_symmetric_quantization_config(is_per_channel=True)
-        static_quantizer.set_global(operator_config)
+        dynamic_quantizer.set_global(quantization_config_dynamic)
+        static_quantizer = XNNPACKQuantizer()
+        quantization_config = get_symmetric_quantization_config(is_per_channel=True)
+        static_quantizer.set_global(quantization_config)
         # Note that dynamic quantization must be applied first here.
         # this is because static quantizer also quantizes linear with static qspec
         # and if we apply static_quantizer first then dynamic_quantizer cannot be applied
@@ -1367,9 +1446,9 @@
             def get_supported_operators(cls) -> List[OperatorConfig]:
                 pass
 
-        quantizer = QNNPackQuantizer()
-        operator_config = get_symmetric_quantization_config(is_per_channel=True)
-        quantizer.set_global(operator_config)
+        quantizer = XNNPACKQuantizer()
+        quantization_config = get_symmetric_quantization_config(is_per_channel=True)
+        quantizer.set_global(quantization_config)
         bad_quantizer = BadQuantizer()
         composable_quantizer = ComposableQuantizer([quantizer, bad_quantizer])
         m_eager = TestHelperModules.ConvLinearWPermute().eval()
@@ -1491,14 +1570,14 @@
         example_inputs = (indices,)
 
         embedding_quantizer = EmbeddingQuantizer()
-        dynamic_quantizer = QNNPackQuantizer()
-        operator_config_dynamic = get_symmetric_quantization_config(
+        dynamic_quantizer = XNNPACKQuantizer()
+        quantization_config_dynamic = get_symmetric_quantization_config(
             is_per_channel=True, is_dynamic=True
         )
-        dynamic_quantizer.set_global(operator_config_dynamic)
-        static_quantizer = QNNPackQuantizer()
-        operator_config = get_symmetric_quantization_config(is_per_channel=True)
-        static_quantizer.set_global(operator_config)
+        dynamic_quantizer.set_global(quantization_config_dynamic)
+        static_quantizer = XNNPACKQuantizer()
+        quantization_config = get_symmetric_quantization_config(is_per_channel=True)
+        static_quantizer.set_global(quantization_config)
         composed_quantizer = ComposableQuantizer(
             [embedding_quantizer, dynamic_quantizer, static_quantizer]
         )
@@ -1724,11 +1803,11 @@
         (_, original_conv_bn_getitem_node) = _get_getitem_nodes(m)
 
         # Prepare QAT
-        quantizer = QNNPackQuantizer()
+        quantizer = XNNPACKQuantizer()
         quantizer.set_global(
             get_symmetric_quantization_config(is_per_channel=False, is_qat=True)
         )
-        m = prepare_qat_pt2e_quantizer(m, quantizer)
+        m = prepare_qat_pt2e(m, quantizer)
         (maxpool_getitem_node, conv_bn_getitem_node) = _get_getitem_nodes(m)
 
         # Verify that the metadata was copied from `conv_bn_getitem`, not `maxpool_getitem`
@@ -1793,11 +1872,9 @@
             def forward(self, x, y):
                 return x + y
 
-        import torch.ao.quantization.pt2e.quantizer.qnnpack_quantizer as qq
-
-        quantizer = QNNPackQuantizer()
-        operator_config = qq.get_symmetric_quantization_config(is_per_channel=True)
-        quantizer.set_global(operator_config)
+        quantizer = XNNPACKQuantizer()
+        quantization_config = get_symmetric_quantization_config(is_per_channel=True)
+        quantizer.set_global(quantization_config)
         m_eager = M().eval()
 
         example_inputs = (torch.randn(1, 3, 3, 3), torch.randn(1, 3, 3, 3),)
@@ -1807,6 +1884,34 @@
             example_inputs,
             quantizer,
             ref_node_occurrence={},
+            non_ref_node_occurrence={}
+        )
+
+    def test_representation_add_relu(self):
+        class M(torch.nn.Module):
+            def __init__(self):
+                super().__init__()
+
+            def forward(self, x, y):
+                out = x + y
+                out = torch.nn.functional.relu(out)
+                return out
+
+        quantizer = XNNPACKQuantizer()
+        operator_config = get_symmetric_quantization_config(is_per_channel=True)
+        quantizer.set_global(operator_config)
+        m_eager = M().eval()
+
+        example_inputs = (torch.randn(1, 3, 3, 3), torch.randn(1, 3, 3, 3),)
+        ref_node_occurrence = {
+            ns.call_function(out_dtype): 2,
+        }
+
+        self._test_representation(
+            M().eval(),
+            example_inputs,
+            quantizer,
+            ref_node_occurrence=ref_node_occurrence,
             non_ref_node_occurrence={}
         )
 
@@ -1896,11 +2001,9 @@
             def forward(self, x, y):
                 return x + y
 
-        import torch.ao.quantization.pt2e.quantizer.qnnpack_quantizer as qq
-
-        quantizer = QNNPackQuantizer()
-        operator_config = qq.get_symmetric_quantization_config(is_per_channel=True)
-        quantizer.set_global(operator_config)
+        quantizer = XNNPACKQuantizer()
+        quantization_config = get_symmetric_quantization_config(is_per_channel=True)
+        quantizer.set_global(quantization_config)
         m_eager = M().eval()
 
         example_inputs = (torch.randn(1, 3, 3, 3), torch.randn(1, 3, 3, 3),)
@@ -1977,12 +2080,12 @@
                 aten_graph=True,
                 tracing_mode="real",
             )
-            quantizer = QNNPackQuantizer()
-            operator_config = get_symmetric_quantization_config(
+            quantizer = XNNPACKQuantizer()
+            quantization_config = get_symmetric_quantization_config(
                 is_per_channel=False, is_dynamic=False
             )
-            quantizer.set_global(operator_config)
-            model_graph = prepare_pt2e_quantizer(model_graph, quantizer)
+            quantizer.set_global(quantization_config)
+            model_graph = prepare_pt2e(model_graph, quantizer)
             model_graph(*example_inputs)
             model_graph = convert_pt2e(model_graph)
             self.assertEqual(model_fx(*example_inputs), model_graph(*example_inputs))
@@ -2041,12 +2144,12 @@
                 aten_graph=True,
                 tracing_mode="real",
             )
-            quantizer = QNNPackQuantizer()
-            operator_config = get_symmetric_quantization_config(
+            quantizer = XNNPACKQuantizer()
+            quantization_config = get_symmetric_quantization_config(
                 is_per_channel=False, is_dynamic=False
             )
-            quantizer.set_global(operator_config)
-            model_graph = prepare_pt2e_quantizer(model_graph, quantizer)
+            quantizer.set_global(quantization_config)
+            model_graph = prepare_pt2e(model_graph, quantizer)
             model_graph(*example_inputs)
             model_graph = convert_pt2e(model_graph)
             self.assertEqual(model_fx(*example_inputs), model_graph(*example_inputs))
@@ -2069,10 +2172,10 @@
                 aten_graph=True,
             )
 
-            quantizer = QNNPackQuantizer()
-            operator_config = get_symmetric_quantization_config(is_per_channel=True)
-            quantizer.set_global(operator_config)
-            m = prepare_pt2e_quantizer(m, quantizer)
+            quantizer = XNNPACKQuantizer()
+            quantization_config = get_symmetric_quantization_config(is_per_channel=True)
+            quantizer.set_global(quantization_config)
+            m = prepare_pt2e(m, quantizer)
             # checking that we inserted observers correctly for maxpool operator (input and
             # output share observer instance)
             self.assertEqual(
