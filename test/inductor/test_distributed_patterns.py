# Owner(s): ["oncall: pt2"]
import dataclasses
import functools

import torch
from torch import nn
from torch._dynamo import compiled_autograd
from torch._dynamo.test_case import run_tests, TestCase
from torch._dynamo.testing import CompileCounter
from torch.testing._internal.common_utils import IS_MACOS
from torch.testing._internal.inductor_utils import HAS_CPU


<<<<<<< HEAD
=======
def init_fake_distributed():
    # Fake distributed
    WORLD_SIZE = 2

    # TODO(jansel): fix support for this
    RESIZE = False

    @torch.no_grad
    def all_gather(t):
        return torch.cat([t] * WORLD_SIZE, 0)

    @torch.no_grad
    def reduce_scatter(t):
        return t.narrow(0, 0, t.size(0) // WORLD_SIZE)

    def fw_pre_hook(mod, inp):
        with torch.no_grad():
            mod.og_weight = mod.weight
            mod.weight = nn.Parameter(all_gather(mod.weight))

    def fw_post_hook(mod, inp, out):
        if RESIZE:
            # Drop the big weight
            mod.weight.untyped_storage().resize_(0)
        mod.empty_weight = mod.weight
        mod.weight = mod.og_weight
        del mod.og_weight

    def bw_pre_hook(mod, gO):
        if RESIZE:
            mod.empty_weight.untyped_storage().resize_(
                WORLD_SIZE * mod.weight.nelement() * mod.weight.element_size()
            )
        mod.og_weight = mod.weight
        full_weight = nn.Parameter(all_gather(mod.weight))
        with torch.no_grad(), torch.autograd._unsafe_preserve_version_counter(
            mod.empty_weight
        ):
            mod.empty_weight.copy_(full_weight)
        mod.weight = mod.empty_weight
        del mod.empty_weight

    def bw_post_hook(mod, gI, gO):
        grad = mod.weight.grad
        new_grad = reduce_scatter(grad)
        # No need to re-empty the weight here, the graph has been cleared
        # This removes the last reference to the big Tensor
        mod.weight = mod.og_weight
        del mod.og_weight
        mod.weight.grad = new_grad

    torch.manual_seed(1234)
    m = nn.Linear(20, 10, bias=False)
    m.weight = nn.Parameter(reduce_scatter(m.weight))
    m.register_full_backward_pre_hook(bw_pre_hook)
    m.register_full_backward_hook(bw_post_hook)
    m.register_forward_pre_hook(fw_pre_hook)
    m.register_forward_hook(fw_post_hook)
    return m, torch.rand(2, 20, requires_grad=True)


>>>>>>> eb5381da
def init_module_bw_hooks(allow_eager):
    def bw_pre_hook(mod, gO):
        assert allow_eager or torch._dynamo.is_compiling()
        assert mod.weight.size() == (10, 10)
        mod.hook_count_pre.add_(1)
        return (torch.sin(gO[0] + 1.2),)

    def bw_post_hook(mod, gI, gO):
        assert allow_eager or torch._dynamo.is_compiling()
        assert mod.weight.size() == (10, 10)
        mod.hook_count_post.add_(1)
        return (torch.sin(gI[0] + 3.4),)

    torch.manual_seed(1234)
    m = nn.Linear(10, 10)
    m.hook_count_pre = torch.tensor(0)
    m.hook_count_post = torch.tensor(0)
    m.register_full_backward_pre_hook(bw_pre_hook)
    m.register_full_backward_hook(bw_post_hook)
    return m, torch.rand(2, 10, requires_grad=True)


def steps(m, inp):
    for _ in range(4):
        out = m(inp)
        out.sum().backward()
    return out


class DistributedPatternTests(TestCase):
    def test_intermediate_hook_with_closure(self):
        @dataclasses.dataclass
        class CustomObj:
            val: torch.Tensor

        def fn(x, obj):
            y = x.sin()
            closure_var = y + 1
            y.register_hook(lambda grad: grad + obj.val + closure_var)
            z = y.sin()
            return z

        opt = torch.compile(fn, fullgraph=True)

        obj1 = CustomObj(torch.tensor(88))
        obj2 = CustomObj(torch.tensor(99))
        x0 = torch.ones(4, requires_grad=True)
        x1 = torch.ones(4, requires_grad=True)
        x2 = torch.ones(4, requires_grad=True)
        x3 = torch.ones(4, requires_grad=True)
        fn(x0, obj1).sum().backward()
        fn(x1, obj2).sum().backward()

        with compiled_autograd.enable(functools.partial(torch.compile, fullgraph=True)):
            opt(x2, obj1).sum().backward()
            opt(x3, obj2).sum().backward()

        self.assertEqual(x0.grad, x2.grad)
        self.assertEqual(x1.grad, x3.grad)

    @torch.no_grad()
    def test_storage_resize_zero(self):
        @torch.compile(fullgraph=True)
        def fn(x):
            y = torch.sin(x)
            x.untyped_storage().resize_(0)
            return torch.cos(y)

        x = torch.randn(10)
        expected = torch.cos(torch.sin(x))
        y = fn(x)
        self.assertEqual(y, expected)
        self.assertEqual(x.untyped_storage().size(), 0)

    @torch.no_grad()
    def test_storage_resize_nonzero(self):
        @torch.compile(fullgraph=True)
        def fn(x, out):
            y = torch.sin(x)
            assert out.untyped_storage().size() == 0
            out.untyped_storage().resize_(x.untyped_storage().size())
            out.copy_(y.cos())

        x = torch.randn(10)
        out = torch.randn(10)
        expected = torch.cos(torch.sin(x))
        out.untyped_storage().resize_(0)
        fn(x, out)
        self.assertEqual(out.untyped_storage().size(), x.untyped_storage().size())
        self.assertEqual(out, expected)

    @torch.no_grad()
    def test_unsafe_set_version_counter1(self):
        cnt = CompileCounter()

        @torch.compile(backend=cnt, fullgraph=True)
        def fn(w, x):
            x = x.sin()
            v = w._version
            w.copy_(x + 1)
            torch._C._autograd._unsafe_set_version_counter(w, v)
            return w, v

        for v in (3, 0, 1):
            w1 = torch.randn(16)
            for i in range(v):
                w1.fill_(i)  # bump w1._version
            self.assertEqual(w1._version, v)
            x1 = torch.randn(16)
            w2, v2 = fn(w1, x1)

            self.assertIs(w1, w2)
            self.assertEqual(w1, x1.sin() + 1)
            self.assertEqual(v2, v)
            self.assertEqual(w1._version, v)
            self.assertEqual(cnt.frame_count, 1)

    def test_unsafe_set_version_counter2(self):
        @torch.compile(backend="inductor", fullgraph=True)
        def fn(w, x):
            r = w.sin()
            with torch.no_grad():
                v = w._version
                w.copy_(x)
                torch._C._autograd._unsafe_set_version_counter(w, v)
            return r

        w1 = torch.randn(1, requires_grad=True)
        x1 = torch.randn(1)
        expected_r1 = w1.detach().sin()

        r1 = fn(w1, x1)
        r1.backward()
        self.assertEqual(r1, expected_r1)
        self.assertEqual(w1, x1)
        self.assertEqual(w1.grad, x1.cos())

    @torch.no_grad()
    def test_unsafe_preserve_version_counter1(self):
        @torch.compile(backend="eager", fullgraph=True)
        def fn(w, x):
            x = x.sin()
            with torch.autograd._unsafe_preserve_version_counter(w):
                w.copy_(x + 1)
            return w

        w1 = torch.randn(16).fill_(0).fill_(1)
        x1 = torch.randn(16)
        v1 = w1._version
        w2 = fn(w1, x1)
        v2 = w1._version

        self.assertIs(w1, w2)
        self.assertEqual(w1, x1.sin() + 1)
        self.assertEqual(v1, v2)

    def test_unsafe_preserve_version_counter2(self):
        @torch.compile(backend="inductor", fullgraph=True)
        def fn(w, x):
            r = w.sin()
            with torch.no_grad(), torch.autograd._unsafe_preserve_version_counter(w):
                w.copy_(x)
            return r

        w1 = torch.randn(1, requires_grad=True)
        x1 = torch.randn(1)
        expected_r1 = w1.detach().sin()

        r1 = fn(w1, x1)
        r1.backward()
        self.assertEqual(r1, expected_r1)
        self.assertEqual(w1, x1)
        self.assertEqual(w1.grad, x1.cos())

    def test_module_backward_hooks_eager(self):
        m1, inp1 = init_module_bw_hooks(True)
        out1 = steps(m1, inp1)

        m2, inp2 = init_module_bw_hooks(False)
        fw_cnt = CompileCounter()
        bw_cnt = CompileCounter()
        with compiled_autograd.enable(torch.compile(backend=bw_cnt, fullgraph=True)):
            m2 = torch.compile(m2, backend=fw_cnt, fullgraph=True)
            out2 = steps(m2, inp2)

        self.assertEqual(m1.hook_count_pre, m2.hook_count_pre)
        self.assertEqual(m1.hook_count_post, m2.hook_count_post)
        self.assertEqual(out1, out2)
        self.assertEqual(inp1.grad, inp2.grad)
        self.assertEqual(m1.weight.grad, m2.weight.grad)
        self.assertEqual(m1.bias.grad, m2.bias.grad)

        self.assertEqual(fw_cnt.frame_count, 1)
        self.assertEqual(fw_cnt.op_count, 5)
        self.assertEqual(bw_cnt.frame_count, 2)  # grad=None and grad!=None
        self.assertEqual(bw_cnt.op_count, 39)

    def test_module_backward_hooks_aot(self):
        m1, inp1 = init_module_bw_hooks(True)
        out1 = steps(m1, inp1)

        m2, inp2 = init_module_bw_hooks(True)
        m2 = torch.compile(m2, backend="aot_eager", fullgraph=True)
        with compiled_autograd.enable(lambda gm: gm):
            out2 = steps(m2, inp2)

        self.assertEqual(m1.hook_count_pre, m2.hook_count_pre)
        self.assertEqual(m1.hook_count_post, m2.hook_count_post)
        self.assertEqual(out1, out2)
        self.assertEqual(inp1.grad, inp2.grad)
        self.assertEqual(m1.weight.grad, m2.weight.grad)
        self.assertEqual(m1.bias.grad, m2.bias.grad)

    def test_module_backward_hooks_inductor(self):
        m1, inp1 = init_module_bw_hooks(True)
        out1 = steps(m1, inp1)

        m2, inp2 = init_module_bw_hooks(False)
        m2 = torch.compile(m2, fullgraph=True)
        with compiled_autograd.enable(torch.compile(fullgraph=True)):
            out2 = steps(m2, inp2)

        self.assertEqual(m1.hook_count_pre, m2.hook_count_pre)
        self.assertEqual(m1.hook_count_post, m2.hook_count_post)
        self.assertEqual(out1, out2)
        self.assertEqual(inp1.grad, inp2.grad)
        self.assertEqual(m1.weight.grad, m2.weight.grad)
        self.assertEqual(m1.bias.grad, m2.bias.grad)

    def test_module_backward_hooks_multi_layers(self):
        a1, inp1 = init_module_bw_hooks(True)
        b1, _ = init_module_bw_hooks(True)
        out1 = steps(torch.nn.Sequential(a1, b1), inp1)

        a2, inp2 = init_module_bw_hooks(False)
        b2, _ = init_module_bw_hooks(False)
        with compiled_autograd.enable(torch.compile(fullgraph=True)):
            out2 = steps(
                torch.compile(torch.nn.Sequential(a2, b2), fullgraph=True), inp2
            )

        self.assertEqual(a1.hook_count_pre, a2.hook_count_pre)
        self.assertEqual(a1.hook_count_post, a2.hook_count_post)
        self.assertEqual(b1.hook_count_pre, b2.hook_count_pre)
        self.assertEqual(b1.hook_count_post, b2.hook_count_post)
        self.assertEqual(out1, out2)
        self.assertEqual(inp1.grad, inp2.grad)
        self.assertEqual(a1.weight.grad, a2.weight.grad)
        self.assertEqual(a1.bias.grad, a2.bias.grad)
        self.assertEqual(b1.weight.grad, b2.weight.grad)
        self.assertEqual(b1.bias.grad, b2.bias.grad)

    # TODO(jansel): support bw hooks with graph break

    def _assert_same_grad(self, a, b):
        self.assertEqual(type(a), type(b))
        self.assertEqual(a, b)
        self.assertEqual(a.grad, b.grad)
        self.assertEqual(a.requires_grad, b.requires_grad)

    def test_nn_param_return1(self):
        def fn(x):
            p = torch.nn.Parameter(x)
            return p, p.sin()

        opt = torch.compile(fn, fullgraph=True)
        x1 = torch.randn(16)
        x2 = x1.clone()

        p1, r1 = fn(x1)
        r1.sum().backward()
        p2, r2 = opt(x2)
        r2.sum().backward()
        self._assert_same_grad(r1, r2)
        self._assert_same_grad(p1, p2)

    def test_nn_param_return2(self):
        def fn(x):
            p = torch.nn.Parameter(x, requires_grad=False)
            return p, x + 1

        opt = torch.compile(fn, fullgraph=True)
        x1 = torch.randn(16)
        x2 = x1.clone()

        p1, r1 = fn(x1)
        p2, r2 = opt(x2)
        self._assert_same_grad(r1, r2)
        self._assert_same_grad(p1, p2)

<<<<<<< HEAD
=======
    def test_nn_param_return3(self):
        def fn(x):
            p = torch.nn.Parameter(x + 123)
            return p, p.sin()

        opt = torch.compile(fn, fullgraph=True)
        x1 = torch.randn(16)
        x2 = x1.clone()

        p1, r1 = fn(x1)
        r1.sum().backward()
        p2, r2 = opt(x2)
        r2.sum().backward()
        self._assert_same_grad(r1, r2)
        self._assert_same_grad(p1, p2)

    def test_nn_param_return4(self):
        def fn(x):
            p = torch.nn.Parameter(x + 123, requires_grad=False)
            return p, x + 1

        opt = torch.compile(fn, fullgraph=True)
        x1 = torch.randn(16)
        x2 = x1.clone()

        p1, r1 = fn(x1)
        p2, r2 = opt(x2)
        self._assert_same_grad(r1, r2)
        self._assert_same_grad(p1, p2)

    def test_fake_distributed_eager(self):
        m1, inp1 = init_fake_distributed()
        out1 = steps(m1, inp1)

        m2, inp2 = init_fake_distributed()
        fw_cnt = CompileCounter()
        m2 = torch.compile(m2, backend=fw_cnt, fullgraph=True)

        bw_cnt = CompileCounter()
        with compiled_autograd.enable(torch.compile(backend=bw_cnt, fullgraph=False)):
            for step in range(1, 5):
                out2 = m2(inp2)
                out2.sum().backward()

                # Graph break on TracableCreateParameter.backward
                # Recompile on grad==None/grad!=None
                self.assertEqual(bw_cnt.frame_count, min(step, 2) * 2)

        self.assertEqual(fw_cnt.frame_count, 1)
        self._assert_same_grad(m1.weight, m2.weight)
        self._assert_same_grad(inp1, inp2)
        self._assert_same_grad(out1, out2)

    def test_fake_distributed_aot_eager(self):
        m1, inp1 = init_fake_distributed()
        out1 = steps(m1, inp1)

        m2, inp2 = init_fake_distributed()
        m2 = torch.compile(m2, backend="aot_eager", fullgraph=True)
        bw_cnt = CompileCounter()
        with compiled_autograd.enable(torch.compile(backend=bw_cnt, fullgraph=True)):
            out2 = steps(m2, inp2)

        self._assert_same_grad(m1.weight, m2.weight)
        self._assert_same_grad(inp1, inp2)
        self._assert_same_grad(out1, out2)
        # Recompile on grad==None/grad!=None
        self.assertEqual(bw_cnt.frame_count, 2)

    def test_fake_distributed_inductor(self):
        m1, inp1 = init_fake_distributed()
        out1 = steps(m1, inp1)

        m2, inp2 = init_fake_distributed()
        m2 = torch.compile(m2, fullgraph=True)
        with compiled_autograd.enable(torch.compile(fullgraph=True)):
            out2 = steps(m2, inp2)

        self._assert_same_grad(m1.weight, m2.weight)
        self._assert_same_grad(inp1, inp2)
        self._assert_same_grad(out1, out2)

>>>>>>> eb5381da

if __name__ == "__main__":
    if HAS_CPU and not IS_MACOS:
        run_tests(needs="filelock")<|MERGE_RESOLUTION|>--- conflicted
+++ resolved
@@ -11,8 +11,6 @@
 from torch.testing._internal.inductor_utils import HAS_CPU
 
 
-<<<<<<< HEAD
-=======
 def init_fake_distributed():
     # Fake distributed
     WORLD_SIZE = 2
@@ -74,7 +72,6 @@
     return m, torch.rand(2, 20, requires_grad=True)
 
 
->>>>>>> eb5381da
 def init_module_bw_hooks(allow_eager):
     def bw_pre_hook(mod, gO):
         assert allow_eager or torch._dynamo.is_compiling()
@@ -365,8 +362,6 @@
         self._assert_same_grad(r1, r2)
         self._assert_same_grad(p1, p2)
 
-<<<<<<< HEAD
-=======
     def test_nn_param_return3(self):
         def fn(x):
             p = torch.nn.Parameter(x + 123)
@@ -449,7 +444,6 @@
         self._assert_same_grad(inp1, inp2)
         self._assert_same_grad(out1, out2)
 
->>>>>>> eb5381da
 
 if __name__ == "__main__":
     if HAS_CPU and not IS_MACOS:
