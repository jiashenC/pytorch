# Owner(s): ["oncall: export"]

import unittest
<<<<<<< HEAD
from typing import Any, Dict, List, Tuple, Union
=======
from collections import OrderedDict
from typing import Dict, List, Tuple, Union
>>>>>>> c9dc9887

import torch

import torch.utils._pytree as pytree

from torch._dynamo.test_case import TestCase
from torch._export.converter import TS2EPConverter
from torch.export import ExportedProgram
from torch.testing._internal.common_utils import run_tests

requires_cuda = unittest.skipUnless(torch.cuda.is_available(), "requires cuda")


class TestConverter(TestCase):
    def _check_equal_ts_ep_converter(
        self,
        M,
        inp,
        option: Union[List[str]] = None,
        check_persistent=False,
        lifted_tensor_constants=None,
    ) -> ExportedProgram:
        # By default, it tests both jit.trace and jit.script.
        if option is None:
            option = ["trace", "script"]

        if check_persistent:
            num_iterations = 10
        else:
            num_iterations = 1

        ep_list = []
        for opt in option:
            if opt == "script":
                # Separate two models for testing non-functional effects
                if check_persistent:
                    original_ts_model = torch.jit.script(M())
                    ts_model = torch.jit.script(M())
                    eager_model = M()
                else:
                    original_ts_model = torch.jit.script(M)
                    ts_model = torch.jit.script(M)
                    eager_model = M
            elif opt == "trace":
                if check_persistent:
                    original_ts_model = torch.jit.trace(M(), inp)
                    ts_model = torch.jit.trace(M(), inp)
                    eager_model = M()
                else:
                    original_ts_model = torch.jit.trace(M, inp)
                    ts_model = torch.jit.trace(M, inp)
                    eager_model = M
            else:
                raise RuntimeError(f"Unrecognized mode for torch.jit: {opt}")

            ep = TS2EPConverter(ts_model, inp).convert()
            ep_list.append(ep)

            for _ in range(num_iterations):
                orig_out, _ = pytree.tree_flatten(original_ts_model(*inp))
                ep_out, _ = pytree.tree_flatten(ep.module()(*inp))

                # Check module.
                if isinstance(eager_model, torch.nn.Module):
                    expected_state_dict = OrderedDict()
                    expected_state_dict.update(ts_model.state_dict())
                    if lifted_tensor_constants:
                        expected_state_dict.update(lifted_tensor_constants)
                    self.assertEqual(
                        ep.state_dict.keys(),
                        expected_state_dict.keys(),
                    )

                # Check results
                self._check_tensor_list_equal(ep_out, orig_out)
        return ep_list

    def _check_tensor_list_equal(self, xs: List[torch.Tensor], ys: List[torch.Tensor]):
        self.assertEqual(len(xs), len(ys))
        for x, y in zip(xs, ys):
            if isinstance(x, torch.Tensor) and isinstance(y, torch.Tensor):
                self.assertEqual(x.shape, y.shape)
                self.assertTrue(torch.allclose(x, y))
            else:
                self.assertEqual(type(x), type(y))
                self.assertEqual(x, y)

    def test_ts2ep_converter_basic(self):
        class MSingle(torch.nn.Module):
            def forward(self, x, y):
                return x + y

        class MMulti(torch.nn.Module):
            def forward(self, x, y):
                x = x.cos() + 1
                y = y.sin() - 1
                return x, y

        inp = (torch.ones(1, 3), torch.ones(1, 3))
        self._check_equal_ts_ep_converter(MSingle(), inp)
        self._check_equal_ts_ep_converter(MMulti(), inp)

    def test_ts2ep_converter_container_output(self):
        # Output is a List.
        class MOutputList(torch.nn.Module):
            def forward(self, x: torch.Tensor, y: torch.Tensor):
                a = x * x
                b = y + y
                return [a, b]

        # Output is a Tuple.
        class MOutputTuple(torch.nn.Module):
            def forward(self, x: torch.Tensor, y: torch.Tensor):
                a = x * x
                b = y + y
                return (a, b)

        # Output is a Dict.
        class MOutputDict(torch.nn.Module):
            def forward(self, x: torch.Tensor, y: torch.Tensor):
                a = x * x
                b = y + y
                return {"data": {"mul": a, "add": b}}

        inp = (torch.tensor(4), torch.tensor(4))

        # Traced function must use immutable structure as output.
        self._check_equal_ts_ep_converter(MOutputList(), inp, ["script"])
        self._check_equal_ts_ep_converter(MOutputTuple(), inp)
        self._check_equal_ts_ep_converter(MOutputDict(), inp, ["script"])

    def test_aten_dim(self):
        class Module(torch.nn.Module):
            def forward(self, x):
                num_dim = x.dim()
                return torch.ones(num_dim)

        inp = (torch.ones(1, 3),)
        self._check_equal_ts_ep_converter(Module(), inp)

    def test_aten_len(self):
        class Module(torch.nn.Module):
            def forward(self, x: torch.Tensor):
                length = len(x)
                return torch.ones(length)

        # aten::len.Tensor
        inp = (torch.ones(2, 3),)
        self._check_equal_ts_ep_converter(Module(), inp)

        class Module(torch.nn.Module):
            def forward(self, x: List[int]):
                length = len(x)
                return torch.ones(length)

        # aten::len.t
        inp = ([1, 2, 3],)
        self._check_equal_ts_ep_converter(Module(), inp, ["script"])

        class Module(torch.nn.Module):
            def forward(self, x: Dict[int, str]):
                length = len(x)
                return torch.ones(length)

        # aten::len.Dict_int
        inp = ({1: "a", 2: "b", 3: "c"},)
        self._check_equal_ts_ep_converter(Module(), inp, ["script"])

        class Module(torch.nn.Module):
            def forward(self, x: Dict[bool, str]):
                length = len(x)
                return torch.ones(length)

        # aten::len.Dict_bool
        inp = ({True: "a", False: "b"},)
        self._check_equal_ts_ep_converter(Module(), inp, ["script"])

        class Module(torch.nn.Module):
            def forward(self, x: Dict[float, str]):
                length = len(x)
                return torch.ones(length)

        # aten::len.Dict_float
        inp = ({1.2: "a", 3.4: "b"},)
        self._check_equal_ts_ep_converter(Module(), inp, ["script"])

        class Module(torch.nn.Module):
            def forward(self, x: Dict[torch.Tensor, str]):
                length = len(x)
                return torch.ones(length)

        # aten::len.Dict_Tensor
        inp = ({torch.zeros(2, 3): "a", torch.ones(2, 3): "b"},)
        self._check_equal_ts_ep_converter(Module(), inp, ["script"])

        # aten::len.str and aten::len.Dict_str are not supported
        # since torch._C._jit_flatten does not support str
        # inp = ("abcdefg",)
        # self._check_equal_ts_ep_converter(Module(), inp)
        # inp = ({"a": 1, "b": 2},)
        # self._check_equal_ts_ep_converter(Module(), inp)

    def test_prim_min(self):
        class Module(torch.nn.Module):
            def forward(self, x: torch.Tensor, y: torch.Tensor) -> torch.Tensor:
                x_len = len(x)
                y_len = len(y)

                # prim::min.int
                len_int = min(x_len, y_len)

                # prim::min.float
                len_float = int(min(x_len * 2.0, y_len * 2.0))

                # prim::min.self_int
                len_self_int = min([x_len, y_len])

                # prim::min.self_float
                len_self_float = int(min([x_len * 2.0, y_len * 2.0]))

                # prim::min.float_int
                len_float_int = int(min(x_len * 2.0, y_len))

                # prim::min.int_float
                len_int_float = int(min(x_len, y_len * 2.0))

                return torch.ones(
                    len_int
                    + len_float
                    + len_self_int
                    + len_self_float
                    + len_float_int
                    + len_int_float
                )

        inp = (torch.randn(10, 2), torch.randn(5))
        self._check_equal_ts_ep_converter(Module(), inp)

    def test_aten___getitem___list(self):
        class Module(torch.nn.Module):
            def forward(self, x):
                y = torch.split(x, 2)
                return y[0]

        inp = (torch.rand((3, 2)),)
        self._check_equal_ts_ep_converter(Module(), inp)

    def test_aten___getitem___dict(self):
        class Module(torch.nn.Module):
            def forward(self, x):
                y = torch.split(x, 2)
                d_int = {0: y[0], 1: y[1]}
                d_str = {"0": y[0], "1": y[1]}
                d_bool = {True: y[0], False: y[1]}
                d_float = {0.1: y[0], 2.3: y[1]}
                return d_int[0], d_str["0"], d_bool[True], d_float[0.1]

        inp = (torch.rand((3, 2)),)
        self._check_equal_ts_ep_converter(Module(), inp)

    def test_prim_device(self):
        class Module(torch.nn.Module):
            def forward(self, x):
                device = x.device
                return torch.ones(2, 3, device=device)

        inp = (torch.rand(3, 4),)
        self._check_equal_ts_ep_converter(Module(), inp)

    @requires_cuda
    def test_prim_device_cuda(self):
        class Module(torch.nn.Module):
            def forward(self, x):
                device = x.device
                return torch.ones(2, 3, device=device)

        inp = (torch.rand((3, 4), device="cuda:0"),)
        self._check_equal_ts_ep_converter(Module(), inp)

    def test_prim_dtype(self):
        class Module(torch.nn.Module):
            def forward(self, x):
                dtype = x.dtype
                return torch.ones(2, 3, dtype=dtype)

        for dtype in [
            torch.float32,
            torch.double,
        ]:
            inp = (torch.rand((3, 4), dtype=dtype),)
            self._check_equal_ts_ep_converter(Module(), inp)

        for dtype in [
            torch.uint8,
            torch.int8,
            torch.int32,
        ]:
            inp = (torch.randint(high=128, size=(3, 4), dtype=dtype),)
            self._check_equal_ts_ep_converter(Module(), inp)

    def test_convert_if_basic(self):
        class M(torch.nn.Module):
            def forward(self, x: torch.Tensor, y: torch.Tensor):
                if x:
                    return y * y
                else:
                    return y + y

        inp = (torch.tensor(True), torch.tensor(4))
        ep_list = self._check_equal_ts_ep_converter(M(), inp)

        for ep in ep_list[1:]:
            torch.testing.assert_close(
                ep.module()(torch.tensor(False), torch.tensor(4)),
                M()(torch.tensor(False), torch.tensor(4)),
            )

    def test_convert_if_multiple_out(self):
        class M(torch.nn.Module):
            def true_fn(self, y, z):
                return (z * z, z + z)

            def false_fn(self, y, z):
                return (y * y * y, y + y)

            def forward(self, x: torch.Tensor, y: torch.Tensor):
                z = y * y

                if x:
                    res = self.true_fn(y, z)
                else:
                    res = self.false_fn(y, z)

                return res[0] + res[1]

        inp = (torch.tensor(True), torch.tensor(4))
        ep_list = self._check_equal_ts_ep_converter(M(), inp)

        for ep in ep_list[1:]:
            torch.testing.assert_close(
                ep.module()(torch.tensor(False), torch.tensor(4)),
                M()(torch.tensor(False), torch.tensor(4)),
            )

    def test_profiler__record_function(self):
        class Module(torch.nn.Module):
            def forward(self, x: torch.Tensor) -> torch.Tensor:
                handle = torch.ops.profiler._record_function_enter_new("foo", None)
                y = x * 2 + 4
                torch.ops.profiler._record_function_exit(handle)
                return y

        x = torch.randn(10, 10)
        self._check_equal_ts_ep_converter(Module(), (x,))

    def test_aten_floordiv(self):
        class Module(torch.nn.Module):
            def forward(self, x: torch.Tensor) -> torch.Tensor:
                return x // 2

        x = torch.randn(10, 10)
        self._check_equal_ts_ep_converter(Module(), (x,))

    def test_aten___is__(self):
        class Module(torch.nn.Module):
            def forward(
                self, x: torch.Tensor, y: torch.Tensor
            ) -> Tuple[bool, torch.Tensor]:
                z = x + 1
                return x is y, z

        # Traced function must return output that has tensors.
        inp = (torch.randn(10, 10), torch.rand(10, 10))
        self._check_equal_ts_ep_converter(Module(), inp, ["script"])

    def test_aten___isnot__(self):
        class Module(torch.nn.Module):
            def forward(
                self, x: torch.Tensor, y: torch.Tensor
            ) -> Tuple[bool, torch.Tensor]:
                z = x + 1
                return x is not y, z

        # Traced function must return output that has tensors.
        inp = (torch.randn(10, 10), torch.rand(10, 10))
        self._check_equal_ts_ep_converter(Module(), inp, ["script"])

    def test_aten___not__(self):
        class Module(torch.nn.Module):
            def forward(
                self, x: torch.Tensor, y: torch.Tensor
            ) -> Tuple[bool, torch.Tensor]:
                z = x + 1
                return not (x is not y), z

        # Traced function must return output that has tensors.
        inp = (torch.randn(10, 10), torch.rand(10, 10))
        self._check_equal_ts_ep_converter(Module(), inp, ["script"])

    def test_ts2ep_converter_unpack(self):
        class MUnpackList(torch.nn.Module):
            def forward(self, x):
                x, y = torch.split(x, 2)
                return x + y

        class MUnpackTuple(torch.nn.Module):
            def forward(self, x_tuple: Tuple[torch.Tensor, torch.Tensor]):
                x, y = x_tuple
                x = x.cos()
                return x + y

        inp = (torch.ones(4),)
        self._check_equal_ts_ep_converter(MUnpackList(), inp)
        inp = ((torch.zeros(1, 4), torch.ones(1, 4)),)
        self._check_equal_ts_ep_converter(MUnpackTuple(), inp)

    def test_convert_nn_module_with_nested_param(self):
        class M(torch.nn.Module):
            def __init__(self, dim: int) -> None:
                super().__init__()
                self.linear = torch.nn.Linear(dim, dim)

            def forward(self, x: torch.Tensor):
                return self.linear(x)

        class NestedM(torch.nn.Module):
            def __init__(self, dim: int) -> None:
                super().__init__()
                self.linear = torch.nn.Linear(dim, dim)
                self.m = M(dim)

            def forward(self, x: torch.Tensor):
                return self.linear(self.m(x))

        class SuperNestedM(torch.nn.Module):
            def __init__(self, dim: int) -> None:
                super().__init__()
                self.linear = torch.nn.Linear(dim, dim)
                self.m = NestedM(dim)

            def forward(self, x: torch.Tensor):
                return self.linear(self.m(x))

        inp = (torch.ones(3),)
        orig_m = NestedM(3)
        self._check_equal_ts_ep_converter(orig_m, inp)

        orig_m = SuperNestedM(3)
        self._check_equal_ts_ep_converter(orig_m, inp)

    def test_convert_nn_module_with_nested_buffer(self):
        class M(torch.nn.Module):
            def __init__(self) -> None:
                super().__init__()
                self.register_buffer("w", torch.randn(1))

            def forward(self, x: torch.Tensor):
                return self.w + x

        class NestedM(torch.nn.Module):
            def __init__(self) -> None:
                super().__init__()
                self.m = M()
                self.register_buffer("w", torch.randn(1))

            def forward(self, x: torch.Tensor):
                return self.w + self.m(x)

        class SuperNestedM(torch.nn.Module):
            def __init__(self) -> None:
                super().__init__()
                self.m = NestedM()
                self.register_buffer("w", torch.randn(1))

            def forward(self, x: torch.Tensor):
                return self.w + self.m(x)

        inp = (torch.ones(1),)
        orig_m = NestedM()
        self._check_equal_ts_ep_converter(orig_m, inp)
        orig_m = SuperNestedM()
        self._check_equal_ts_ep_converter(orig_m, inp)

    def test_convert_nn_module_with_nested_if_and_buffer(self):
        class M(torch.nn.Module):
            def __init__(self) -> None:
                super().__init__()
                self.register_buffer("w", torch.randn(1))
                self.count = 1

            def forward(self, x: torch.Tensor):
                return self.w + x + self.count

        class NestedM(torch.nn.Module):
            def __init__(self) -> None:
                super().__init__()
                self.m1 = M()
                self.m2 = M()
                self.register_buffer("w", torch.randn(1))

            def forward(self, x: torch.Tensor):
                if torch.sum(x) > 1:
                    return self.w + self.m1(x)
                else:
                    return self.w + self.m2(x)

        # Super nested, parameters neeed to lifted
        # multiple times.
        class SuperNestedM(torch.nn.Module):
            def __init__(self) -> None:
                super().__init__()
                self.m1 = NestedM()
                self.m2 = NestedM()
                self.register_buffer("w", torch.randn(1))

            def forward(self, x: torch.Tensor):
                if torch.max(x) > 1:
                    return self.w + self.m1(x)
                else:
                    return self.w + self.m2(x)

        # Super nested module testing.
        inp = (torch.ones(1),)
        orig_m = SuperNestedM()
        # TODO: fix trace: state_dict is not equal.
        ep_list = self._check_equal_ts_ep_converter(orig_m, inp, ["script"])

        t = inp[0]
        t -= 1
        for ep in ep_list:
            torch.testing.assert_close(
                ep.module()(*inp),
                orig_m(*inp),
            )

    def test_convert_nn_module_with_nested_if_and_param(self):
        class M(torch.nn.Module):
            def __init__(self, dim: int) -> None:
                super().__init__()
                self.linear = torch.nn.Linear(dim, dim)

            def forward(self, x: torch.Tensor):
                return self.linear(x)

        class NestedM(torch.nn.Module):
            def __init__(self, dim: int) -> None:
                super().__init__()
                self.m1 = M(dim)
                self.m2 = M(dim)
                self.linear = torch.nn.Linear(dim, dim)

            def forward(self, x: torch.Tensor):
                if torch.sum(x) > 1:
                    return self.linear(self.m1(x))
                else:
                    return self.linear(self.m2(x))

        # Super nested, parameters neeed to lifted
        # multiple times.
        class SuperNestedM1(torch.nn.Module):
            def __init__(self, dim: int) -> None:
                super().__init__()
                self.m1 = NestedM(dim)
                self.m2 = NestedM(dim)
                self.linear = torch.nn.Linear(dim, dim)

            def forward(self, x: torch.Tensor):
                if torch.max(x) > 1:
                    return self.linear(self.m1(x))
                else:
                    return self.linear(self.m2(x))

        # Super nested, even the input needs to be
        # lifted recursively due to value propogation optimiztaion.
        class SuperNestedM2(torch.nn.Module):
            def __init__(self, dim: int) -> None:
                super().__init__()
                self.m1 = NestedM(dim)
                self.m2 = NestedM(dim)
                self.linear = torch.nn.Linear(dim, dim)

            def forward(self, x: torch.Tensor):
                if torch.sum(x) > 1:
                    return self.linear(self.m1(x))
                else:
                    return self.linear(self.m2(x))

        # Basic module testing.
        inp = (torch.ones(3),)
        orig_m = M(3)
        ep_list = self._check_equal_ts_ep_converter(orig_m, inp)

        t = inp[0]
        t -= 0.8
        for ep in ep_list[1:]:
            torch.testing.assert_close(
                ep.module()(*inp),
                orig_m(*inp),
            )

        # Nested module testing.
        inp = (torch.ones(3),)
        orig_m = NestedM(3)
        # TODO: fix trace: state_dict is not equal.
        ep_list = self._check_equal_ts_ep_converter(orig_m, inp, ["script"])

        t = inp[0]
        t -= 0.8
        for ep in ep_list:
            torch.testing.assert_close(
                ep.module()(*inp),
                orig_m(*inp),
            )

        # Super nested module testing.
        inp = (torch.ones(3),)
        orig_m = SuperNestedM1(3)
        # TODO: fix trace: state_dict is not equal.
        ep_list = self._check_equal_ts_ep_converter(orig_m, inp, ["script"])

        t = inp[0]
        t -= 0.8
        for ep in ep_list:
            torch.testing.assert_close(
                ep.module()(*inp),
                orig_m(*inp),
            )

        # # Super nested module testing.
        # inp = (torch.ones(3),)
        # orig_m = SuperNestedM2(3)
        # ep = self._check_equal_ts_ep_converter(orig_m, inp)

        # t = inp[0]
        # t -= 0.8
        # torch.testing.assert_close(
        #     ep.module()(*inp),
        #     orig_m(*inp),
        # )

    def test_ts2ep_converter_contains(self):
        class MIn(torch.nn.Module):
            def forward(self, x: torch.Tensor):
                return x.dtype in [torch.float32, torch.float64]

        class MNotIn(torch.nn.Module):
            def forward(self, x: torch.Tensor):
                return x.dtype in [torch.int8]

        class MTensorIn(torch.nn.Module):
            def forward(self, x: torch.Tensor, x_dict: Dict[torch.Tensor, str]):
                return x in x_dict

        # Traced function must return output that has tensors.
        inp = (torch.tensor(4),)
        self._check_equal_ts_ep_converter(MIn(), inp, ["script"])
        self._check_equal_ts_ep_converter(MNotIn(), inp, ["script"])

        # TODO: update test to use reference for in.
        inp = (torch.tensor(4), {torch.tensor(4): "foo"})
        self._check_equal_ts_ep_converter(MTensorIn(), inp, ["script"])
        inp = (torch.tensor(1), {torch.tensor(4): "foo"})
        self._check_equal_ts_ep_converter(MTensorIn(), inp, ["script"])

    def test_ts2ep_converter_custom_op(self):
        with torch.library._scoped_library("mylib", "FRAGMENT") as lib:
            torch._dynamo.config.capture_scalar_outputs = True
            torch._dynamo.config.capture_dynamic_output_shape_ops = True

            torch.library.define(
                "mylib::foo",
                "(Tensor x) -> Tensor",
                lib=lib,
            )

            # PyTorch custorm op implementation
            @torch.library.impl(
                "mylib::foo",
                "CompositeExplicitAutograd",
                lib=lib,
            )
            def foo_impl(x):
                return x + x

            # Meta function of the custom op.
            @torch.library.impl_abstract(
                "mylib::foo",
                lib=lib,
            )
            def foo_meta(x):
                return x + x

            class M(torch.nn.Module):
                def forward(self, x):
                    return torch.ops.mylib.foo(x)

            inp = (torch.randn(3, 3),)
            m = M()
            self._check_equal_ts_ep_converter(m, inp)

    def test_convert_func_without_param(self):
        def func1(x, y):
            return x + y

        def func2(x, y):
            if x.sum() > 0:
                return x + y
            else:
                return x - y

        inp = (
            torch.tensor(1),
            torch.tensor(1),
        )
        self._check_equal_ts_ep_converter(func1, inp)

        ep_list = self._check_equal_ts_ep_converter(func2, inp)

        t = inp[0]
        t -= 1
        for ep in ep_list[1:]:
            torch.testing.assert_close(
                ep.module()(*inp),
                func2(*inp),
            )

    def test_implicit_constant_to_tensor_handling(self):
        def func1(x):
            return x + 2

        def func2(x, y):
            return x * y / (x - 2 * y) + y

        def func3(x):
            return x + torch.tensor([3])

        def func4():
            val = torch.tensor(float("inf"))
            return torch.full((10, 10), val)

        def func5():
            x = -1
            return x * torch.ones(1, dtype=torch.float), torch.zeros(
                1, dtype=torch.float
            )

        def func6(x1, x2, x3, x4):
            return (
                x1.numel(),
                x1.size(),
                x2.numel(),
                x2.size(),
                x3.numel(),
                x3.size(),
                x4.numel(),
                x4.size(),
                torch.ones(x1.numel()),  # Just make sure downstream ops still work.
                torch.ones(x1.size()),  # Just make sure downstream ops still work.
            )

        class M1(torch.nn.Module):
            def __init__(self, value):
                super().__init__()
                self.x = torch.tensor(value)

            def forward(self):
                return self.x.clone()

        class M2(torch.nn.Module):
            def forward(self, x):
                return torch.tensor(4) + x

        inp = (torch.randn([2, 2]),)
        self._check_equal_ts_ep_converter(func1, inp)
        inp = (torch.randn([2, 2]), torch.randn([2, 2]))
        self._check_equal_ts_ep_converter(func2, inp)

        inp = (torch.randn([2, 2]),)
        self._check_equal_ts_ep_converter(func3, inp)

        self._check_equal_ts_ep_converter(func4, ())
        self._check_equal_ts_ep_converter(M1(5), ())

        inp = (torch.randn(2),)
        self._check_equal_ts_ep_converter(M2(), inp)

        self._check_equal_ts_ep_converter(func5, ())
        inp = (
            torch.randn([2, 3, 4]).to(torch.int8),
            torch.randn([2, 3, 4]).to(torch.int32),
            torch.randn([2, 3, 4]).to(torch.float32),
            torch.randn([2, 3, 4]).to(torch.float64),
        )
        self._check_equal_ts_ep_converter(func6, inp)

    def test_prim_tolist(self):
        class Module(torch.nn.Module):
            def forward(self, x: torch.Tensor) -> List[int]:
                return x.tolist()

        inp = (torch.tensor([1, 2, 3]),)
        self._check_equal_ts_ep_converter(Module(), inp, ["script"])

        class Module(torch.nn.Module):
            def forward(self, x: torch.Tensor) -> List[List[int]]:
                return x.tolist()

        inp = (torch.tensor([[1, 2, 3], [4, 5, 6]]),)
        self._check_equal_ts_ep_converter(Module(), inp, ["script"])

<<<<<<< HEAD
    def test_raise_exception(self):
        class Module(torch.nn.Module):
            def forward(self, x: torch.Tensor, y: int) -> torch.Tensor:
                if y > 0:
                    raise RuntimeError("test")
                return x + y

        # match non-strict export behavior that errors when the given input leads to
        # RaiseException.
        with self.assertRaisesRegex(torch.jit.Error, "builtins.RuntimeError"):
            inp = (torch.randn(3, 2), 1)
            self._check_equal_ts_ep_converter(Module(), inp, ["script"])

        # Matching non-strict export behavior that only executes 1 if-branch according
        # to the given input.
        inp = (torch.randn(3, 2), 0)
        self._check_equal_ts_ep_converter(Module(), inp, ["script"])

        class Module(torch.nn.Module):
            def forward(self, x: torch.Tensor, y: int) -> torch.Tensor:
                z = x
                if y > 0:
                    raise RuntimeError("test")
                    # z = x
                else:
                    z = x + y
                return x + y + z

        # match non-strict export behavior that errors when the given input leads to
        # RaiseException.
        with self.assertRaisesRegex(torch.jit.Error, "builtins.RuntimeError"):
            inp = (torch.randn(3, 2), 1)
            self._check_equal_ts_ep_converter(Module(), inp, ["script"])

        # Matching non-strict export behavior that only executes 1 if-branch according
        # to the given input.
        inp = (torch.randn(3, 2), 0)
        self._check_equal_ts_ep_converter(Module(), inp, ["script"])

    def test_context_manager(self):
        class ContextManager:
            def __init__(self):
                # TODO: enable this once we supporot prim::SetAttr
                # self.count = 0
                return

            def __enter__(self):
                # self.count += 1
                return

            def __exit__(self, exc_type: Any, exc_value: Any, traceback: Any) -> None:
                # self.count -= 1
                return

        class M(torch.nn.Module):
            def forward(self, x, y):
                with ContextManager():
                    res = x + y
                return res

        inp = (torch.ones(3, 3), torch.ones(3, 3))
        self._check_equal_ts_ep_converter(M(), inp)
=======
    def test_get_tensor_constants(self):
        # Since self.data is only read but not written, it is lifted as
        # constant tensors.
        class Foo(torch.nn.Module):
            def __init__(self):
                super().__init__()
                self.data = torch.randn(3, 2)

            def forward(self, x: torch.Tensor) -> torch.Tensor:
                return x + self.data

        class Goo(torch.nn.Module):
            def __init__(self):
                super().__init__()
                self.data = torch.randn(3, 2)
                self.foo = Foo()

            def forward(self, x: torch.Tensor) -> torch.Tensor:
                return x + self.data + self.foo.data + self.foo(x)

        inp = (torch.randn(3, 2),)
        goo = Goo()
        self._check_equal_ts_ep_converter(goo, inp)

    def test_prim_SetAttr(self):
        class Module(torch.nn.Module):
            def __init__(self):
                super().__init__()
                self.register_buffer("data", torch.ones(3, 2))

            def forward(self, x: torch.Tensor) -> torch.Tensor:
                self.data = self.data + x
                return x + x

        inp = (torch.ones(3, 2),)
        self._check_equal_ts_ep_converter(
            Module, inp, ["script"], check_persistent=True
        )

        class Module(torch.nn.Module):
            def __init__(self):
                super().__init__()
                self.register_buffer("data", torch.ones(3, 2))

            def forward(self, x: torch.Tensor) -> torch.Tensor:
                self.data = self.data + x
                return x + self.data

        inp = (torch.ones(3, 2),)
        self._check_equal_ts_ep_converter(
            Module, inp, ["script"], check_persistent=True
        )

        # export lifts a tensor constant (self.data) as an input if it is not assigned.
        # If it is assigned, export will error and ask users to register it as a buffer.
        # In converter, we change tensor constants that are assigned as a buffer automatically,
        # since it might be hard to manually register them as buffers.
        class Module(torch.nn.Module):
            def __init__(self):
                super().__init__()
                self.data = torch.ones(3, 2)

            def forward(self, x: torch.Tensor) -> torch.Tensor:
                self.data = self.data + x
                return x + self.data

        inp = (torch.ones(3, 2),)
        self._check_equal_ts_ep_converter(
            Module,
            inp,
            ["script"],
            check_persistent=True,
            lifted_tensor_constants=OrderedDict([("data", torch.ones(3, 2))]),
        )

        class Module(torch.nn.Module):
            def __init__(self):
                super().__init__()
                self.count = 0

            def forward(self, x: torch.Tensor) -> torch.Tensor:
                self.count += 1
                return x + self.count

        # check_persistent is False since export specializes on non-tensor constants
        inp = (torch.ones(3, 2),)
        self._check_equal_ts_ep_converter(
            Module(), inp, ["script"], check_persistent=False
        )

        class M(torch.nn.Module):
            def __init__(self) -> None:
                super().__init__()
                self.count = 0

            def forward(self, x):
                count1 = self.count
                self.count += 1
                count2 = self.count
                self.count += 1
                count3 = self.count
                return x + count1 + count2 + count3

        inp = (torch.ones(1),)
        self._check_equal_ts_ep_converter(M(), inp, ["script"], check_persistent=False)

        class M(torch.nn.Module):
            def __init__(self) -> None:
                super().__init__()
                self.register_buffer("w2", torch.ones(1))

            def forward(self, x: torch.Tensor):
                self.w2 += 1
                return self.w2

        inp = (torch.ones(1),)
        self._check_equal_ts_ep_converter(M, inp, ["script"], check_persistent=True)
>>>>>>> c9dc9887


if __name__ == "__main__":
    run_tests()<|MERGE_RESOLUTION|>--- conflicted
+++ resolved
@@ -1,12 +1,9 @@
 # Owner(s): ["oncall: export"]
 
 import unittest
-<<<<<<< HEAD
+
+from collections import OrderedDict
 from typing import Any, Dict, List, Tuple, Union
-=======
-from collections import OrderedDict
-from typing import Dict, List, Tuple, Union
->>>>>>> c9dc9887
 
 import torch
 
@@ -817,7 +814,124 @@
         inp = (torch.tensor([[1, 2, 3], [4, 5, 6]]),)
         self._check_equal_ts_ep_converter(Module(), inp, ["script"])
 
-<<<<<<< HEAD
+    def test_get_tensor_constants(self):
+        # Since self.data is only read but not written, it is lifted as
+        # constant tensors.
+        class Foo(torch.nn.Module):
+            def __init__(self):
+                super().__init__()
+                self.data = torch.randn(3, 2)
+
+            def forward(self, x: torch.Tensor) -> torch.Tensor:
+                return x + self.data
+
+        class Goo(torch.nn.Module):
+            def __init__(self):
+                super().__init__()
+                self.data = torch.randn(3, 2)
+                self.foo = Foo()
+
+            def forward(self, x: torch.Tensor) -> torch.Tensor:
+                return x + self.data + self.foo.data + self.foo(x)
+
+        inp = (torch.randn(3, 2),)
+        goo = Goo()
+        self._check_equal_ts_ep_converter(goo, inp)
+
+    def test_prim_SetAttr(self):
+        class Module(torch.nn.Module):
+            def __init__(self):
+                super().__init__()
+                self.register_buffer("data", torch.ones(3, 2))
+
+            def forward(self, x: torch.Tensor) -> torch.Tensor:
+                self.data = self.data + x
+                return x + x
+
+        inp = (torch.ones(3, 2),)
+        self._check_equal_ts_ep_converter(
+            Module, inp, ["script"], check_persistent=True
+        )
+
+        class Module(torch.nn.Module):
+            def __init__(self):
+                super().__init__()
+                self.register_buffer("data", torch.ones(3, 2))
+
+            def forward(self, x: torch.Tensor) -> torch.Tensor:
+                self.data = self.data + x
+                return x + self.data
+
+        inp = (torch.ones(3, 2),)
+        self._check_equal_ts_ep_converter(
+            Module, inp, ["script"], check_persistent=True
+        )
+
+        # export lifts a tensor constant (self.data) as an input if it is not assigned.
+        # If it is assigned, export will error and ask users to register it as a buffer.
+        # In converter, we change tensor constants that are assigned as a buffer automatically,
+        # since it might be hard to manually register them as buffers.
+        class Module(torch.nn.Module):
+            def __init__(self):
+                super().__init__()
+                self.data = torch.ones(3, 2)
+
+            def forward(self, x: torch.Tensor) -> torch.Tensor:
+                self.data = self.data + x
+                return x + self.data
+
+        inp = (torch.ones(3, 2),)
+        self._check_equal_ts_ep_converter(
+            Module,
+            inp,
+            ["script"],
+            check_persistent=True,
+            lifted_tensor_constants=OrderedDict([("data", torch.ones(3, 2))]),
+        )
+
+        class Module(torch.nn.Module):
+            def __init__(self):
+                super().__init__()
+                self.count = 0
+
+            def forward(self, x: torch.Tensor) -> torch.Tensor:
+                self.count += 1
+                return x + self.count
+
+        # check_persistent is False since export specializes on non-tensor constants
+        inp = (torch.ones(3, 2),)
+        self._check_equal_ts_ep_converter(
+            Module(), inp, ["script"], check_persistent=False
+        )
+
+        class M(torch.nn.Module):
+            def __init__(self) -> None:
+                super().__init__()
+                self.count = 0
+
+            def forward(self, x):
+                count1 = self.count
+                self.count += 1
+                count2 = self.count
+                self.count += 1
+                count3 = self.count
+                return x + count1 + count2 + count3
+
+        inp = (torch.ones(1),)
+        self._check_equal_ts_ep_converter(M(), inp, ["script"], check_persistent=False)
+
+        class M(torch.nn.Module):
+            def __init__(self) -> None:
+                super().__init__()
+                self.register_buffer("w2", torch.ones(1))
+
+            def forward(self, x: torch.Tensor):
+                self.w2 += 1
+                return self.w2
+
+        inp = (torch.ones(1),)
+        self._check_equal_ts_ep_converter(M, inp, ["script"], check_persistent=True)
+
     def test_raise_exception(self):
         class Module(torch.nn.Module):
             def forward(self, x: torch.Tensor, y: int) -> torch.Tensor:
@@ -880,125 +994,6 @@
 
         inp = (torch.ones(3, 3), torch.ones(3, 3))
         self._check_equal_ts_ep_converter(M(), inp)
-=======
-    def test_get_tensor_constants(self):
-        # Since self.data is only read but not written, it is lifted as
-        # constant tensors.
-        class Foo(torch.nn.Module):
-            def __init__(self):
-                super().__init__()
-                self.data = torch.randn(3, 2)
-
-            def forward(self, x: torch.Tensor) -> torch.Tensor:
-                return x + self.data
-
-        class Goo(torch.nn.Module):
-            def __init__(self):
-                super().__init__()
-                self.data = torch.randn(3, 2)
-                self.foo = Foo()
-
-            def forward(self, x: torch.Tensor) -> torch.Tensor:
-                return x + self.data + self.foo.data + self.foo(x)
-
-        inp = (torch.randn(3, 2),)
-        goo = Goo()
-        self._check_equal_ts_ep_converter(goo, inp)
-
-    def test_prim_SetAttr(self):
-        class Module(torch.nn.Module):
-            def __init__(self):
-                super().__init__()
-                self.register_buffer("data", torch.ones(3, 2))
-
-            def forward(self, x: torch.Tensor) -> torch.Tensor:
-                self.data = self.data + x
-                return x + x
-
-        inp = (torch.ones(3, 2),)
-        self._check_equal_ts_ep_converter(
-            Module, inp, ["script"], check_persistent=True
-        )
-
-        class Module(torch.nn.Module):
-            def __init__(self):
-                super().__init__()
-                self.register_buffer("data", torch.ones(3, 2))
-
-            def forward(self, x: torch.Tensor) -> torch.Tensor:
-                self.data = self.data + x
-                return x + self.data
-
-        inp = (torch.ones(3, 2),)
-        self._check_equal_ts_ep_converter(
-            Module, inp, ["script"], check_persistent=True
-        )
-
-        # export lifts a tensor constant (self.data) as an input if it is not assigned.
-        # If it is assigned, export will error and ask users to register it as a buffer.
-        # In converter, we change tensor constants that are assigned as a buffer automatically,
-        # since it might be hard to manually register them as buffers.
-        class Module(torch.nn.Module):
-            def __init__(self):
-                super().__init__()
-                self.data = torch.ones(3, 2)
-
-            def forward(self, x: torch.Tensor) -> torch.Tensor:
-                self.data = self.data + x
-                return x + self.data
-
-        inp = (torch.ones(3, 2),)
-        self._check_equal_ts_ep_converter(
-            Module,
-            inp,
-            ["script"],
-            check_persistent=True,
-            lifted_tensor_constants=OrderedDict([("data", torch.ones(3, 2))]),
-        )
-
-        class Module(torch.nn.Module):
-            def __init__(self):
-                super().__init__()
-                self.count = 0
-
-            def forward(self, x: torch.Tensor) -> torch.Tensor:
-                self.count += 1
-                return x + self.count
-
-        # check_persistent is False since export specializes on non-tensor constants
-        inp = (torch.ones(3, 2),)
-        self._check_equal_ts_ep_converter(
-            Module(), inp, ["script"], check_persistent=False
-        )
-
-        class M(torch.nn.Module):
-            def __init__(self) -> None:
-                super().__init__()
-                self.count = 0
-
-            def forward(self, x):
-                count1 = self.count
-                self.count += 1
-                count2 = self.count
-                self.count += 1
-                count3 = self.count
-                return x + count1 + count2 + count3
-
-        inp = (torch.ones(1),)
-        self._check_equal_ts_ep_converter(M(), inp, ["script"], check_persistent=False)
-
-        class M(torch.nn.Module):
-            def __init__(self) -> None:
-                super().__init__()
-                self.register_buffer("w2", torch.ones(1))
-
-            def forward(self, x: torch.Tensor):
-                self.w2 += 1
-                return self.w2
-
-        inp = (torch.ones(1),)
-        self._check_equal_ts_ep_converter(M, inp, ["script"], check_persistent=True)
->>>>>>> c9dc9887
 
 
 if __name__ == "__main__":
